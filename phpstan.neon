includes:
    - phpstan-baseline.neon
    - phpstan-params.neon

parameters:
    ignoreErrors:
        # Symfony cache supports passing a key prefix to the clear method.
        - '/^Method Psr\\Cache\\CacheItemPoolInterface\:\:clear\(\) invoked with 1 parameter, 0 required\.$/'

        # We can be certain that those values are not matched.
        -
<<<<<<< HEAD
            message: '~^Match expression does not handle remaining values:~'
            path: lib/Doctrine/ORM/Persisters/Entity/BasicEntityPersister.php

        # https://github.com/phpstan/phpstan/issues/7292
        -
            message: '#^Offset class\-string on non\-empty\-array\<class\-string, array\<string, mixed\>\> in isset\(\) always exists and is not nullable\.$#'
            path: lib/Doctrine/ORM/UnitOfWork.php

        # DBAL 4 compatibility
        -
            message: '~^Method Doctrine\\ORM\\Query\\AST\\Functions\\TrimFunction::getTrimMode\(\) never returns .* so it can be removed from the return type\.$~'
            path: lib/Doctrine/ORM/Query/AST/Functions/TrimFunction.php
=======
            message: '#^Call to method injectObjectManager\(\) on an unknown class Doctrine\\Persistence\\ObjectManagerAware\.$#'
            path: lib/Doctrine/ORM/UnitOfWork.php
>>>>>>> 9b147867
<|MERGE_RESOLUTION|>--- conflicted
+++ resolved
@@ -9,20 +9,10 @@
 
         # We can be certain that those values are not matched.
         -
-<<<<<<< HEAD
             message: '~^Match expression does not handle remaining values:~'
             path: lib/Doctrine/ORM/Persisters/Entity/BasicEntityPersister.php
-
-        # https://github.com/phpstan/phpstan/issues/7292
-        -
-            message: '#^Offset class\-string on non\-empty\-array\<class\-string, array\<string, mixed\>\> in isset\(\) always exists and is not nullable\.$#'
-            path: lib/Doctrine/ORM/UnitOfWork.php
 
         # DBAL 4 compatibility
         -
             message: '~^Method Doctrine\\ORM\\Query\\AST\\Functions\\TrimFunction::getTrimMode\(\) never returns .* so it can be removed from the return type\.$~'
-            path: lib/Doctrine/ORM/Query/AST/Functions/TrimFunction.php
-=======
-            message: '#^Call to method injectObjectManager\(\) on an unknown class Doctrine\\Persistence\\ObjectManagerAware\.$#'
-            path: lib/Doctrine/ORM/UnitOfWork.php
->>>>>>> 9b147867
+            path: lib/Doctrine/ORM/Query/AST/Functions/TrimFunction.php