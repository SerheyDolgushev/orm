Events
======

Doctrine ORM features a lightweight event system that is part of the
Common package. Doctrine uses it to dispatch system events, mainly
:ref:`lifecycle events <reference-events-lifecycle-events>`.
You can also use it for your own custom events.

The Event System
----------------

The event system is controlled by the ``EventManager``. It is the
central point of Doctrine's event listener system. Listeners are
registered on the manager and events are dispatched through the
manager.

.. code-block:: php

    <?php
    $evm = new EventManager();

Now we can add some event listeners to the ``$evm``. Let's create a
``TestEvent`` class to play around with.

.. code-block:: php

    <?php
    class TestEvent
    {
        const preFoo = 'preFoo';
        const postFoo = 'postFoo';

        private $_evm;

        public $preFooInvoked = false;
        public $postFooInvoked = false;

        public function __construct($evm)
        {
            $evm->addEventListener(array(self::preFoo, self::postFoo), $this);
        }

        public function preFoo(EventArgs $e)
        {
            $this->preFooInvoked = true;
        }

        public function postFoo(EventArgs $e)
        {
            $this->postFooInvoked = true;
        }
    }

    // Create a new instance
    $test = new TestEvent($evm);

Events can be dispatched by using the ``dispatchEvent()`` method.

.. code-block:: php

    <?php
    $evm->dispatchEvent(TestEvent::preFoo);
    $evm->dispatchEvent(TestEvent::postFoo);

You can easily remove a listener with the ``removeEventListener()``
method.

.. code-block:: php

    <?php
    $evm->removeEventListener(array(self::preFoo, self::postFoo), $this);

The Doctrine ORM event system also has a simple concept of event
subscribers. We can define a simple ``TestEventSubscriber`` class
which implements the ``\Doctrine\Common\EventSubscriber`` interface
and implements a ``getSubscribedEvents()`` method which returns an
array of events it should be subscribed to.

.. code-block:: php

    <?php
    class TestEventSubscriber implements \Doctrine\Common\EventSubscriber
    {
        public $preFooInvoked = false;

        public function preFoo()
        {
            $this->preFooInvoked = true;
        }

        public function getSubscribedEvents()
        {
            return array(TestEvent::preFoo);
        }
    }

    $eventSubscriber = new TestEventSubscriber();
    $evm->addEventSubscriber($eventSubscriber);

.. note::

    The array to return in the ``getSubscribedEvents`` method is a simple array
    with the values being the event names. The subscriber must have a method
    that is named exactly like the event.

Now when you dispatch an event, any event subscribers will be
notified for that event.

.. code-block:: php

    <?php
    $evm->dispatchEvent(TestEvent::preFoo);

Now you can test the ``$eventSubscriber`` instance to see if the
``preFoo()`` method was invoked.

.. code-block:: php

    <?php
    if ($eventSubscriber->preFooInvoked) {
        echo 'pre foo invoked!';
    }

Registering Event Handlers
~~~~~~~~~~~~~~~~~~~~~~~~~~

There are two ways to set up an event handler:

* For *all events* you can create a Lifecycle Event Listener or Subscriber class and register
it by calling ``$eventManager->addEventListener()`` or ``eventManager->addEventSubscriber()``,
see
:ref:`Listening and subscribing to Lifecycle Events<listening-and-subscribing-to-lifecycle-events>`
* For *some events* (see table below), you can create a *Lifecycle Callback* method in the
entity, see :ref:`Lifecycle Callbacks<lifecycle-callbacks>`.

Events Overview
---------------

+-----------------------------------------------------------------+-----------------------+-----------+-------------------------------------+
| Event                                                           | Dispatched by         | Lifecycle | Passed                              |
|                                                                 |                       | Callback  | Argument                            |
+=================================================================+=======================+===========+=====================================+
| :ref:`preRemove<reference-events-pre-remove>`                   | ``$em->remove()``     | Yes       | `_LifecycleEventArgs`_              |
+-----------------------------------------------------------------+-----------------------+-----------+-------------------------------------+
| :ref:`postRemove<reference-events-post-update-remove-persist>`  | ``$em->flush()``      | Yes       | `_LifecycleEventArgs`_              |
+-----------------------------------------------------------------+-----------------------+-----------+-------------------------------------+
| :ref:`prePersist<reference-events-pre-persist>`                 | ``$em->persist()``    | Yes       | `_LifecycleEventArgs`_              |
|                                                                 | on *initial* persist  |           |                                     |
+-----------------------------------------------------------------+-----------------------+-----------+-------------------------------------+
| :ref:`postPersist<reference-events-post-update-remove-persist>` | ``$em->flush()``      | Yes       | `_LifecycleEventArgs`_              |
+-----------------------------------------------------------------+-----------------------+-----------+-------------------------------------+
| :ref:`preUpdate<reference-events-pre-update>`                   | ``$em->flush()``      | Yes       | `_PreUpdateEventArgs`_              |
+-----------------------------------------------------------------+-----------------------+-----------+-------------------------------------+
| :ref:`postUpdate<reference-events-post-update-remove-persist>`  | ``$em->flush()``      | Yes       | `_LifecycleEventArgs`_              |
+-----------------------------------------------------------------+-----------------------+-----------+-------------------------------------+
| :ref:`postLoad<reference-events-post-load>`                     | Loading from database | Yes       | `_LifecycleEventArgs`_              |
+-----------------------------------------------------------------+-----------------------+-----------+-------------------------------------+
| :ref:`loadClassMetadata<reference-events-load-class-metadata>`  | Loading of mapping    | No        | `_LoadClassMetadataEventArgs`       |
|                                                                 | metadata              |           |                                     |
+-----------------------------------------------------------------+-----------------------+-----------+-------------------------------------+
| ``onClassMetadataNotFound``                                     | ``MappingException``  | No        | `_OnClassMetadataNotFoundEventArgs` |
+-----------------------------------------------------------------+-----------------------+-----------+-------------------------------------+
| :ref:`preFlush<reference-events-pre-flush>`                     | ``$em->flush()``      | Yes       | `_PreFlushEventArgs`_               |
+-----------------------------------------------------------------+-----------------------+-----------+-------------------------------------+
| :ref:`onFlush<reference-events-on-flush>`                       | ``$em->flush()``      | No        | `_OnFlushEventArgs`                 |
+-----------------------------------------------------------------+-----------------------+-----------+-------------------------------------+
| :ref:`postFlush<reference-events-post-flush>`                   | ``$em->flush()``      | No        | `_PostFlushEventArgs`               |
+-----------------------------------------------------------------+-----------------------+-----------+-------------------------------------+
| ``onClear``                                                     | ``$em->clear()``      | No        | `_OnClearEventArgs`                 |
+-----------------------------------------------------------------+-----------------------+-----------+-------------------------------------+

Naming convention
~~~~~~~~~~~~~~~~~

Events being used with the Doctrine ORM EventManager are best named
with camelcase and the value of the corresponding constant should
be the name of the constant itself, even with spelling. This has
several reasons:


-  It is easy to read.
-  Simplicity.
-  Each method within an EventSubscriber is named after the
   corresponding constant's value. If the constant's name and value differ
   it contradicts the intention of using the constant and makes your code
   harder to maintain.

An example for a correct notation can be found in the example
``TestEvent`` above.

.. _reference-events-lifecycle-events:

Lifecycle Events
----------------

The ``EntityManager`` and ``UnitOfWork`` classes trigger a bunch of
events during the life-time of their registered entities.



-  ``preRemove`` - The ``preRemove`` event occurs for a given entity
   before the respective ``EntityManager`` remove operation for that
   entity is executed.  It is not called for a DQL ``DELETE`` statement.
-  ``postRemove`` - The ``postRemove`` event occurs for an entity after the
   entity has been deleted. It will be invoked after the database
   delete operations. It is not called for a DQL ``DELETE`` statement.
-  ``prePersist`` - The ``prePersist`` event occurs for a given entity
   before the respective ``EntityManager`` persist operation for that
   entity is executed. It should be noted that this event is only triggered on
   *initial* persist of an entity (i.e. it does not trigger on future updates).
-  ``postPersist`` - The ``postPersist`` event occurs for an entity after
   the entity has been made persistent. It will be invoked after the
   database insert operations. Generated primary key values are
   available in the postPersist event.
-  ``preUpdate`` - The ``preUpdate`` event occurs before the database
   update operations to entity data. It is not called for a DQL
   ``UPDATE`` statement nor when the computed changeset is empty.
-  ``postUpdate`` - The ``postUpdate`` event occurs after the database
   update operations to entity data. It is not called for a DQL
   ``UPDATE`` statement.
-  ``postLoad`` - The postLoad event occurs for an entity after the
   entity has been loaded into the current ``EntityManager`` from the
   database or after the refresh operation has been applied to it.
-  ``loadClassMetadata`` - The ``loadClassMetadata`` event occurs after the
   mapping metadata for a class has been loaded from a mapping source
   (annotations/xml). This event is not a lifecycle callback.
-  ``onClassMetadataNotFound`` - Loading class metadata for a particular
   requested class name failed. Manipulating the given event args instance
   allows providing fallback metadata even when no actual metadata exists
   or could be found. This event is not a lifecycle callback.
-  ``preFlush`` - The ``preFlush`` event occurs at the very beginning of
   a flush operation.
-  ``onFlush`` - The ``onFlush`` event occurs after the change-sets of all
   managed entities are computed. This event is not a lifecycle
   callback.
-  ``postFlush`` - The ``postFlush`` event occurs at the end of a flush operation. This
   event is not a lifecycle callback.
-  ``onClear`` - The ``onClear`` event occurs when the
   ``EntityManager#clear()`` operation is invoked, after all references
   to entities have been removed from the unit of work. This event is not
   a lifecycle callback.


.. warning::

    Note that, when using ``Doctrine\ORM\AbstractQuery#toIterable()``, ``postLoad``
    events will be executed immediately after objects are being hydrated, and therefore
    associations are not guaranteed to be initialized. It is not safe to combine
    usage of ``Doctrine\ORM\AbstractQuery#toIterable()`` and ``postLoad`` event
    handlers.

.. warning::

    Note that the ``postRemove`` event or any events triggered after an entity removal
    can receive an uninitializable proxy in case you have configured an entity to
    cascade remove relations. In this case, you should load yourself the proxy in
    the associated pre event.

You can access the Event constants from the ``Events`` class in the
ORM package.

.. code-block:: php

    <?php
    use Doctrine\ORM\Events;
    echo Events::preUpdate;

.. note::

    All Lifecycle events that happen during the ``flush()`` of
    an ``EntityManager`` have very specific constraints on the allowed
    operations that can be executed. Please read the
    :ref:`reference-events-implementing-listeners` section very carefully
    to understand which operations are allowed in which lifecycle event.

.. _lifecycle-callbacks:

Lifecycle Callbacks
-------------------

Lifecycle Callbacks are defined on an entity class. They allow you to
trigger callbacks whenever an instance of that entity class experiences
a relevant lifecycle event. More than one callback can be defined for each
lifecycle event. Lifecycle Callbacks are best used for simple operations
specific to a particular entity class's lifecycle.


.. note::

    Lifecycle Callbacks are not supported for :doc:`Embeddables </tutorials/embeddables>`.

.. configuration-block::

    .. code-block:: attribute

        <?php
        
        use Doctrine\DBAL\Types\Types;
        use Doctrine\Persistence\Event\LifecycleEventArgs;

        /**
         * #[Entity]
         * #[HasLifecycleCallbacks]
         */
        class User
        {
            // ...

            #[Column(type: Types::STRING, length: 255)]
            public $value;

            #[PrePersist]
            public function doStuffOnPrePersist(LifecycleEventArgs $eventArgs)
            {
                $this->createdAt = date('Y-m-d H:i:s');
            }

            #[PrePersist]
            public function doOtherStuffOnPrePersist()
            {
                $this->value = 'changed from prePersist callback!';
            }

            #[PreUpdate]
            public function doStuffOnPreUpdate(PreUpdateEventArgs $eventArgs)
            {
                $this->value = 'changed from preUpdate callback!';
            }
        }
    .. code-block:: annotation

        <?php
        
        use Doctrine\Persistence\Event\LifecycleEventArgs;

        /**
         * @Entity
         * @HasLifecycleCallbacks
         */
        class User
        {
            // ...

            /** @Column(type="string", length=255) */
            public $value;

            /** @PrePersist */
            public function doStuffOnPrePersist(LifecycleEventArgs $eventArgs)
            {
                $this->createdAt = date('Y-m-d H:i:s');
            }

            /** @PrePersist */
            public function doOtherStuffOnPrePersist()
            {
                $this->value = 'changed from prePersist callback!';
            }

            /** @PreUpdate */
            public function doStuffOnPreUpdate(PreUpdateEventArgs $eventArgs)
            {
                $this->value = 'changed from preUpdate callback!';
            }
        }
    .. code-block:: xml

        <?xml version="1.0" encoding="UTF-8"?>

        <doctrine-mapping xmlns="https://doctrine-project.org/schemas/orm/doctrine-mapping"
              xmlns:xsi="https://www.w3.org/2001/XMLSchema-instance"
              xsi:schemaLocation="https://doctrine-project.org/schemas/orm/doctrine-mapping
                                  https://www.doctrine-project.org/schemas/orm/doctrine-mapping.xsd">
            <entity name="User">
                <!-- ... -->
                <lifecycle-callbacks>
                    <lifecycle-callback type="prePersist" method="doStuffOnPrePersist"/>
                    <lifecycle-callback type="prePersist" method="doOtherStuffOnPrePersist"/>
                    <lifecycle-callback type="preUpdate" method="doStuffOnPreUpdate"/>
                </lifecycle-callbacks>
            </entity>
        </doctrine-mapping>
<<<<<<< HEAD
=======
    .. code-block:: yaml

        User:
          type: entity
          fields:
            # ...
            value:
              type: string(255)
          lifecycleCallbacks:
            prePersist: [ doStuffOnPrePersist, doOtherStuffOnPrePersist ]
            preUpdate: [ doStuffOnPreUpdate ]
>>>>>>> 003090b7

Lifecycle Callbacks Event Argument
----------------------------------

The triggered event is also given to the lifecycle-callback.

With the additional argument you have access to the
``EntityManager`` and ``UnitOfWork`` APIs inside these callback methods.

.. code-block:: php

    <?php
    // ...

    class User
    {
        public function preUpdate(PreUpdateEventArgs $event)
        {
            if ($event->hasChangedField('username')) {
                // Do something when the username is changed.
            }
        }
    }

.. _listening-and-subscribing-to-lifecycle-events:

Listening and subscribing to Lifecycle Events
---------------------------------------------

Lifecycle event listeners are much more powerful than the simple
lifecycle callbacks that are defined on the entity classes. They
sit at a level above the entities and allow you to implement re-usable
behaviors across different entity classes.

Note that they require much more detailed knowledge about the inner
workings of the ``EntityManager`` and ``UnitOfWork`` classes. Please
read the :ref:`Implementing Event Listeners<reference-events-implementing-listeners>` section
carefully if you are trying to write your own listener.

For event subscribers, there are no surprises. They declare the
lifecycle events in their ``getSubscribedEvents`` method and provide
public methods that expect the relevant arguments.

A lifecycle event listener looks like the following:

.. code-block:: php

    <?php
    use Doctrine\Persistence\Event\LifecycleEventArgs;

    class MyEventListener
    {
        public function preUpdate(LifecycleEventArgs $args)
        {
            $entity = $args->getObject();
            $entityManager = $args->getObjectManager();

            // perhaps you only want to act on some "Product" entity
            if ($entity instanceof Product) {
                // do something with the Product
            }
        }
    }

A lifecycle event subscriber may look like this:

.. code-block:: php

    <?php
    use Doctrine\ORM\Events;
    use Doctrine\EventSubscriber;
    use Doctrine\Persistence\Event\LifecycleEventArgs;

    class MyEventSubscriber implements EventSubscriber
    {
        public function getSubscribedEvents()
        {
            return array(
                Events::postUpdate,
            );
        }

        public function postUpdate(LifecycleEventArgs $args)
        {
            $entity = $args->getObject();
            $entityManager = $args->getObjectManager();

            // perhaps you only want to act on some "Product" entity
            if ($entity instanceof Product) {
                // do something with the Product
            }
        }

.. note::

    Lifecycle events are triggered for all entities. It is the responsibility
    of the listeners and subscribers to check if the entity is of a type
    it wants to handle.

To register an event listener or subscriber, you have to hook it into the
EventManager that is passed to the EntityManager factory:

.. code-block:: php

    <?php
    use Doctrine\ORM\Events;

    $eventManager = new EventManager();
    $eventManager->addEventListener([Events::preUpdate], new MyEventListener());
    $eventManager->addEventSubscriber(new MyEventSubscriber());

    $entityManager = EntityManager::create($dbOpts, $config, $eventManager);

You can also retrieve the event manager instance after the
EntityManager was created:

.. code-block:: php

    <?php
    use Doctrine\ORM\Events;

    $entityManager->getEventManager()->addEventListener([Events::preUpdate], new MyEventListener());
    $entityManager->getEventManager()->addEventSubscriber(new MyEventSubscriber());

.. _reference-events-implementing-listeners:

Implementing Event Listeners
----------------------------

This section explains what is and what is not allowed during
specific lifecycle events of the ``UnitOfWork`` class. Although you get
passed the ``EntityManager`` instance in all of these events, you have
to follow these restrictions very carefully since operations in the
wrong event may produce lots of different errors, such as inconsistent
data and lost updates/persists/removes.

For the described events that are also lifecycle callback events
the restrictions apply as well, with the additional restriction
that (prior to version 2.4) you do not have access to the
``EntityManager`` or ``UnitOfWork`` APIs inside these events.

.. _reference-events-pre-persist:

prePersist
~~~~~~~~~~

There are two ways for the ``prePersist`` event to be triggered.
One is obviously when you call ``EntityManager#persist()``. The
event is also called for all cascaded associations.

There is another way for ``prePersist`` to be called, inside the
``flush()`` method when changes to associations are computed and
this association is marked as cascade persist. Any new entity found
during this operation is also persisted and ``prePersist`` called
on it. This is called "persistence by reachability".

In both cases you get passed a ``LifecycleEventArgs`` instance
which has access to the entity and the entity manager.

The following restrictions apply to ``prePersist``:


-  If you are using a PrePersist Identity Generator such as
   sequences the ID value will *NOT* be available within any
   PrePersist events.
-  Doctrine will not recognize changes made to relations in a prePersist
   event. This includes modifications to
   collections such as additions, removals or replacement.
   
.. _reference-events-pre-remove:

preRemove
~~~~~~~~~

The ``preRemove`` event is called on every entity when its passed
to the ``EntityManager#remove()`` method. It is cascaded for all
associations that are marked as cascade delete.

There are no restrictions to what methods can be called inside the
``preRemove`` event, except when the remove method itself was
called during a flush operation.

.. _reference-events-pre-flush:

preFlush
~~~~~~~~

``preFlush`` is called at ``EntityManager#flush()`` before
anything else. ``EntityManager#flush()`` should not be called inside
its listeners, since `preFlush` event is dispatched in it, which would
result in infinite loop.

.. code-block:: php

    <?php

    use Doctrine\ORM\Event\PreFlushEventArgs;

    class PreFlushExampleListener
    {
        public function preFlush(PreFlushEventArgs $args)
        {
            // ...
        }
    }

.. _reference-events-on-flush:

onFlush
~~~~~~~

OnFlush is a very powerful event. It is called inside
``EntityManager#flush()`` after the changes to all the managed
entities and their associations have been computed. This means, the
``onFlush`` event has access to the sets of:


-  Entities scheduled for insert
-  Entities scheduled for update
-  Entities scheduled for removal
-  Collections scheduled for update
-  Collections scheduled for removal

To make use of the ``onFlush`` event you have to be familiar with the
internal ``UnitOfWork`` API, which grants you access to the previously
mentioned sets. See this example:

.. code-block:: php

    <?php
    class FlushExampleListener
    {
        public function onFlush(OnFlushEventArgs $eventArgs)
        {
            $em = $eventArgs->getEntityManager();
            $uow = $em->getUnitOfWork();

            foreach ($uow->getScheduledEntityInsertions() as $entity) {

            }

            foreach ($uow->getScheduledEntityUpdates() as $entity) {

            }

            foreach ($uow->getScheduledEntityDeletions() as $entity) {

            }

            foreach ($uow->getScheduledCollectionDeletions() as $col) {

            }

            foreach ($uow->getScheduledCollectionUpdates() as $col) {

            }
        }
    }

The following restrictions apply to the onFlush event:


-  If you create and persist a new entity in ``onFlush``, then
   calling ``EntityManager#persist()`` is not enough.
   You have to execute an additional call to
   ``$unitOfWork->computeChangeSet($classMetadata, $entity)``.
-  Changing primitive fields or associations requires you to
   explicitly trigger a re-computation of the changeset of the
   affected entity. This can be done by calling
   ``$unitOfWork->recomputeSingleEntityChangeSet($classMetadata, $entity)``.

.. _reference-events-post-flush:

postFlush
~~~~~~~~~

``postFlush`` is called at the end of ``EntityManager#flush()``.
``EntityManager#flush()`` can **NOT** be called safely inside its listeners.

.. code-block:: php

    <?php

    use Doctrine\ORM\Event\PostFlushEventArgs;

    class PostFlushExampleListener
    {
        public function postFlush(PostFlushEventArgs $args)
        {
            // ...
        }
    }

.. _reference-events-pre-update:

preUpdate
~~~~~~~~~

PreUpdate is called inside the ``EntityManager#flush()`` method,
right before an SQL ``UPDATE`` statement. This event is not
triggered when the computed changeset is empty.

Changes to associations of the updated entity are never allowed in
this event, since Doctrine cannot guarantee to correctly handle
referential integrity at this point of the flush operation. This
event has a powerful feature however, it is executed with a
``PreUpdateEventArgs`` instance, which contains a reference to the
computed change-set of this entity.

This means you have access to all the fields that have changed for
this entity with their old and new value. The following methods are
available on the ``PreUpdateEventArgs``:


-  ``getEntity()`` to get access to the actual entity.
-  ``getEntityChangeSet()`` to get a copy of the changeset array.
   Changes to this returned array do not affect updating.
-  ``hasChangedField($fieldName)`` to check if the given field name
   of the current entity changed.
-  ``getOldValue($fieldName)`` and ``getNewValue($fieldName)`` to
   access the values of a field.
-  ``setNewValue($fieldName, $value)`` to change the value of a
   field to be updated.

A simple example for this event looks like:

.. code-block:: php

    <?php
    class NeverAliceOnlyBobListener
    {
        public function preUpdate(PreUpdateEventArgs $eventArgs)
        {
            if ($eventArgs->getEntity() instanceof User) {
                if ($eventArgs->hasChangedField('name') && $eventArgs->getNewValue('name') == 'Alice') {
                    $eventArgs->setNewValue('name', 'Bob');
                }
            }
        }
    }

You could also use this listener to implement validation of all the
fields that have changed. This is more efficient than using a
lifecycle callback when there are expensive validations to call:

.. code-block:: php

    <?php
    class ValidCreditCardListener
    {
        public function preUpdate(PreUpdateEventArgs $eventArgs)
        {
            if ($eventArgs->getEntity() instanceof Account) {
                if ($eventArgs->hasChangedField('creditCard')) {
                    $this->validateCreditCard($eventArgs->getNewValue('creditCard'));
                }
            }
        }

        private function validateCreditCard($no)
        {
            // throw an exception to interrupt flush event. Transaction will be rolled back.
        }
    }

Restrictions for this event:


-  Changes to associations of the passed entities are not
   recognized by the flush operation anymore.
-  Changes to fields of the passed entities are not recognized by
   the flush operation anymore, use the computed change-set passed to
   the event to modify primitive field values, e.g. use
   ``$eventArgs->setNewValue($field, $value);`` as in the Alice to Bob example above.
-  Any calls to ``EntityManager#persist()`` or
   ``EntityManager#remove()``, even in combination with the ``UnitOfWork``
   API are strongly discouraged and don't work as expected outside the
   flush operation.

.. _reference-events-post-update-remove-persist:

postUpdate, postRemove, postPersist
~~~~~~~~~~~~~~~~~~~~~~~~~~~~~~~~~~~

The three post events are called inside ``EntityManager#flush()``.
Changes in here are not relevant to the persistence in the
database, but you can use these events to alter non-persistable items,
like non-mapped fields, logging or even associated classes that are
not directly mapped by Doctrine.

.. _reference-events-post-load:

postLoad
~~~~~~~~

This event is called after an entity is constructed by the
EntityManager.

Entity listeners
----------------

An entity listener is a lifecycle listener class used for an entity.

- The entity listener's mapping may be applied to an entity class or mapped superclass.
- An entity listener is defined by mapping the entity class with the corresponding mapping.

.. configuration-block::

    .. code-block:: attribute
    
        <?php
        namespace MyProject\Entity;
        use App\EventListener\UserListener;

        #[Entity]
        #[EntityListeners([UserListener::class])]
        class User
        {
            // ....
        }
    .. code-block:: annotation

        <?php
        namespace MyProject\Entity;

        /** @Entity @EntityListeners({"UserListener"}) */
        class User
        {
            // ....
        }
    .. code-block:: xml

        <doctrine-mapping>
            <entity name="MyProject\Entity\User">
                <entity-listeners>
                    <entity-listener class="UserListener"/>
                </entity-listeners>
                <!-- .... -->
            </entity>
        </doctrine-mapping>

.. _reference-entity-listeners:

Entity listeners class
~~~~~~~~~~~~~~~~~~~~~~

An ``Entity Listener`` could be any class, by default it should be a class with a no-arg constructor.

- Different from :ref:`reference-events-implementing-listeners` an ``Entity Listener`` is invoked just to the specified entity
- An entity listener method receives two arguments, the entity instance and the lifecycle event.
- The callback method can be defined by naming convention or specifying a method mapping.
- When a listener mapping is not given the parser will use the naming convention to look for a matching method,
  e.g. it will look for a public ``preUpdate()`` method if you are listening to the ``preUpdate`` event.
- When a listener mapping is given the parser will not look for any methods using the naming convention.

.. code-block:: php

    <?php
    class UserListener
    {
        public function preUpdate(User $user, PreUpdateEventArgs $event)
        {
            // Do something on pre update.
        }
    }

To define a specific event listener method (one that does not follow the naming convention)
you need to map the listener method using the event type mapping:

.. configuration-block::

    .. code-block:: php

        <?php
        class UserListener
        {
            /** @PrePersist */
            public function prePersistHandler(User $user, LifecycleEventArgs $event) { // ... }

            /** @PostPersist */
            public function postPersistHandler(User $user, LifecycleEventArgs $event) { // ... }

            /** @PreUpdate */
            public function preUpdateHandler(User $user, PreUpdateEventArgs $event) { // ... }

            /** @PostUpdate */
            public function postUpdateHandler(User $user, LifecycleEventArgs $event) { // ... }

            /** @PostRemove */
            public function postRemoveHandler(User $user, LifecycleEventArgs $event) { // ... }

            /** @PreRemove */
            public function preRemoveHandler(User $user, LifecycleEventArgs $event) { // ... }

            /** @PreFlush */
            public function preFlushHandler(User $user, PreFlushEventArgs $event) { // ... }

            /** @PostLoad */
            public function postLoadHandler(User $user, LifecycleEventArgs $event) { // ... }
        }
    .. code-block:: xml

        <doctrine-mapping>
            <entity name="MyProject\Entity\User">
                 <entity-listeners>
                    <entity-listener class="UserListener">
                        <lifecycle-callback type="preFlush"      method="preFlushHandler"/>
                        <lifecycle-callback type="postLoad"      method="postLoadHandler"/>

                        <lifecycle-callback type="postPersist"   method="postPersistHandler"/>
                        <lifecycle-callback type="prePersist"    method="prePersistHandler"/>

                        <lifecycle-callback type="postUpdate"    method="postUpdateHandler"/>
                        <lifecycle-callback type="preUpdate"     method="preUpdateHandler"/>

                        <lifecycle-callback type="postRemove"    method="postRemoveHandler"/>
                        <lifecycle-callback type="preRemove"     method="preRemoveHandler"/>
                    </entity-listener>
                </entity-listeners>
                <!-- .... -->
            </entity>
        </doctrine-mapping>

.. note::

    The order of execution of multiple methods for the same event (e.g. multiple @PrePersist) is not guaranteed.


Entity listeners resolver
~~~~~~~~~~~~~~~~~~~~~~~~~
Doctrine invokes the listener resolver to get the listener instance.

- A resolver allows you register a specific entity listener instance.
- You can also implement your own resolver by extending ``Doctrine\ORM\Mapping\DefaultEntityListenerResolver`` or implementing ``Doctrine\ORM\Mapping\EntityListenerResolver``

Specifying an entity listener instance :

.. code-block:: php

    <?php
    // User.php

    /** @Entity @EntityListeners({"UserListener"}) */
    class User
    {
        // ....
    }

    // UserListener.php
    class UserListener
    {
        public function __construct(MyService $service)
        {
            $this->service = $service;
        }

        public function preUpdate(User $user, PreUpdateEventArgs $event)
        {
            $this->service->doSomething($user);
        }
    }

    // register a entity listener.
    $listener = $container->get('user_listener');
    $em->getConfiguration()->getEntityListenerResolver()->register($listener);

Implementing your own resolver :

.. code-block:: php

    <?php
    class MyEntityListenerResolver extends \Doctrine\ORM\Mapping\DefaultEntityListenerResolver
    {
        public function __construct($container)
        {
            $this->container = $container;
        }

        public function resolve($className)
        {
            // resolve the service id by the given class name;
            $id = 'user_listener';

            return $this->container->get($id);
        }
    }

    // Configure the listener resolver only before instantiating the EntityManager
    $configurations->setEntityListenerResolver(new MyEntityListenerResolver);
    EntityManager::create(.., $configurations, ..);

.. _reference-events-load-class-metadata:

Load ClassMetadata Event
------------------------

When the mapping information for an entity is read, it is populated
in to a ``Doctrine\ORM\Mapping\ClassMetadata`` instance. You can hook in to this
process and manipulate the instance.

.. code-block:: php

    <?php
    $test = new TestEventListener();
    $evm = $em->getEventManager();
    $evm->addEventListener(Doctrine\ORM\Events::loadClassMetadata, $test);

    class TestEventListener
    {
        public function loadClassMetadata(\Doctrine\ORM\Event\LoadClassMetadataEventArgs $eventArgs)
        {
            $classMetadata = $eventArgs->getClassMetadata();
            $fieldMapping = array(
                'fieldName' => 'about',
                'type' => 'string',
                'length' => 255
            );
            $classMetadata->mapField($fieldMapping);
        }
    }

SchemaTool Events
-----------------

It is possible to access the schema metadata during schema changes that are happening in ``Doctrine\ORM\Tools\SchemaTool``.
There are two different events where you can hook in.

postGenerateSchemaTable
~~~~~~~~~~~~~~~~~~~~~~~

This event is fired for each ``Doctrine\DBAL\Schema\Table`` instance, after one was created and built up with the current class metadata
of an entity. It is possible to access to the current state of ``Doctrine\DBAL\Schema\Schema``, the current table schema
instance and class metadata.

.. code-block:: php

    <?php
    $test = new TestEventListener();
    $evm = $em->getEventManager();
    $evm->addEventListener(\Doctrine\ORM\Tools\ToolEvents::postGenerateSchemaTable, $test);

    class TestEventListener
    {
        public function postGenerateSchemaTable(\Doctrine\ORM\Tools\Event\GenerateSchemaTableEventArgs $eventArgs)
        {
            $classMetadata = $eventArgs->getClassMetadata();
            $schema = $eventArgs->getSchema();
            $table = $eventArgs->getClassTable();
        }
    }

postGenerateSchema
~~~~~~~~~~~~~~~~~~

This event is fired after the schema instance was successfully built and before SQL queries are generated from the
schema information of ``Doctrine\DBAL\Schema\Schema``. It allows to access the full object representation of the database schema
and the EntityManager.

.. code-block:: php

    <?php
    $test = new TestEventListener();
    $evm = $em->getEventManager();
    $evm->addEventListener(\Doctrine\ORM\Tools\ToolEvents::postGenerateSchema, $test);

    class TestEventListener
    {
        public function postGenerateSchema(\Doctrine\ORM\Tools\Event\GenerateSchemaEventArgs $eventArgs)
        {
            $schema = $eventArgs->getSchema();
            $em = $eventArgs->getEntityManager();
        }
    }

.. _LifecycleEventArgs: https://github.com/doctrine/orm/blob/HEAD/lib/Doctrine/ORM/Event/LifecycleEventArgs.php
.. _PreUpdateEventArgs: https://github.com/doctrine/orm/blob/HEAD/lib/Doctrine/ORM/Event/PreUpdateEventArgs.php
.. _PreFlushEventArgs: https://github.com/doctrine/orm/blob/HEAD/lib/Doctrine/ORM/Event/PreFlushEventArgs.php
.. _PostFlushEventArgs: https://github.com/doctrine/orm/blob/HEAD/lib/Doctrine/ORM/Event/PostFlushEventArgs.php
.. _OnFlushEventArgs: https://github.com/doctrine/orm/blob/HEAD/lib/Doctrine/ORM/Event/OnFlushEventArgs.php
.. _OnClearEventArgs: https://github.com/doctrine/orm/blob/HEAD/lib/Doctrine/ORM/Event/OnClearEventArgs.php
.. _LoadClassMetadataEventArgs: https://github.com/doctrine/orm/blob/HEAD/lib/Doctrine/ORM/Event/LoadClassMetadataEventArgs.php
.. _OnClassMetadataNotFoundEventArgs: https://github.com/doctrine/orm/blob/HEAD/lib/Doctrine/ORM/Event/OnClassMetadataNotFoundEventArgs.php<|MERGE_RESOLUTION|>--- conflicted
+++ resolved
@@ -294,7 +294,7 @@
     .. code-block:: attribute
 
         <?php
-        
+
         use Doctrine\DBAL\Types\Types;
         use Doctrine\Persistence\Event\LifecycleEventArgs;
 
@@ -330,7 +330,7 @@
     .. code-block:: annotation
 
         <?php
-        
+
         use Doctrine\Persistence\Event\LifecycleEventArgs;
 
         /**
@@ -379,20 +379,6 @@
                 </lifecycle-callbacks>
             </entity>
         </doctrine-mapping>
-<<<<<<< HEAD
-=======
-    .. code-block:: yaml
-
-        User:
-          type: entity
-          fields:
-            # ...
-            value:
-              type: string(255)
-          lifecycleCallbacks:
-            prePersist: [ doStuffOnPrePersist, doOtherStuffOnPrePersist ]
-            preUpdate: [ doStuffOnPreUpdate ]
->>>>>>> 003090b7
 
 Lifecycle Callbacks Event Argument
 ----------------------------------
