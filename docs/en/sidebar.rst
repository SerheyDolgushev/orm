:orphan:

.. toctree::
   :caption: Tutorials
   :depth: 3

   tutorials/getting-started
   tutorials/getting-started-database
   tutorials/getting-started-models
   tutorials/working-with-indexed-associations
   tutorials/extra-lazy-associations
   tutorials/composite-primary-keys
   tutorials/ordered-associations
   tutorials/override-field-association-mappings-in-subclasses
   tutorials/pagination
   tutorials/embeddables

.. toctree::
   :caption: Reference
   :depth: 3

   reference/architecture
   reference/configuration
   reference/faq
   reference/basic-mapping
   reference/association-mapping
   reference/inheritance-mapping
   reference/working-with-objects
   reference/working-with-associations
   reference/typedfieldmapper
   reference/events
   reference/unitofwork
   reference/unitofwork-associations
   reference/transactions-and-concurrency
   reference/batch-processing
   reference/dql-doctrine-query-language
   reference/query-builder
   reference/native-sql
   reference/change-tracking-policies
   reference/partial-objects
   reference/annotations-reference
   reference/attributes-reference
   reference/xml-mapping
   reference/yaml-mapping
   reference/php-mapping
   reference/caching
   reference/improving-performance
   reference/tools
   reference/metadata-drivers
   reference/best-practices
   reference/limitations-and-known-issues
   tutorials/pagination
   reference/filters
   reference/namingstrategy
   reference/advanced-configuration
   reference/second-level-cache
   reference/security

.. toctree::
   :caption: Cookbook
   :depth: 3

<<<<<<< HEAD
   .. toctree::
      :depth: 3

      reference/architecture
      reference/configuration
      reference/faq
      reference/basic-mapping
      reference/association-mapping
      reference/inheritance-mapping
      reference/working-with-objects
      reference/working-with-associations
      reference/typedfieldmapper
      reference/events
      reference/unitofwork
      reference/unitofwork-associations
      reference/transactions-and-concurrency
      reference/batch-processing
      reference/dql-doctrine-query-language
      reference/query-builder
      reference/native-sql
      reference/change-tracking-policies
      reference/attributes-reference
      reference/xml-mapping
      reference/php-mapping
      reference/caching
      reference/improving-performance
      reference/tools
      reference/metadata-drivers
      reference/best-practices
      reference/limitations-and-known-issues
      tutorials/pagination
      reference/filters
      reference/namingstrategy
      reference/advanced-configuration
      reference/second-level-cache
      reference/security

.. toc::

   .. tocheader:: Cookbook

   .. toctree::
      :depth: 3

      cookbook/aggregate-fields
      cookbook/custom-mapping-types
      cookbook/decorator-pattern
      cookbook/dql-custom-walkers
      cookbook/dql-user-defined-functions
      cookbook/implementing-arrayaccess-for-domain-objects
      cookbook/resolve-target-entity-listener
      cookbook/sql-table-prefixes
      cookbook/strategy-cookbook-introduction
      cookbook/validation-of-entities
      cookbook/working-with-datetime
      cookbook/mysql-enums
      cookbook/advanced-field-value-conversion-using-custom-mapping-types
      cookbook/entities-in-session
=======
   cookbook/aggregate-fields
   cookbook/custom-mapping-types
   cookbook/decorator-pattern
   cookbook/dql-custom-walkers
   cookbook/dql-user-defined-functions
   cookbook/implementing-arrayaccess-for-domain-objects
   cookbook/implementing-the-notify-changetracking-policy
   cookbook/resolve-target-entity-listener
   cookbook/sql-table-prefixes
   cookbook/strategy-cookbook-introduction
   cookbook/validation-of-entities
   cookbook/working-with-datetime
   cookbook/mysql-enums
   cookbook/advanced-field-value-conversion-using-custom-mapping-types
   cookbook/entities-in-session
>>>>>>> 0c0c61c5
<|MERGE_RESOLUTION|>--- conflicted
+++ resolved
@@ -37,11 +37,8 @@
    reference/query-builder
    reference/native-sql
    reference/change-tracking-policies
-   reference/partial-objects
-   reference/annotations-reference
    reference/attributes-reference
    reference/xml-mapping
-   reference/yaml-mapping
    reference/php-mapping
    reference/caching
    reference/improving-performance
@@ -60,73 +57,12 @@
    :caption: Cookbook
    :depth: 3
 
-<<<<<<< HEAD
-   .. toctree::
-      :depth: 3
-
-      reference/architecture
-      reference/configuration
-      reference/faq
-      reference/basic-mapping
-      reference/association-mapping
-      reference/inheritance-mapping
-      reference/working-with-objects
-      reference/working-with-associations
-      reference/typedfieldmapper
-      reference/events
-      reference/unitofwork
-      reference/unitofwork-associations
-      reference/transactions-and-concurrency
-      reference/batch-processing
-      reference/dql-doctrine-query-language
-      reference/query-builder
-      reference/native-sql
-      reference/change-tracking-policies
-      reference/attributes-reference
-      reference/xml-mapping
-      reference/php-mapping
-      reference/caching
-      reference/improving-performance
-      reference/tools
-      reference/metadata-drivers
-      reference/best-practices
-      reference/limitations-and-known-issues
-      tutorials/pagination
-      reference/filters
-      reference/namingstrategy
-      reference/advanced-configuration
-      reference/second-level-cache
-      reference/security
-
-.. toc::
-
-   .. tocheader:: Cookbook
-
-   .. toctree::
-      :depth: 3
-
-      cookbook/aggregate-fields
-      cookbook/custom-mapping-types
-      cookbook/decorator-pattern
-      cookbook/dql-custom-walkers
-      cookbook/dql-user-defined-functions
-      cookbook/implementing-arrayaccess-for-domain-objects
-      cookbook/resolve-target-entity-listener
-      cookbook/sql-table-prefixes
-      cookbook/strategy-cookbook-introduction
-      cookbook/validation-of-entities
-      cookbook/working-with-datetime
-      cookbook/mysql-enums
-      cookbook/advanced-field-value-conversion-using-custom-mapping-types
-      cookbook/entities-in-session
-=======
    cookbook/aggregate-fields
    cookbook/custom-mapping-types
    cookbook/decorator-pattern
    cookbook/dql-custom-walkers
    cookbook/dql-user-defined-functions
    cookbook/implementing-arrayaccess-for-domain-objects
-   cookbook/implementing-the-notify-changetracking-policy
    cookbook/resolve-target-entity-listener
    cookbook/sql-table-prefixes
    cookbook/strategy-cookbook-introduction
@@ -134,5 +70,4 @@
    cookbook/working-with-datetime
    cookbook/mysql-enums
    cookbook/advanced-field-value-conversion-using-custom-mapping-types
-   cookbook/entities-in-session
->>>>>>> 0c0c61c5
+   cookbook/entities-in-session