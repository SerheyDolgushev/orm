--- conflicted
+++ resolved
@@ -15,13 +15,8 @@
  */
 abstract class GetMetadata
 {
-<<<<<<< HEAD
-    /** @psalm-param class-string|object $class */
+    /** @param class-string|object $class */
     abstract public function getEntityManager(string|object $class): EntityManagerInterface;
-=======
-    /** @param class-string|object $class */
-    abstract public function getEntityManager($class): EntityManagerInterface;
->>>>>>> 488a5dd3
 
     /**
      * @param class-string<TObject> $class
