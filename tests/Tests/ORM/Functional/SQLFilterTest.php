--- conflicted
+++ resolved
@@ -307,13 +307,7 @@
         // Setup mock connection
         $conn = $this->getMockConnection();
         $conn->method('quote')
-<<<<<<< HEAD
-             ->will(self::returnCallback(static fn ($value) => "'" . $value . "'"));
-=======
-             ->willReturnCallback(static function ($value) {
-                 return "'" . $value . "'";
-             });
->>>>>>> 982d6060
+             ->willReturnCallback(static fn ($value) => "'" . $value . "'");
 
         $em = $this->getMockEntityManager();
         $em->method('getConnection')
