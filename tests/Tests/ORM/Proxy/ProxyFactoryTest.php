--- conflicted
+++ resolved
@@ -143,38 +143,7 @@
         self::assertFalse($proxy->__isInitialized());
     }
 
-<<<<<<< HEAD
     #[Group('DDC-2432')]
-=======
-    public function testExceptionOnProxyLoadingDoesNotMarkTheProxyAsInitialized(): void
-    {
-        $persister = $this
-            ->getMockBuilderWithOnlyMethods(BasicEntityPersister::class, ['load', 'getClassMetadata'])
-            ->disableOriginalConstructor()
-            ->getMock();
-        $this->uowMock->setEntityPersister(ECommerceFeature::class, $persister);
-
-        $proxy = $this->proxyFactory->getProxy(ECommerceFeature::class, ['id' => 42]);
-        assert($proxy instanceof Proxy);
-
-        $exception = new Exception('Literally any kind of connection exception');
-
-        $persister
-            ->expects(self::atLeastOnce())
-            ->method('load')
-            ->willThrowException($exception);
-
-        try {
-            $proxy->getDescription();
-            self::fail('An exception was expected to be raised');
-        } catch (Exception $exception) {
-        }
-
-        self::assertFalse($proxy->__isInitialized(), 'The proxy should not be initialized');
-    }
-
-    /** @group DDC-2432 */
->>>>>>> 982d6060
     public function testFailedProxyCloningDoesNotMarkTheProxyAsInitialized(): void
     {
         $persister = $this->getMockBuilder(BasicEntityPersister::class)
