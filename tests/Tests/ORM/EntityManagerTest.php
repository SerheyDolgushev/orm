--- conflicted
+++ resolved
@@ -6,6 +6,7 @@
 
 use Doctrine\Common\EventManager;
 use Doctrine\DBAL\Connection;
+use Doctrine\DBAL\Driver;
 use Doctrine\ORM\Configuration;
 use Doctrine\ORM\EntityManager;
 use Doctrine\ORM\EntityManagerInterface;
@@ -16,38 +17,19 @@
 use Doctrine\ORM\Query\ResultSetMapping;
 use Doctrine\ORM\QueryBuilder;
 use Doctrine\ORM\UnitOfWork;
-<<<<<<< HEAD
-=======
-use Doctrine\Persistence\Mapping\Driver\MappingDriver;
-use Doctrine\Persistence\Mapping\MappingException;
-use Doctrine\Tests\Mocks\ConnectionMock;
->>>>>>> 8ed6c223
 use Doctrine\Tests\Mocks\EntityManagerMock;
 use Doctrine\Tests\Models\CMS\CmsUser;
 use Doctrine\Tests\OrmTestCase;
 use Exception;
 use Generator;
-<<<<<<< HEAD
+use PHPUnit\Framework\Assert;
 use PHPUnit\Framework\Attributes\DataProvider;
 use PHPUnit\Framework\Attributes\Group;
 use ReflectionProperty;
-=======
-use InvalidArgumentException;
-use PHPUnit\Framework\Assert;
->>>>>>> 8ed6c223
 use stdClass;
 use Symfony\Component\VarExporter\LazyGhostTrait;
 use TypeError;
 
-<<<<<<< HEAD
-=======
-use function get_class;
-use function random_int;
-use function sprintf;
-use function sys_get_temp_dir;
-use function uniqid;
-
->>>>>>> 8ed6c223
 class EntityManagerTest extends OrmTestCase
 {
     private EntityManagerMock $entityManager;
@@ -229,18 +211,21 @@
         $this->assertTrue($em->isOpen());
     }
 
-    /** @dataProvider entityManagerMethodNames */
-    public function testItPreservesTheOriginalExceptionOnRollbackFailure(string $methodName): void
-    {
-        $entityManager = new EntityManagerMock(new class extends ConnectionMock {
-            public function rollBack(): bool
+    public function testItPreservesTheOriginalExceptionOnRollbackFailure(): void
+    {
+        $driver = $this->createMock(Driver::class);
+        $driver->method('connect')
+            ->willReturn($this->createMock(Driver\Connection::class));
+
+        $entityManager = new EntityManagerMock(new class ([], $driver) extends Connection {
+            public function rollBack(): void
             {
                 throw new Exception('Rollback exception');
             }
         });
 
         try {
-            $entityManager->$methodName(static function (): void {
+            $entityManager->wrapInTransaction(static function (): void {
                 throw new Exception('Original exception');
             });
             self::fail('Exception expected');
@@ -251,17 +236,20 @@
         }
     }
 
-    /** @dataProvider entityManagerMethodNames */
-    public function testItDoesNotAttemptToRollbackIfNoTransactionIsActive(string $methodName): void
-    {
+    public function testItDoesNotAttemptToRollbackIfNoTransactionIsActive(): void
+    {
+        $driver = $this->createMock(Driver::class);
+        $driver->method('connect')
+            ->willReturn($this->createMock(Driver\Connection::class));
+
         $entityManager = new EntityManagerMock(
-            new class extends ConnectionMock {
-                public function commit(): bool
+            new class ([], $driver) extends Connection {
+                public function commit(): void
                 {
                     throw new Exception('Commit exception that happens after doing the actual commit');
                 }
 
-                public function rollBack(): bool
+                public function rollBack(): void
                 {
                     Assert::fail('Should not attempt to rollback if no transaction is active');
                 }
@@ -270,19 +258,11 @@
                 {
                     return false;
                 }
-            }
+            },
         );
 
         $this->expectExceptionMessage('Commit exception');
-        $entityManager->$methodName(static function (): void {
+        $entityManager->wrapInTransaction(static function (): void {
         });
     }
-
-    /** @return Generator<string, array{string}> */
-    public function entityManagerMethodNames(): Generator
-    {
-        foreach (['transactional', 'wrapInTransaction'] as $methodName) {
-            yield sprintf('%s()', $methodName) => [$methodName];
-        }
-    }
 }