<?php

declare(strict_types=1);

namespace Doctrine\Tests\ORM\Mapping;

use Doctrine\Common\Collections\Collection;
use Doctrine\ORM\EntityManagerInterface;
use Doctrine\ORM\Events;
use Doctrine\ORM\Mapping as ORM;
use Doctrine\ORM\Mapping\ClassMetadata;
use Doctrine\ORM\Mapping\ClassMetadataFactory;
use Doctrine\ORM\Mapping\Column;
use Doctrine\ORM\Mapping\DefaultNamingStrategy;
use Doctrine\ORM\Mapping\DefaultTypedFieldMapper;
use Doctrine\ORM\Mapping\DiscriminatorColumn;
use Doctrine\ORM\Mapping\DiscriminatorColumnMapping;
use Doctrine\ORM\Mapping\DiscriminatorMap;
use Doctrine\ORM\Mapping\Entity;
use Doctrine\ORM\Mapping\GeneratedValue;
use Doctrine\ORM\Mapping\Id;
use Doctrine\ORM\Mapping\Index;
use Doctrine\ORM\Mapping\InheritanceType;
use Doctrine\ORM\Mapping\MappingException;
use Doctrine\ORM\Mapping\NamingStrategy;
use Doctrine\ORM\Mapping\Table;
use Doctrine\ORM\Mapping\TypedFieldMapper;
use Doctrine\ORM\Mapping\UnderscoreNamingStrategy;
use Doctrine\ORM\Mapping\UniqueConstraint;
use Doctrine\Persistence\Mapping\Driver\MappingDriver;
use Doctrine\Persistence\Mapping\RuntimeReflectionService;
use Doctrine\Tests\DbalTypes\CustomIdObject;
use Doctrine\Tests\DbalTypes\CustomIdObjectType;
use Doctrine\Tests\DbalTypes\CustomIntType;
use Doctrine\Tests\Models\Cache\City;
use Doctrine\Tests\Models\CMS\CmsAddress;
use Doctrine\Tests\Models\CMS\CmsAddressListener;
use Doctrine\Tests\Models\CMS\CmsEmail;
use Doctrine\Tests\Models\Company\CompanyContract;
use Doctrine\Tests\Models\Company\CompanyContractListener;
use Doctrine\Tests\Models\Company\CompanyFixContract;
use Doctrine\Tests\Models\Company\CompanyFlexContract;
use Doctrine\Tests\Models\Company\CompanyFlexUltraContract;
use Doctrine\Tests\Models\Company\CompanyFlexUltraContractListener;
use Doctrine\Tests\Models\DDC1476\DDC1476EntityWithDefaultFieldType;
use Doctrine\Tests\Models\DDC2825\ExplicitSchemaAndTable;
use Doctrine\Tests\Models\DDC2825\SchemaAndTableInTableName;
use Doctrine\Tests\Models\DDC3579\DDC3579Admin;
use Doctrine\Tests\Models\DDC5934\DDC5934Contract;
use Doctrine\Tests\Models\DDC869\DDC869ChequePayment;
use Doctrine\Tests\Models\DDC869\DDC869CreditCardPayment;
use Doctrine\Tests\Models\DDC869\DDC869PaymentRepository;
use Doctrine\Tests\Models\DDC889\DDC889Class;
use Doctrine\Tests\Models\DDC889\DDC889Entity;
use Doctrine\Tests\Models\DDC964\DDC964Admin;
use Doctrine\Tests\Models\DDC964\DDC964Guest;
use Doctrine\Tests\Models\Enums\Card;
use Doctrine\Tests\Models\Enums\Suit;
use Doctrine\Tests\Models\GH10288\GH10288People;
use Doctrine\Tests\Models\TypedProperties\Contact;
use Doctrine\Tests\Models\TypedProperties\UserTyped;
use Doctrine\Tests\Models\TypedProperties\UserTypedWithCustomTypedField;
use Doctrine\Tests\Models\Upsertable\Insertable;
use Doctrine\Tests\Models\Upsertable\Updatable;
use Doctrine\Tests\OrmTestCase;
use PHPUnit\Framework\Attributes\Depends;
use stdClass;

use function assert;
use function count;
use function str_contains;
use function strtolower;

use const CASE_UPPER;

abstract class MappingDriverTestCase extends OrmTestCase
{
    abstract protected function loadDriver(): MappingDriver;

<<<<<<< HEAD
    /** @psalm-param class-string<object> $entityClassName */
=======
    /**
     * @param class-string<object> $entityClassName
     */
>>>>>>> 488a5dd3
    public function createClassMetadata(
        string $entityClassName,
        NamingStrategy|null $namingStrategy = null,
        TypedFieldMapper|null $typedFieldMapper = null,
    ): ClassMetadata {
        $mappingDriver = $this->loadDriver();

        $class = new ClassMetadata($entityClassName, $namingStrategy, $typedFieldMapper);
        $class->initializeReflection(new RuntimeReflectionService());
        $mappingDriver->loadMetadataForClass($entityClassName, $class);

        return $class;
    }

    protected function createClassMetadataFactory(EntityManagerInterface|null $em = null): ClassMetadataFactory
    {
        $driver  = $this->loadDriver();
        $em    ??= $this->getTestEntityManager();
        $factory = new ClassMetadataFactory();
        $em->getConfiguration()->setMetadataDriverImpl($driver);
        $factory->setEntityManager($em);

        return $factory;
    }

    public function testEntityTableNameAndInheritance(): ClassMetadata
    {
        $class = $this->createClassMetadata(User::class);

        self::assertEquals('cms_users', $class->getTableName());
        self::assertEquals(ClassMetadata::INHERITANCE_TYPE_NONE, $class->inheritanceType);

        return $class;
    }

    #[Depends('testEntityTableNameAndInheritance')]
    public function testEntityIndexes(ClassMetadata $class): ClassMetadata
    {
        self::assertArrayHasKey('indexes', $class->table, 'ClassMetadata should have indexes key in table property.');
        self::assertEquals(
            [
                'name_idx' => ['columns' => ['name']],
                0 => ['columns' => ['user_email']],
                'fields' => ['fields' => ['name', 'email']],
            ],
            $class->table['indexes'],
        );

        return $class;
    }

    public function testEntityIncorrectIndexes(): void
    {
        $this->expectException(MappingException::class);
        $this->createClassMetadata(UserIncorrectIndex::class);
    }

    public function testEntityIndexFlagsAndPartialIndexes(): void
    {
        $class = $this->createClassMetadata(Comment::class);

        self::assertEquals(
            [
                0 => [
                    'columns' => ['content'],
                    'flags' => ['fulltext'],
                    'options' => ['where' => 'content IS NOT NULL'],
                ],
            ],
            $class->table['indexes'],
        );
    }

    #[Depends('testEntityTableNameAndInheritance')]
    public function testEntityUniqueConstraints(ClassMetadata $class): ClassMetadata
    {
        self::assertArrayHasKey(
            'uniqueConstraints',
            $class->table,
            'ClassMetadata should have uniqueConstraints key in table property when Unique Constraints are set.',
        );

        self::assertEquals(
            [
                'search_idx' => ['columns' => ['name', 'user_email'], 'options' => ['where' => 'name IS NOT NULL']],
                'phone_idx' => ['fields' => ['name', 'phone']],
            ],
            $class->table['uniqueConstraints'],
        );

        return $class;
    }

    public function testEntityIncorrectUniqueContraint(): void
    {
        $this->expectException(MappingException::class);
        $this->createClassMetadata(UserIncorrectUniqueConstraint::class);
    }

    #[Depends('testEntityTableNameAndInheritance')]
    public function testEntityOptions(ClassMetadata $class): ClassMetadata
    {
        self::assertArrayHasKey('options', $class->table, 'ClassMetadata should have options key in table property.');

        self::assertEquals(
            [
                'foo' => 'bar',
                'baz' => ['key' => 'val'],
            ],
            $class->table['options'],
        );

        return $class;
    }

    #[Depends('testEntityOptions')]
    public function testEntitySequence(ClassMetadata $class): void
    {
        self::assertIsArray($class->sequenceGeneratorDefinition, 'No Sequence Definition set on this driver.');
        self::assertEquals(
            [
                'sequenceName' => 'tablename_seq',
                'allocationSize' => 100,
                'initialValue' => 1,
            ],
            $class->sequenceGeneratorDefinition,
        );
    }

    public function testEntityCustomGenerator(): void
    {
        $class = $this->createClassMetadata(Animal::class);

        self::assertEquals(
            ClassMetadata::GENERATOR_TYPE_CUSTOM,
            $class->generatorType,
            'Generator Type',
        );
        self::assertEquals(
            ['class' => stdClass::class],
            $class->customGeneratorDefinition,
            'Custom Generator Definition',
        );
    }

    #[Depends('testEntityTableNameAndInheritance')]
    public function testFieldMappings(ClassMetadata $class): ClassMetadata
    {
        self::assertEquals(4, count($class->fieldMappings));
        self::assertTrue(isset($class->fieldMappings['id']));
        self::assertTrue(isset($class->fieldMappings['name']));
        self::assertTrue(isset($class->fieldMappings['email']));
        self::assertTrue(isset($class->fieldMappings['version']));

        return $class;
    }

    #[Depends('testFieldMappings')]
    public function testVersionedField(ClassMetadata $class): void
    {
        self::assertTrue($class->isVersioned);
        self::assertEquals('version', $class->versionField);

        self::assertFalse(isset($class->fieldMappings['version']->version));
    }

    #[Depends('testEntityTableNameAndInheritance')]
    public function testFieldMappingsColumnNames(ClassMetadata $class): ClassMetadata
    {
        self::assertEquals('id', $class->fieldMappings['id']->columnName);
        self::assertEquals('name', $class->fieldMappings['name']->columnName);
        self::assertEquals('user_email', $class->fieldMappings['email']->columnName);

        return $class;
    }

    #[Depends('testEntityTableNameAndInheritance')]
    public function testStringFieldMappings(ClassMetadata $class): ClassMetadata
    {
        self::assertEquals('string', $class->fieldMappings['name']->type);
        self::assertEquals(50, $class->fieldMappings['name']->length);
        self::assertTrue($class->fieldMappings['name']->nullable);
        self::assertTrue($class->fieldMappings['name']->unique);

        return $class;
    }

    public function testFieldTypeFromReflection(): void
    {
        $class = $this->createClassMetadata(UserTyped::class);

        self::assertEquals('integer', $class->getTypeOfField('id'));
        self::assertEquals('string', $class->getTypeOfField('username'));
        self::assertEquals('dateinterval', $class->getTypeOfField('dateInterval'));
        self::assertEquals('datetime', $class->getTypeOfField('dateTime'));
        self::assertEquals('datetime_immutable', $class->getTypeOfField('dateTimeImmutable'));
        self::assertEquals('json', $class->getTypeOfField('array'));
        self::assertEquals('boolean', $class->getTypeOfField('boolean'));
        self::assertEquals('float', $class->getTypeOfField('float'));

        self::assertEquals(CmsEmail::class, $class->getAssociationMapping('email')->targetEntity);
        self::assertEquals(CmsEmail::class, $class->getAssociationMapping('mainEmail')->targetEntity);
        self::assertEquals(Contact::class, $class->embeddedClasses['contact']->class);
    }

    #[\PHPUnit\Framework\Attributes\Group('GH10313')]
    public function testCustomFieldTypeFromReflection(): void
    {
        $class = $this->createClassMetadata(
            UserTypedWithCustomTypedField::class,
            null,
            new DefaultTypedFieldMapper(
                [
                    CustomIdObject::class => CustomIdObjectType::class,
                    'int' => CustomIntType::class,
                ],
            ),
        );

        self::assertEquals(CustomIdObjectType::class, $class->getTypeOfField('customId'));
        self::assertEquals(CustomIntType::class, $class->getTypeOfField('customIntTypedField'));
    }

    #[Depends('testEntityTableNameAndInheritance')]
    public function testFieldOptions(ClassMetadata $class): ClassMetadata
    {
        $expected = ['foo' => 'bar', 'baz' => ['key' => 'val'], 'fixed' => false];
        self::assertEquals($expected, $class->fieldMappings['name']->options);

        return $class;
    }

    #[Depends('testEntityTableNameAndInheritance')]
    public function testIdFieldOptions(ClassMetadata $class): ClassMetadata
    {
        self::assertEquals(['foo' => 'bar', 'unsigned' => false], $class->fieldMappings['id']->options);

        return $class;
    }

    #[Depends('testFieldMappings')]
    public function testIdentifier(ClassMetadata $class): ClassMetadata
    {
        self::assertEquals(['id'], $class->identifier);
        self::assertEquals('integer', $class->fieldMappings['id']->type);
        self::assertEquals(ClassMetadata::GENERATOR_TYPE_AUTO, $class->generatorType, 'ID-Generator is not ClassMetadata::GENERATOR_TYPE_AUTO');

        return $class;
    }

    #[\PHPUnit\Framework\Attributes\Group('#6129')]
    public function testBooleanValuesForOptionIsSetCorrectly(): ClassMetadata
    {
        $class = $this->createClassMetadata(User::class);

        self::assertIsBool($class->fieldMappings['id']->options['unsigned']);
        self::assertFalse($class->fieldMappings['id']->options['unsigned']);

        self::assertIsBool($class->fieldMappings['name']->options['fixed']);
        self::assertFalse($class->fieldMappings['name']->options['fixed']);

        return $class;
    }

    #[Depends('testIdentifier')]
    public function testAssociations(ClassMetadata $class): ClassMetadata
    {
        self::assertEquals(3, count($class->associationMappings));

        return $class;
    }

    #[Depends('testAssociations')]
    public function testOwningOneToOneAssociation(ClassMetadata $class): ClassMetadata
    {
        self::assertTrue(isset($class->associationMappings['address']));
        self::assertTrue($class->associationMappings['address']->isOwningSide());
        self::assertEquals('user', $class->associationMappings['address']->inversedBy);
        // Check cascading
        self::assertTrue($class->associationMappings['address']->isCascadeRemove());
        self::assertFalse($class->associationMappings['address']->isCascadePersist());
        self::assertFalse($class->associationMappings['address']->isCascadeRefresh());
        self::assertFalse($class->associationMappings['address']->isCascadeDetach());

        return $class;
    }

    #[Depends('testOwningOneToOneAssociation')]
    public function testInverseOneToManyAssociation(ClassMetadata $class): ClassMetadata
    {
        self::assertTrue(isset($class->associationMappings['phonenumbers']));
        self::assertFalse($class->associationMappings['phonenumbers']->isOwningSide());
        self::assertTrue($class->associationMappings['phonenumbers']->isCascadePersist());
        self::assertTrue($class->associationMappings['phonenumbers']->isCascadeRemove());
        self::assertFalse($class->associationMappings['phonenumbers']->isCascadeRefresh());
        self::assertFalse($class->associationMappings['phonenumbers']->isCascadeDetach());
        self::assertTrue($class->associationMappings['phonenumbers']->orphanRemoval);

        // Test Order By
        self::assertEquals(['number' => 'ASC'], $class->associationMappings['phonenumbers']->orderBy);

        return $class;
    }

    #[Depends('testInverseOneToManyAssociation')]
    public function testManyToManyAssociationWithCascadeAll(ClassMetadata $class): ClassMetadata
    {
        self::assertTrue(isset($class->associationMappings['groups']));
        self::assertTrue($class->associationMappings['groups']->isOwningSide());
        // Make sure that cascade-all works as expected
        self::assertTrue($class->associationMappings['groups']->isCascadeRemove());
        self::assertTrue($class->associationMappings['groups']->isCascadePersist());
        self::assertTrue($class->associationMappings['groups']->isCascadeRefresh());
        self::assertTrue($class->associationMappings['groups']->isCascadeDetach());

        self::assertFalse($class->associationMappings['groups']->isOrdered());

        return $class;
    }

    #[Depends('testManyToManyAssociationWithCascadeAll')]
    public function testLifecycleCallbacks(ClassMetadata $class): ClassMetadata
    {
        self::assertCount(2, $class->lifecycleCallbacks);
        self::assertEquals($class->lifecycleCallbacks['prePersist'][0], 'doStuffOnPrePersist');
        self::assertEquals($class->lifecycleCallbacks['postPersist'][0], 'doStuffOnPostPersist');

        return $class;
    }

    #[Depends('testManyToManyAssociationWithCascadeAll')]
    public function testLifecycleCallbacksSupportMultipleMethodNames(ClassMetadata $class): ClassMetadata
    {
        self::assertCount(2, $class->lifecycleCallbacks['prePersist']);
        self::assertEquals($class->lifecycleCallbacks['prePersist'][1], 'doOtherStuffOnPrePersistToo');

        return $class;
    }

    #[Depends('testLifecycleCallbacksSupportMultipleMethodNames')]
    public function testJoinColumnUniqueAndNullable(ClassMetadata $class): ClassMetadata
    {
        // Non-Nullability of Join Column
        self::assertFalse($class->associationMappings['groups']->joinTable->joinColumns[0]->nullable);
        self::assertFalse($class->associationMappings['groups']->joinTable->joinColumns[0]->unique);

        return $class;
    }

    #[Depends('testJoinColumnUniqueAndNullable')]
    public function testColumnDefinition(ClassMetadata $class): ClassMetadata
    {
        self::assertEquals('CHAR(32) NOT NULL', $class->fieldMappings['email']->columnDefinition);
        self::assertEquals('INT NULL', $class->associationMappings['groups']->joinTable->inverseJoinColumns[0]->columnDefinition);

        return $class;
    }

    #[Depends('testColumnDefinition')]
    public function testJoinColumnOnDelete(ClassMetadata $class): ClassMetadata
    {
        self::assertEquals('CASCADE', $class->associationMappings['address']->joinColumns[0]->onDelete);

        return $class;
    }

    #[\PHPUnit\Framework\Attributes\Group('DDC-514')]
    public function testDiscriminatorColumnDefaults(): void
    {
        if (str_contains(static::class, 'PHPMappingDriver')) {
            self::markTestSkipped('PHP Mapping Drivers have no defaults.');
        }

        $class = $this->createClassMetadata(Animal::class);

        self::assertEquals(
            DiscriminatorColumnMapping::fromMappingArray([
                'name' => 'discr',
                'type' => 'string',
                'length' => 32,
                'fieldName' => 'discr',
                'columnDefinition' => null,
                'enumType' => null,
            ]),
            $class->discriminatorColumn,
        );
    }

    #[\PHPUnit\Framework\Attributes\Group('DDC-869')]
    public function testMappedSuperclassWithRepository(): void
    {
        $em      = $this->getTestEntityManager();
        $factory = $this->createClassMetadataFactory($em);

        $class = $factory->getMetadataFor(DDC869CreditCardPayment::class);

        self::assertTrue(isset($class->fieldMappings['id']));
        self::assertTrue(isset($class->fieldMappings['value']));
        self::assertTrue(isset($class->fieldMappings['creditCardNumber']));
        self::assertEquals($class->customRepositoryClassName, DDC869PaymentRepository::class);
        self::assertInstanceOf(DDC869PaymentRepository::class, $em->getRepository(DDC869CreditCardPayment::class));
        self::assertTrue($em->getRepository(DDC869ChequePayment::class)->isTrue());

        $class = $factory->getMetadataFor(DDC869ChequePayment::class);

        self::assertTrue(isset($class->fieldMappings['id']));
        self::assertTrue(isset($class->fieldMappings['value']));
        self::assertTrue(isset($class->fieldMappings['serialNumber']));
        self::assertEquals($class->customRepositoryClassName, DDC869PaymentRepository::class);
        self::assertInstanceOf(DDC869PaymentRepository::class, $em->getRepository(DDC869ChequePayment::class));
        self::assertTrue($em->getRepository(DDC869ChequePayment::class)->isTrue());
    }

    #[\PHPUnit\Framework\Attributes\Group('DDC-1476')]
    public function testDefaultFieldType(): void
    {
        $factory = $this->createClassMetadataFactory();
        $class   = $factory->getMetadataFor(DDC1476EntityWithDefaultFieldType::class);

        self::assertArrayHasKey('id', $class->fieldMappings);
        self::assertArrayHasKey('name', $class->fieldMappings);

        self::assertEquals('string', $class->fieldMappings['id']->type);
        self::assertEquals('string', $class->fieldMappings['name']->type);

        self::assertEquals('id', $class->fieldMappings['id']->fieldName);
        self::assertEquals('name', $class->fieldMappings['name']->fieldName);

        self::assertEquals('id', $class->fieldMappings['id']->columnName);
        self::assertEquals('name', $class->fieldMappings['name']->columnName);

        self::assertEquals(ClassMetadata::GENERATOR_TYPE_NONE, $class->generatorType);
    }

    #[\PHPUnit\Framework\Attributes\Group('DDC-1170')]
    public function testIdentifierColumnDefinition(): void
    {
        $class = $this->createClassMetadata(DDC1170Entity::class);

        self::assertArrayHasKey('id', $class->fieldMappings);
        self::assertArrayHasKey('value', $class->fieldMappings);

        self::assertEquals('int unsigned not null', strtolower($class->fieldMappings['id']->columnDefinition));
        self::assertEquals('varchar(255) not null', strtolower($class->fieldMappings['value']->columnDefinition));
    }

    #[\PHPUnit\Framework\Attributes\Group('DDC-559')]
    public function testNamingStrategy(): void
    {
        $em      = $this->getTestEntityManager();
        $factory = $this->createClassMetadataFactory($em);

        self::assertInstanceOf(DefaultNamingStrategy::class, $em->getConfiguration()->getNamingStrategy());
        $em->getConfiguration()->setNamingStrategy(new UnderscoreNamingStrategy(CASE_UPPER));
        self::assertInstanceOf(UnderscoreNamingStrategy::class, $em->getConfiguration()->getNamingStrategy());

        $class = $factory->getMetadataFor(DDC1476EntityWithDefaultFieldType::class);

        self::assertEquals('ID', $class->getColumnName('id'));
        self::assertEquals('NAME', $class->getColumnName('name'));
        self::assertEquals('DDC1476_ENTITY_WITH_DEFAULT_FIELD_TYPE', $class->table['name']);
    }

    #[\PHPUnit\Framework\Attributes\Group('DDC-807')]
    #[\PHPUnit\Framework\Attributes\Group('DDC-553')]
    public function testDiscriminatorColumnDefinition(): void
    {
        $class = $this->createClassMetadata(DDC807Entity::class);

        self::assertEquals("ENUM('ONE','TWO')", $class->discriminatorColumn->columnDefinition);
        self::assertEquals('dtype', $class->discriminatorColumn->name);
    }

    #[\PHPUnit\Framework\Attributes\Group('GH10288')]
    public function testDiscriminatorColumnEnumTypeDefinition(): void
    {
        $class = $this->createClassMetadata(GH10288EnumTypePerson::class);

        self::assertEquals(GH10288People::class, $class->discriminatorColumn->enumType);
        self::assertEquals('discr', $class->discriminatorColumn->name);
    }

    #[\PHPUnit\Framework\Attributes\Group('DDC-889')]
    public function testInvalidEntityOrMappedSuperClassShouldMentionParentClasses(): void
    {
        $this->expectException(MappingException::class);
        $this->expectExceptionMessage('Class "Doctrine\Tests\Models\DDC889\DDC889Class" sub class of "Doctrine\Tests\Models\DDC889\DDC889SuperClass" is not a valid entity or mapped super class.');

        $this->createClassMetadata(DDC889Class::class);
    }

    #[\PHPUnit\Framework\Attributes\Group('DDC-889')]
    public function testIdentifierRequiredShouldMentionParentClasses(): void
    {
        $factory = $this->createClassMetadataFactory();

        $this->expectException(MappingException::class);
        $this->expectExceptionMessage('No identifier/primary key specified for Entity "Doctrine\Tests\Models\DDC889\DDC889Entity" sub class of "Doctrine\Tests\Models\DDC889\DDC889SuperClass". Every Entity must have an identifier/primary key.');

        $factory->getMetadataFor(DDC889Entity::class);
    }

    #[\PHPUnit\Framework\Attributes\Group('DDC-3579')]
    public function testInversedByOverrideMapping(): void
    {
        $factory       = $this->createClassMetadataFactory();
        $adminMetadata = $factory->getMetadataFor(DDC3579Admin::class);

        // assert groups association mappings
        self::assertArrayHasKey('groups', $adminMetadata->associationMappings);
        $adminGroups = $adminMetadata->associationMappings['groups'];

        // assert override
        self::assertEquals('admins', $adminGroups->inversedBy);
    }

    #[\PHPUnit\Framework\Attributes\Group('DDC-5934')]
    public function testFetchOverrideMapping(): void
    {
        // check override metadata
        $contractMetadata = $this->createClassMetadataFactory()->getMetadataFor(DDC5934Contract::class);

        self::assertArrayHasKey('members', $contractMetadata->associationMappings);
        self::assertSame(ClassMetadata::FETCH_EXTRA_LAZY, $contractMetadata->associationMappings['members']->fetch);
    }

    #[\PHPUnit\Framework\Attributes\Group('DDC-964')]
    public function testAssociationOverridesMapping(): void
    {
        $factory       = $this->createClassMetadataFactory();
        $adminMetadata = $factory->getMetadataFor(DDC964Admin::class);
        $guestMetadata = $factory->getMetadataFor(DDC964Guest::class);

        // assert groups association mappings
        self::assertArrayHasKey('groups', $guestMetadata->associationMappings);
        self::assertArrayHasKey('groups', $adminMetadata->associationMappings);

        $guestGroups = $guestMetadata->associationMappings['groups'];
        $adminGroups = $adminMetadata->associationMappings['groups'];

        // assert not override attributes
        self::assertEquals($guestGroups->fieldName, $adminGroups->fieldName);
        self::assertEquals($guestGroups->type(), $adminGroups->type());
        self::assertEquals($guestGroups->inversedBy, $adminGroups->inversedBy);
        self::assertEquals($guestGroups->isOwningSide(), $adminGroups->isOwningSide());
        self::assertEquals($guestGroups->fetch, $adminGroups->fetch);
        self::assertEquals($guestGroups->isCascadeRemove(), $adminGroups->isCascadeRemove());
        self::assertEquals($guestGroups->isCascadePersist(), $adminGroups->isCascadePersist());
        self::assertEquals($guestGroups->isCascadeRefresh(), $adminGroups->isCascadeRefresh());
        self::assertEquals($guestGroups->isCascadeDetach(), $adminGroups->isCascadeDetach());

        // assert not override attributes
        self::assertEquals('ddc964_users_groups', $guestGroups->joinTable->name);
        self::assertEquals('user_id', $guestGroups->joinTable->joinColumns[0]->name);
        self::assertEquals('group_id', $guestGroups->joinTable->inverseJoinColumns[0]->name);

        self::assertEquals(['user_id' => 'id'], $guestGroups->relationToSourceKeyColumns);
        self::assertEquals(['group_id' => 'id'], $guestGroups->relationToTargetKeyColumns);
        self::assertEquals(['user_id', 'group_id'], $guestGroups->joinTableColumns);

        self::assertEquals('ddc964_users_admingroups', $adminGroups->joinTable->name);
        self::assertEquals('adminuser_id', $adminGroups->joinTable->joinColumns[0]->name);
        self::assertEquals('admingroup_id', $adminGroups->joinTable->inverseJoinColumns[0]->name);

        self::assertEquals(['adminuser_id' => 'id'], $adminGroups->relationToSourceKeyColumns);
        self::assertEquals(['admingroup_id' => 'id'], $adminGroups->relationToTargetKeyColumns);
        self::assertEquals(['adminuser_id', 'admingroup_id'], $adminGroups->joinTableColumns);

        // assert address association mappings
        self::assertArrayHasKey('address', $guestMetadata->associationMappings);
        self::assertArrayHasKey('address', $adminMetadata->associationMappings);

        $guestAddress = $guestMetadata->associationMappings['address'];
        $adminAddress = $adminMetadata->associationMappings['address'];

        // assert not override attributes
        self::assertEquals($guestAddress->fieldName, $adminAddress->fieldName);
        self::assertEquals($guestAddress->type(), $adminAddress->type());
        self::assertEquals($guestAddress->inversedBy, $adminAddress->inversedBy);
        self::assertEquals($guestAddress->isOwningSide(), $adminAddress->isOwningSide());
        self::assertEquals($guestAddress->fetch, $adminAddress->fetch);
        self::assertEquals($guestAddress->isCascadeRemove(), $adminAddress->isCascadeRemove());
        self::assertEquals($guestAddress->isCascadePersist(), $adminAddress->isCascadePersist());
        self::assertEquals($guestAddress->isCascadeRefresh(), $adminAddress->isCascadeRefresh());
        self::assertEquals($guestAddress->isCascadeDetach(), $adminAddress->isCascadeDetach());

        // assert override
        self::assertEquals('address_id', $guestAddress->joinColumns[0]->name);
        self::assertEquals(['address_id' => 'id'], $guestAddress->sourceToTargetKeyColumns);
        self::assertEquals(['address_id' => 'address_id'], $guestAddress->joinColumnFieldNames);
        self::assertEquals(['id' => 'address_id'], $guestAddress->targetToSourceKeyColumns);

        self::assertEquals('adminaddress_id', $adminAddress->joinColumns[0]->name);
        self::assertEquals(['adminaddress_id' => 'id'], $adminAddress->sourceToTargetKeyColumns);
        self::assertEquals(['adminaddress_id' => 'adminaddress_id'], $adminAddress->joinColumnFieldNames);
        self::assertEquals(['id' => 'adminaddress_id'], $adminAddress->targetToSourceKeyColumns);
    }

    #[\PHPUnit\Framework\Attributes\Group('DDC-964')]
    public function testAttributeOverridesMapping(): void
    {
        $factory       = $this->createClassMetadataFactory();
        $guestMetadata = $factory->getMetadataFor(DDC964Guest::class);
        $adminMetadata = $factory->getMetadataFor(DDC964Admin::class);

        self::assertTrue($adminMetadata->fieldMappings['id']->id);
        self::assertEquals('id', $adminMetadata->fieldMappings['id']->fieldName);
        self::assertEquals('user_id', $adminMetadata->fieldMappings['id']->columnName);
        self::assertEquals(['user_id' => 'id', 'user_name' => 'name'], $adminMetadata->fieldNames);
        self::assertEquals(['id' => 'user_id', 'name' => 'user_name'], $adminMetadata->columnNames);
        self::assertEquals(150, $adminMetadata->fieldMappings['id']->length);

        self::assertEquals('name', $adminMetadata->fieldMappings['name']->fieldName);
        self::assertEquals('user_name', $adminMetadata->fieldMappings['name']->columnName);
        self::assertEquals(250, $adminMetadata->fieldMappings['name']->length);
        self::assertTrue($adminMetadata->fieldMappings['name']->nullable);
        self::assertFalse($adminMetadata->fieldMappings['name']->unique);

        self::assertTrue($guestMetadata->fieldMappings['id']->id);
        self::assertEquals('guest_id', $guestMetadata->fieldMappings['id']->columnName);
        self::assertEquals('id', $guestMetadata->fieldMappings['id']->fieldName);
        self::assertEquals(['guest_id' => 'id', 'guest_name' => 'name'], $guestMetadata->fieldNames);
        self::assertEquals(['id' => 'guest_id', 'name' => 'guest_name'], $guestMetadata->columnNames);
        self::assertEquals(140, $guestMetadata->fieldMappings['id']->length);

        self::assertEquals('name', $guestMetadata->fieldMappings['name']->fieldName);
        self::assertEquals('guest_name', $guestMetadata->fieldMappings['name']->columnName);
        self::assertEquals(240, $guestMetadata->fieldMappings['name']->length);
        self::assertFalse($guestMetadata->fieldMappings['name']->nullable);
        self::assertTrue($guestMetadata->fieldMappings['name']->unique);
    }

    #[\PHPUnit\Framework\Attributes\Group('DDC-1955')]
    public function testEntityListeners(): void
    {
        $em         = $this->getTestEntityManager();
        $factory    = $this->createClassMetadataFactory($em);
        $superClass = $factory->getMetadataFor(CompanyContract::class);
        $flexClass  = $factory->getMetadataFor(CompanyFixContract::class);
        $fixClass   = $factory->getMetadataFor(CompanyFlexContract::class);
        $ultraClass = $factory->getMetadataFor(CompanyFlexUltraContract::class);

        self::assertArrayHasKey(Events::prePersist, $superClass->entityListeners);
        self::assertArrayHasKey(Events::postPersist, $superClass->entityListeners);

        self::assertCount(1, $superClass->entityListeners[Events::prePersist]);
        self::assertCount(1, $superClass->entityListeners[Events::postPersist]);

        $postPersist = $superClass->entityListeners[Events::postPersist][0];
        $prePersist  = $superClass->entityListeners[Events::prePersist][0];

        self::assertEquals(CompanyContractListener::class, $postPersist['class']);
        self::assertEquals(CompanyContractListener::class, $prePersist['class']);
        self::assertEquals('postPersistHandler', $postPersist['method']);
        self::assertEquals('prePersistHandler', $prePersist['method']);

        //Inherited listeners
        self::assertEquals($fixClass->entityListeners, $superClass->entityListeners);
        self::assertEquals($flexClass->entityListeners, $superClass->entityListeners);
    }

    #[\PHPUnit\Framework\Attributes\Group('DDC-1955')]
    public function testEntityListenersOverride(): void
    {
        $em         = $this->getTestEntityManager();
        $factory    = $this->createClassMetadataFactory($em);
        $ultraClass = $factory->getMetadataFor(CompanyFlexUltraContract::class);

        //overridden listeners
        self::assertArrayHasKey(Events::postPersist, $ultraClass->entityListeners);
        self::assertArrayHasKey(Events::prePersist, $ultraClass->entityListeners);

        self::assertCount(1, $ultraClass->entityListeners[Events::postPersist]);
        self::assertCount(3, $ultraClass->entityListeners[Events::prePersist]);

        $postPersist = $ultraClass->entityListeners[Events::postPersist][0];
        $prePersist  = $ultraClass->entityListeners[Events::prePersist][0];

        self::assertEquals(CompanyContractListener::class, $postPersist['class']);
        self::assertEquals(CompanyContractListener::class, $prePersist['class']);
        self::assertEquals('postPersistHandler', $postPersist['method']);
        self::assertEquals('prePersistHandler', $prePersist['method']);

        $prePersist = $ultraClass->entityListeners[Events::prePersist][1];
        self::assertEquals(CompanyFlexUltraContractListener::class, $prePersist['class']);
        self::assertEquals('prePersistHandler1', $prePersist['method']);

        $prePersist = $ultraClass->entityListeners[Events::prePersist][2];
        self::assertEquals(CompanyFlexUltraContractListener::class, $prePersist['class']);
        self::assertEquals('prePersistHandler2', $prePersist['method']);
    }

    #[\PHPUnit\Framework\Attributes\Group('DDC-1955')]
    public function testEntityListenersNamingConvention(): void
    {
        $em       = $this->getTestEntityManager();
        $factory  = $this->createClassMetadataFactory($em);
        $metadata = $factory->getMetadataFor(CmsAddress::class);

        self::assertArrayHasKey(Events::postPersist, $metadata->entityListeners);
        self::assertArrayHasKey(Events::prePersist, $metadata->entityListeners);
        self::assertArrayHasKey(Events::postUpdate, $metadata->entityListeners);
        self::assertArrayHasKey(Events::preUpdate, $metadata->entityListeners);
        self::assertArrayHasKey(Events::postRemove, $metadata->entityListeners);
        self::assertArrayHasKey(Events::preRemove, $metadata->entityListeners);
        self::assertArrayHasKey(Events::postLoad, $metadata->entityListeners);
        self::assertArrayHasKey(Events::preFlush, $metadata->entityListeners);

        self::assertCount(1, $metadata->entityListeners[Events::postPersist]);
        self::assertCount(1, $metadata->entityListeners[Events::prePersist]);
        self::assertCount(1, $metadata->entityListeners[Events::postUpdate]);
        self::assertCount(1, $metadata->entityListeners[Events::preUpdate]);
        self::assertCount(1, $metadata->entityListeners[Events::postRemove]);
        self::assertCount(1, $metadata->entityListeners[Events::preRemove]);
        self::assertCount(1, $metadata->entityListeners[Events::postLoad]);
        self::assertCount(1, $metadata->entityListeners[Events::preFlush]);

        $postPersist = $metadata->entityListeners[Events::postPersist][0];
        $prePersist  = $metadata->entityListeners[Events::prePersist][0];
        $postUpdate  = $metadata->entityListeners[Events::postUpdate][0];
        $preUpdate   = $metadata->entityListeners[Events::preUpdate][0];
        $postRemove  = $metadata->entityListeners[Events::postRemove][0];
        $preRemove   = $metadata->entityListeners[Events::preRemove][0];
        $postLoad    = $metadata->entityListeners[Events::postLoad][0];
        $preFlush    = $metadata->entityListeners[Events::preFlush][0];

        self::assertEquals(CmsAddressListener::class, $postPersist['class']);
        self::assertEquals(CmsAddressListener::class, $prePersist['class']);
        self::assertEquals(CmsAddressListener::class, $postUpdate['class']);
        self::assertEquals(CmsAddressListener::class, $preUpdate['class']);
        self::assertEquals(CmsAddressListener::class, $postRemove['class']);
        self::assertEquals(CmsAddressListener::class, $preRemove['class']);
        self::assertEquals(CmsAddressListener::class, $postLoad['class']);
        self::assertEquals(CmsAddressListener::class, $preFlush['class']);

        self::assertEquals(Events::postPersist, $postPersist['method']);
        self::assertEquals(Events::prePersist, $prePersist['method']);
        self::assertEquals(Events::postUpdate, $postUpdate['method']);
        self::assertEquals(Events::preUpdate, $preUpdate['method']);
        self::assertEquals(Events::postRemove, $postRemove['method']);
        self::assertEquals(Events::preRemove, $preRemove['method']);
        self::assertEquals(Events::postLoad, $postLoad['method']);
        self::assertEquals(Events::preFlush, $preFlush['method']);
    }

    #[\PHPUnit\Framework\Attributes\Group('DDC-2183')]
    public function testSecondLevelCacheMapping(): void
    {
        $em      = $this->getTestEntityManager();
        $factory = $this->createClassMetadataFactory($em);
        $class   = $factory->getMetadataFor(City::class);
        self::assertArrayHasKey('usage', $class->cache);
        self::assertArrayHasKey('region', $class->cache);
        self::assertEquals(ClassMetadata::CACHE_USAGE_READ_ONLY, $class->cache['usage']);
        self::assertEquals('doctrine_tests_models_cache_city', $class->cache['region']);

        self::assertArrayHasKey('state', $class->associationMappings);
        self::assertNotNull($class->associationMappings['state']->cache);
        self::assertArrayHasKey('usage', $class->associationMappings['state']->cache);
        self::assertArrayHasKey('region', $class->associationMappings['state']->cache);
        self::assertEquals(ClassMetadata::CACHE_USAGE_READ_ONLY, $class->associationMappings['state']->cache['usage']);
        self::assertEquals('doctrine_tests_models_cache_city__state', $class->associationMappings['state']->cache['region']);

        self::assertArrayHasKey('attractions', $class->associationMappings);
        self::assertNotNull($class->associationMappings['attractions']->cache);
        self::assertArrayHasKey('usage', $class->associationMappings['attractions']->cache);
        self::assertArrayHasKey('region', $class->associationMappings['attractions']->cache);
        self::assertEquals(ClassMetadata::CACHE_USAGE_READ_ONLY, $class->associationMappings['attractions']->cache['usage']);
        self::assertEquals('doctrine_tests_models_cache_city__attractions', $class->associationMappings['attractions']->cache['region']);
    }

    #[\PHPUnit\Framework\Attributes\Group('DDC-2825')]
    #[\PHPUnit\Framework\Attributes\Group('881')]
    public function testSchemaDefinitionViaExplicitTableSchemaAttributeProperty(): void
    {
        $metadata = $this->createClassMetadataFactory()->getMetadataFor(ExplicitSchemaAndTable::class);
        assert($metadata instanceof ClassMetadata);

        self::assertSame('explicit_schema', $metadata->getSchemaName());
        self::assertSame('explicit_table', $metadata->getTableName());
    }

    #[\PHPUnit\Framework\Attributes\Group('DDC-2825')]
    #[\PHPUnit\Framework\Attributes\Group('881')]
    public function testSchemaDefinitionViaSchemaDefinedInTableNameInTableAttributeProperty(): void
    {
        $metadata = $this->createClassMetadataFactory()->getMetadataFor(SchemaAndTableInTableName::class);
        assert($metadata instanceof ClassMetadata);

        self::assertSame('implicit_schema', $metadata->getSchemaName());
        self::assertSame('implicit_table', $metadata->getTableName());
    }

    #[\PHPUnit\Framework\Attributes\Group('DDC-514')]
    #[\PHPUnit\Framework\Attributes\Group('DDC-1015')]
    public function testDiscriminatorColumnDefaultLength(): void
    {
        if (str_contains(static::class, 'PHPMappingDriver')) {
            self::markTestSkipped('PHP Mapping Drivers have no defaults.');
        }

        $class = $this->createClassMetadata(SingleTableEntityNoDiscriminatorColumnMapping::class);
        self::assertEquals(255, $class->discriminatorColumn->length);
        $class = $this->createClassMetadata(SingleTableEntityIncompleteDiscriminatorColumnMapping::class);
        self::assertEquals(255, $class->discriminatorColumn->length);
    }

    #[\PHPUnit\Framework\Attributes\Group('DDC-514')]
    #[\PHPUnit\Framework\Attributes\Group('DDC-1015')]
    public function testDiscriminatorColumnDefaultType(): void
    {
        if (str_contains(static::class, 'PHPMappingDriver')) {
            self::markTestSkipped('PHP Mapping Drivers have no defaults.');
        }

        $class = $this->createClassMetadata(SingleTableEntityNoDiscriminatorColumnMapping::class);
        self::assertEquals('string', $class->discriminatorColumn->type);
        $class = $this->createClassMetadata(SingleTableEntityIncompleteDiscriminatorColumnMapping::class);
        self::assertEquals('string', $class->discriminatorColumn->type);
    }

    #[\PHPUnit\Framework\Attributes\Group('DDC-514')]
    #[\PHPUnit\Framework\Attributes\Group('DDC-1015')]
    public function testDiscriminatorColumnDefaultName(): void
    {
        if (str_contains(static::class, 'PHPMappingDriver')) {
            self::markTestSkipped('PHP Mapping Drivers have no defaults.');
        }

        $class = $this->createClassMetadata(SingleTableEntityNoDiscriminatorColumnMapping::class);
        self::assertEquals('dtype', $class->discriminatorColumn->name);
        $class = $this->createClassMetadata(SingleTableEntityIncompleteDiscriminatorColumnMapping::class);
        self::assertEquals('dtype', $class->discriminatorColumn->name);
    }

    public function testReservedWordInTableColumn(): void
    {
        $metadata = $this->createClassMetadata(ReservedWordInTableColumn::class);

        self::assertSame('count', $metadata->getFieldMapping('count')->columnName);
    }

    public function testInsertableColumn(): void
    {
        $metadata = $this->createClassMetadata(Insertable::class);

        $mapping = $metadata->getFieldMapping('nonInsertableContent');

        self::assertSame(ClassMetadata::GENERATED_INSERT, $mapping->generated);
        self::assertNull($metadata->getFieldMapping('insertableContent')->notInsertable);
    }

    public function testUpdatableColumn(): void
    {
        $metadata = $this->createClassMetadata(Updatable::class);

        $mapping = $metadata->getFieldMapping('nonUpdatableContent');

        self::assertSame(ClassMetadata::GENERATED_ALWAYS, $mapping->generated);
        self::assertNull($metadata->getFieldMapping('updatableContent')->notUpdatable);
    }

    public function testEnumType(): void
    {
        $metadata = $this->createClassMetadata(Card::class);

        self::assertEquals(Suit::class, $metadata->fieldMappings['suit']->enumType);
    }
}

#[ORM\Entity()]
#[ORM\HasLifecycleCallbacks()]
#[ORM\Table(name: 'cms_users', options: ['foo' => 'bar', 'baz' => ['key' => 'val']])]
#[ORM\Index(name: 'name_idx', columns: ['name'])]
#[ORM\Index(name: '0', columns: ['user_email'])]
#[ORM\Index(name: 'fields', fields: ['name', 'email'])]
#[ORM\UniqueConstraint(name: 'search_idx', columns: ['name', 'user_email'], options: ['where' => 'name IS NOT NULL'])]
#[ORM\UniqueConstraint(name: 'phone_idx', fields: ['name', 'phone'])]
class User
{
    /** @var int **/
    #[ORM\Id]
    #[ORM\Column(type: 'integer', options: ['foo' => 'bar', 'unsigned' => false])]
    #[ORM\GeneratedValue(strategy: 'AUTO')]
    #[ORM\SequenceGenerator(sequenceName: 'tablename_seq', initialValue: 1, allocationSize: 100)]
    public $id;

    /** @var string */
    #[ORM\Column(length: 50, nullable: true, unique: true, options: ['foo' => 'bar', 'baz' => ['key' => 'val'], 'fixed' => false])]
    public $name;

    /** @var string */
    #[ORM\Column(name: 'user_email', columnDefinition: 'CHAR(32) NOT NULL')]
    public $email;

    /** @var Address */
    #[ORM\OneToOne(targetEntity: 'Address', cascade: ['remove'], inversedBy: 'user')]
    #[ORM\JoinColumn(onDelete: 'CASCADE')]
    public $address;

    /** @var Collection<int, Phonenumber> */
    #[ORM\OneToMany(targetEntity: 'Phonenumber', mappedBy: 'user', cascade: ['persist'], orphanRemoval: true)]
    #[ORM\OrderBy(['number' => 'ASC'])]
    public $phonenumbers;

    /** @var Collection<int, Group> */
    #[ORM\ManyToMany(targetEntity: 'Group', cascade: ['all'])]
    #[ORM\JoinTable(name: 'cms_user_groups')]
    #[ORM\JoinColumn(name: 'user_id', referencedColumnName: 'id', nullable: false, unique: false)]
    #[ORM\InverseJoinColumn(name: 'group_id', referencedColumnName: 'id', columnDefinition: 'INT NULL')]
    public $groups;

    /** @var int */
    #[ORM\Column(type: 'integer')]
    #[ORM\Version]
    public $version;

    #[ORM\PrePersist]
    public function doStuffOnPrePersist(): void
    {
    }

    #[ORM\PrePersist]
    public function doOtherStuffOnPrePersistToo(): void
    {
    }

    #[ORM\PostPersist]
    public function doStuffOnPostPersist(): void
    {
    }

    public static function loadMetadata(ClassMetadata $metadata): void
    {
        $metadata->setInheritanceType(ClassMetadata::INHERITANCE_TYPE_NONE);
        $metadata->setPrimaryTable(
            [
                'name' => 'cms_users',
                'options' => ['foo' => 'bar', 'baz' => ['key' => 'val']],
            ],
        );
        $metadata->setChangeTrackingPolicy(ClassMetadata::CHANGETRACKING_DEFERRED_IMPLICIT);
        $metadata->addLifecycleCallback('doStuffOnPrePersist', 'prePersist');
        $metadata->addLifecycleCallback('doOtherStuffOnPrePersistToo', 'prePersist');
        $metadata->addLifecycleCallback('doStuffOnPostPersist', 'postPersist');
        $metadata->mapField(
            [
                'id' => true,
                'fieldName' => 'id',
                'type' => 'integer',
                'columnName' => 'id',
                'options' => ['foo' => 'bar', 'unsigned' => false],
            ],
        );
        $metadata->mapField(
            [
                'fieldName' => 'name',
                'type' => 'string',
                'length' => 50,
                'unique' => true,
                'nullable' => true,
                'columnName' => 'name',
                'options' => ['foo' => 'bar', 'baz' => ['key' => 'val'], 'fixed' => false],
            ],
        );
        $metadata->mapField(
            [
                'fieldName' => 'email',
                'type' => 'string',
                'columnName' => 'user_email',
                'columnDefinition' => 'CHAR(32) NOT NULL',
            ],
        );
        $mapping = ['fieldName' => 'version', 'type' => 'integer'];
        $metadata->setVersionMapping($mapping);
        $metadata->mapField($mapping);
        $metadata->setIdGeneratorType(ClassMetadata::GENERATOR_TYPE_AUTO);
        $metadata->mapOneToOne(
            [
                'fieldName' => 'address',
                'targetEntity' => Address::class,
                'cascade' =>
                [0 => 'remove'],
                'mappedBy' => null,
                'inversedBy' => 'user',
                'joinColumns' =>
                [
                    0 =>
                    [
                        'name' => 'address_id',
                        'referencedColumnName' => 'id',
                        'onDelete' => 'CASCADE',
                    ],
                ],
                'orphanRemoval' => false,
            ],
        );
        $metadata->mapOneToMany(
            [
                'fieldName' => 'phonenumbers',
                'targetEntity' => Phonenumber::class,
                'cascade' =>
                [1 => 'persist'],
                'mappedBy' => 'user',
                'orphanRemoval' => true,
                'orderBy' =>
                ['number' => 'ASC'],
            ],
        );
        $metadata->mapManyToMany(
            [
                'fieldName' => 'groups',
                'targetEntity' => Group::class,
                'cascade' =>
                [
                    0 => 'remove',
                    1 => 'persist',
                    2 => 'refresh',
                    3 => 'detach',
                ],
                'mappedBy' => null,
                'joinTable' =>
                [
                    'name' => 'cms_users_groups',
                    'joinColumns' =>
                    [
                        0 =>
                        [
                            'name' => 'user_id',
                            'referencedColumnName' => 'id',
                            'unique' => false,
                            'nullable' => false,
                        ],
                    ],
                    'inverseJoinColumns' =>
                    [
                        0 =>
                        [
                            'name' => 'group_id',
                            'referencedColumnName' => 'id',
                            'columnDefinition' => 'INT NULL',
                        ],
                    ],
                ],
                'orderBy' => [],
            ],
        );
        $metadata->table['uniqueConstraints'] = [
            'search_idx' => ['columns' => ['name', 'user_email'], 'options' => ['where' => 'name IS NOT NULL']],
            'phone_idx' => ['fields' => ['name', 'phone']],
        ];
        $metadata->table['indexes']           = [
            'name_idx' => ['columns' => ['name']],
            0 => ['columns' => ['user_email']],
            'fields' => ['fields' => ['name', 'email']],
        ];
        $metadata->setSequenceGeneratorDefinition(
            [
                'sequenceName' => 'tablename_seq',
                'allocationSize' => 100,
                'initialValue' => 1,
            ],
        );
    }
}

#[Table]
#[Index(name: 'name_idx', columns: ['name'], fields: ['email'])]
#[Entity]
class UserIncorrectIndex
{
    /** @var int **/
    #[Id]
    #[Column(type: 'integer')]
    #[GeneratedValue(strategy: 'AUTO')]
    public $id;

    /** @var string */
    #[Column]
    public $name;

    /** @var string */
    #[Column(name: 'user_email')]
    public $email;

    public static function loadMetadata(ClassMetadata $metadata): void
    {
        $metadata->setInheritanceType(ClassMetadata::INHERITANCE_TYPE_NONE);
        $metadata->setPrimaryTable([]);
        $metadata->mapField(
            [
                'id' => true,
                'fieldName' => 'id',
                'type' => 'integer',
                'columnName' => 'id',
            ],
        );
        $metadata->mapField(
            [
                'fieldName' => 'name',
                'type' => 'string',
            ],
        );
        $metadata->mapField(
            [
                'fieldName' => 'email',
                'type' => 'string',
                'columnName' => 'user_email',
            ],
        );
        $metadata->table['indexes'] = [
            'name_idx' => ['columns' => ['name'], 'fields' => ['email']],
        ];
    }
}

#[Table]
#[UniqueConstraint(name: 'name_idx', columns: ['name'], fields: ['email'])]
#[Entity]
class UserIncorrectUniqueConstraint
{
    /** @var int **/
    #[Id]
    #[Column(type: 'integer')]
    #[GeneratedValue(strategy: 'AUTO')]
    public $id;

    /** @var string */
    #[Column]
    public $name;

    /** @var string */
    #[Column(name: 'user_email')]
    public $email;

    public static function loadMetadata(ClassMetadata $metadata): void
    {
        $metadata->setInheritanceType(ClassMetadata::INHERITANCE_TYPE_NONE);
        $metadata->setPrimaryTable([]);
        $metadata->mapField(
            [
                'id' => true,
                'fieldName' => 'id',
                'type' => 'integer',
                'columnName' => 'id',
            ],
        );
        $metadata->mapField(
            [
                'fieldName' => 'name',
                'type' => 'string',
            ],
        );
        $metadata->mapField(
            [
                'fieldName' => 'email',
                'type' => 'string',
                'columnName' => 'user_email',
            ],
        );
        $metadata->table['uniqueConstraints'] = [
            'name_idx' => ['columns' => ['name'], 'fields' => ['email']],
        ];
    }
}

#[ORM\Entity]
#[ORM\InheritanceType('SINGLE_TABLE')]
#[ORM\DiscriminatorColumn(name: 'discr', length: 32, type: 'string')]
#[ORM\DiscriminatorMap(['cat' => 'Cat', 'dog' => 'Dog'])]
abstract class Animal
{
    /** @var string */
    #[ORM\Id]
    #[ORM\Column(type: 'string')]
    #[ORM\GeneratedValue(strategy: 'CUSTOM')]
    #[ORM\CustomIdGenerator(class: stdClass::class)]
    public $id;

    public static function loadMetadata(ClassMetadata $metadata): void
    {
        $metadata->setIdGeneratorType(ClassMetadata::GENERATOR_TYPE_CUSTOM);
        $metadata->setCustomGeneratorDefinition(['class' => stdClass::class]);
    }
}

#[ORM\Entity]
class Cat extends Animal
{
    public static function loadMetadata(ClassMetadata $metadata): void
    {
    }
}

#[ORM\Entity]
class Dog extends Animal
{
    public static function loadMetadata(ClassMetadata $metadata): void
    {
    }
}

#[ORM\Entity]
class DDC1170Entity
{
    public function __construct(
        #[ORM\Column(columnDefinition: 'VARCHAR(255) NOT NULL')]
        private string|null $value = null,
    ) {
    }

    #[ORM\Id]
    #[ORM\GeneratedValue(strategy: 'NONE')]
    #[ORM\Column(type: 'integer', columnDefinition: 'INT UNSIGNED NOT NULL')]
    private int $id;

    public function getId(): int
    {
        return $this->id;
    }

    public function getValue(): string|null
    {
        return $this->value;
    }

    public static function loadMetadata(ClassMetadata $metadata): void
    {
        $metadata->mapField(
            [
                'id'                 => true,
                'fieldName'          => 'id',
                'columnDefinition'   => 'INT unsigned NOT NULL',
            ],
        );

        $metadata->mapField(
            [
                'fieldName'         => 'value',
                'columnDefinition'  => 'VARCHAR(255) NOT NULL',
            ],
        );

        $metadata->setIdGeneratorType(ClassMetadata::GENERATOR_TYPE_NONE);
    }
}

#[ORM\Entity]
#[ORM\InheritanceType('SINGLE_TABLE')]
#[ORM\DiscriminatorColumn(name: 'dtype', columnDefinition: "ENUM('ONE','TWO')")]
#[ORM\DiscriminatorMap(['ONE' => 'DDC807SubClasse1', 'TWO' => 'DDC807SubClasse2'])]
class DDC807Entity
{
    /** @var int **/
    #[ORM\Id]
    #[ORM\Column(type: 'integer')]
    #[ORM\GeneratedValue(strategy: 'NONE')]
    public $id;

    public static function loadMetadata(ClassMetadata $metadata): void
    {
         $metadata->mapField(
             [
                 'id'                 => true,
                 'fieldName'          => 'id',
             ],
         );

        $metadata->setDiscriminatorColumn(
            [
                'name'              => 'dtype',
                'type'              => 'string',
                'columnDefinition'  => "ENUM('ONE','TWO')",
            ],
        );

        $metadata->setIdGeneratorType(ClassMetadata::GENERATOR_TYPE_NONE);
    }
}

class DDC807SubClasse1
{
}
class DDC807SubClasse2
{
}

class Address
{
}
class Phonenumber
{
}
class Group
{
}

#[ORM\Entity]
#[ORM\Table(name: 'Comment')]
#[ORM\Index(columns: ['content'], flags: ['fulltext'], options: ['where' => 'content IS NOT NULL'])]
class Comment
{
    #[ORM\Column(type: 'text')]
    private string $content;

    public static function loadMetadata(ClassMetadata $metadata): void
    {
        $metadata->setInheritanceType(ClassMetadata::INHERITANCE_TYPE_NONE);
        $metadata->setPrimaryTable(
            [
                'indexes' => [
                    ['columns' => ['content'], 'flags' => ['fulltext'], 'options' => ['where' => 'content IS NOT NULL']],
                ],
            ],
        );

        $metadata->mapField(
            [
                'fieldName' => 'content',
                'type' => 'text',
                'scale' => 0,
                'length' => null,
                'unique' => false,
                'nullable' => false,
                'precision' => 0,
                'columnName' => 'content',
            ],
        );
    }
}

#[ORM\Entity]
#[ORM\InheritanceType('SINGLE_TABLE')]
#[ORM\DiscriminatorMap(['ONE' => 'SingleTableEntityNoDiscriminatorColumnMappingSub1', 'TWO' => 'SingleTableEntityNoDiscriminatorColumnMappingSub2'])]
class SingleTableEntityNoDiscriminatorColumnMapping
{
    /** @var int */
    #[ORM\Id]
    #[ORM\Column(type: 'integer')]
    #[ORM\GeneratedValue(strategy: 'NONE')]
    public $id;

    public static function loadMetadata(ClassMetadata $metadata): void
    {
        $metadata->mapField(
            [
                'id' => true,
                'fieldName' => 'id',
            ],
        );

        $metadata->setIdGeneratorType(ClassMetadata::GENERATOR_TYPE_NONE);
    }
}

class SingleTableEntityNoDiscriminatorColumnMappingSub1 extends SingleTableEntityNoDiscriminatorColumnMapping
{
}
class SingleTableEntityNoDiscriminatorColumnMappingSub2 extends SingleTableEntityNoDiscriminatorColumnMapping
{
}

#[ORM\Entity]
#[ORM\InheritanceType('SINGLE_TABLE')]
#[ORM\DiscriminatorMap(['ONE' => 'SingleTableEntityNoDiscriminatorColumnMappingSub1', 'TWO' => 'SingleTableEntityNoDiscriminatorColumnMappingSub2'])]
#[ORM\DiscriminatorColumn(name: 'dtype')]
class SingleTableEntityIncompleteDiscriminatorColumnMapping
{
    /** @var int */
    #[ORM\Id]
    #[ORM\Column(type: 'integer')]
    #[ORM\GeneratedValue(strategy: 'NONE')]
    public $id;

    public static function loadMetadata(ClassMetadata $metadata): void
    {
        $metadata->mapField(
            [
                'id' => true,
                'fieldName' => 'id',
            ],
        );

        $metadata->setIdGeneratorType(ClassMetadata::GENERATOR_TYPE_NONE);
    }
}

class SingleTableEntityIncompleteDiscriminatorColumnMappingSub1 extends SingleTableEntityIncompleteDiscriminatorColumnMapping
{
}
class SingleTableEntityIncompleteDiscriminatorColumnMappingSub2 extends SingleTableEntityIncompleteDiscriminatorColumnMapping
{
}

#[ORM\Entity]
class ReservedWordInTableColumn
{
    /** @var int */
    #[ORM\Id]
    #[ORM\Column(type: 'integer')]
    #[ORM\GeneratedValue(strategy: 'NONE')]
    public $id;

    /** @var string|null */
    #[ORM\Column(name: '`count`', type: 'integer')]
    public $count;

    public static function loadMetadata(ClassMetadata $metadata): void
    {
        $metadata->mapField(
            [
                'id' => true,
                'fieldName' => 'id',
                'type' => 'integer',
            ],
        );
        $metadata->mapField(
            [
                'fieldName' => 'count',
                'type' => 'integer',
                'columnName' => '`count`',
            ],
        );
    }
}

class UserIncorrectAttributes extends User
{
}

class UserMissingAttributes extends User
{
}

#[Entity]
#[InheritanceType('SINGLE_TABLE')]
#[DiscriminatorColumn(name: 'discr', enumType: GH10288People::class)]
#[DiscriminatorMap(['boss' => GH10288EnumTypeBoss::class])]
abstract class GH10288EnumTypePerson
{
    #[Id]
    #[Column(type: 'integer')]
    #[GeneratedValue(strategy: 'AUTO')]
    public int|null $id = null;

    public static function loadMetadata(ClassMetadata $metadata): void
    {
        $metadata->mapField(
            [
                'id'                 => true,
                'fieldName'          => 'id',
            ],
        );

        $metadata->setDiscriminatorColumn(
            [
                'name'     => 'discr',
                'enumType' =>  GH10288People::class,
            ],
        );

        $metadata->setIdGeneratorType(ORM\ClassMetadata::GENERATOR_TYPE_NONE);
    }
}

#[Entity]
class GH10288EnumTypeBoss extends GH10288EnumTypePerson
{
}<|MERGE_RESOLUTION|>--- conflicted
+++ resolved
@@ -77,13 +77,7 @@
 {
     abstract protected function loadDriver(): MappingDriver;
 
-<<<<<<< HEAD
-    /** @psalm-param class-string<object> $entityClassName */
-=======
-    /**
-     * @param class-string<object> $entityClassName
-     */
->>>>>>> 488a5dd3
+    /** @param class-string<object> $entityClassName */
     public function createClassMetadata(
         string $entityClassName,
         NamingStrategy|null $namingStrategy = null,
