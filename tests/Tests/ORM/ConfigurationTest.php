<?php

declare(strict_types=1);

namespace Doctrine\Tests\ORM;

<<<<<<< HEAD
use Doctrine\Deprecations\PHPUnit\VerifyDeprecations;
=======
>>>>>>> bc5efd4b
use Doctrine\ORM\Cache\CacheConfiguration;
use Doctrine\ORM\Configuration;
use Doctrine\ORM\EntityRepository;
use Doctrine\ORM\Exception\InvalidEntityRepository;
use Doctrine\ORM\Mapping as MappingNamespace;
use Doctrine\ORM\Mapping\DefaultTypedFieldMapper;
use Doctrine\ORM\Mapping\EntityListenerResolver;
use Doctrine\ORM\Mapping\NamingStrategy;
use Doctrine\ORM\Mapping\QuoteStrategy;
use Doctrine\ORM\Proxy\ProxyFactory;
use Doctrine\Persistence\Mapping\Driver\MappingDriver;
use Doctrine\Tests\Models\DDC753\DDC753CustomRepository;
use PHPUnit\Framework\Attributes\Group;
use PHPUnit\Framework\TestCase;
use Psr\Cache\CacheItemPoolInterface;

/**
 * Tests for the Configuration object
 */
class ConfigurationTest extends TestCase
{
<<<<<<< HEAD
    use VerifyDeprecations;

=======
>>>>>>> bc5efd4b
    private Configuration $configuration;

    protected function setUp(): void
    {
        parent::setUp();

        $this->configuration = new Configuration();
    }

    public function testSetGetProxyDir(): void
    {
        self::assertNull($this->configuration->getProxyDir()); // defaults

        $this->configuration->setProxyDir(__DIR__);
        self::assertSame(__DIR__, $this->configuration->getProxyDir());
    }

    public function testSetGetAutoGenerateProxyClasses(): void
    {
        self::assertSame(ProxyFactory::AUTOGENERATE_ALWAYS, $this->configuration->getAutoGenerateProxyClasses()); // defaults

        $this->configuration->setAutoGenerateProxyClasses(false);
        self::assertSame(ProxyFactory::AUTOGENERATE_NEVER, $this->configuration->getAutoGenerateProxyClasses());

        $this->configuration->setAutoGenerateProxyClasses(true);
        self::assertSame(ProxyFactory::AUTOGENERATE_ALWAYS, $this->configuration->getAutoGenerateProxyClasses());

        $this->configuration->setAutoGenerateProxyClasses(ProxyFactory::AUTOGENERATE_FILE_NOT_EXISTS);
        self::assertSame(ProxyFactory::AUTOGENERATE_FILE_NOT_EXISTS, $this->configuration->getAutoGenerateProxyClasses());
    }

    public function testSetGetProxyNamespace(): void
    {
        self::assertNull($this->configuration->getProxyNamespace()); // defaults

        $this->configuration->setProxyNamespace(__NAMESPACE__);
        self::assertSame(__NAMESPACE__, $this->configuration->getProxyNamespace());
    }

    public function testSetGetMetadataDriverImpl(): void
    {
        self::assertNull($this->configuration->getMetadataDriverImpl()); // defaults

        $metadataDriver = $this->createMock(MappingDriver::class);
        $this->configuration->setMetadataDriverImpl($metadataDriver);
        self::assertSame($metadataDriver, $this->configuration->getMetadataDriverImpl());
    }

    public function testSetGetQueryCache(): void
    {
        self::assertNull($this->configuration->getQueryCache()); // defaults
        $queryCache = $this->createMock(CacheItemPoolInterface::class);
        $this->configuration->setQueryCache($queryCache);
        self::assertSame($queryCache, $this->configuration->getQueryCache());
    }

    public function testSetGetHydrationCache(): void
    {
        self::assertNull($this->configuration->getHydrationCache()); // defaults
        $hydrationCache = $this->createStub(CacheItemPoolInterface::class);
        $this->configuration->setHydrationCache($hydrationCache);
        self::assertSame($hydrationCache, $this->configuration->getHydrationCache());
    }

    public function testSetGetMetadataCache(): void
    {
        self::assertNull($this->configuration->getMetadataCache());
        $cache = $this->createStub(CacheItemPoolInterface::class);
        $this->configuration->setMetadataCache($cache);
        self::assertSame($cache, $this->configuration->getMetadataCache());
    }

    public function testAddGetCustomStringFunction(): void
    {
        $this->configuration->addCustomStringFunction('FunctionName', self::class);
        self::assertSame(self::class, $this->configuration->getCustomStringFunction('FunctionName'));
        self::assertNull($this->configuration->getCustomStringFunction('NonExistingFunction'));
        $this->configuration->setCustomStringFunctions(['OtherFunctionName' => self::class]);
        self::assertSame(self::class, $this->configuration->getCustomStringFunction('OtherFunctionName'));
    }

    public function testAddGetCustomNumericFunction(): void
    {
        $this->configuration->addCustomNumericFunction('FunctionName', self::class);
        self::assertSame(self::class, $this->configuration->getCustomNumericFunction('FunctionName'));
        self::assertNull($this->configuration->getCustomNumericFunction('NonExistingFunction'));
        $this->configuration->setCustomNumericFunctions(['OtherFunctionName' => self::class]);
        self::assertSame(self::class, $this->configuration->getCustomNumericFunction('OtherFunctionName'));
    }

    public function testAddGetCustomDatetimeFunction(): void
    {
        $this->configuration->addCustomDatetimeFunction('FunctionName', self::class);
        self::assertSame(self::class, $this->configuration->getCustomDatetimeFunction('FunctionName'));
        self::assertNull($this->configuration->getCustomDatetimeFunction('NonExistingFunction'));
        $this->configuration->setCustomDatetimeFunctions(['OtherFunctionName' => self::class]);
        self::assertSame(self::class, $this->configuration->getCustomDatetimeFunction('OtherFunctionName'));
    }

    public function testAddGetCustomHydrationMode(): void
    {
        self::assertNull($this->configuration->getCustomHydrationMode('NonExisting'));
        $this->configuration->addCustomHydrationMode('HydrationModeName', self::class);
        self::assertSame(self::class, $this->configuration->getCustomHydrationMode('HydrationModeName'));
    }

    public function testSetCustomHydrationModes(): void
    {
        $this->configuration->addCustomHydrationMode('HydrationModeName', self::class);
        self::assertSame(self::class, $this->configuration->getCustomHydrationMode('HydrationModeName'));

        $this->configuration->setCustomHydrationModes(
            ['AnotherHydrationModeName' => self::class],
        );

        self::assertNull($this->configuration->getCustomHydrationMode('HydrationModeName'));
        self::assertSame(self::class, $this->configuration->getCustomHydrationMode('AnotherHydrationModeName'));
    }

    public function testSetGetClassMetadataFactoryName(): void
    {
        self::assertSame(MappingNamespace\ClassMetadataFactory::class, $this->configuration->getClassMetadataFactoryName());
        $this->configuration->setClassMetadataFactoryName(self::class);
        self::assertSame(self::class, $this->configuration->getClassMetadataFactoryName());
    }

    public function testAddGetFilters(): void
    {
        self::assertNull($this->configuration->getFilterClassName('NonExistingFilter'));
        $this->configuration->addFilter('FilterName', self::class);
        self::assertSame(self::class, $this->configuration->getFilterClassName('FilterName'));
    }

    public function setDefaultRepositoryClassName(): void
    {
        self::assertSame(EntityRepository::class, $this->configuration->getDefaultRepositoryClassName());
        $this->configuration->setDefaultRepositoryClassName(DDC753CustomRepository::class);
        self::assertSame(DDC753CustomRepository::class, $this->configuration->getDefaultRepositoryClassName());
        $this->expectException(InvalidEntityRepository::class);
        $this->expectExceptionMessage('Invalid repository class \'Doctrine\Tests\ORM\ConfigurationTest\'. It must be a Doctrine\ORM\EntityRepository.');
        $this->configuration->setDefaultRepositoryClassName(self::class);
    }

    public function testSetGetNamingStrategy(): void
    {
        self::assertInstanceOf(NamingStrategy::class, $this->configuration->getNamingStrategy());
        $namingStrategy = $this->createMock(NamingStrategy::class);
        $this->configuration->setNamingStrategy($namingStrategy);
        self::assertSame($namingStrategy, $this->configuration->getNamingStrategy());
    }

    public function testSetGetQuoteStrategy(): void
    {
        self::assertInstanceOf(QuoteStrategy::class, $this->configuration->getQuoteStrategy());
        $quoteStrategy = $this->createMock(QuoteStrategy::class);
        $this->configuration->setQuoteStrategy($quoteStrategy);
        self::assertSame($quoteStrategy, $this->configuration->getQuoteStrategy());
    }

    #[Group('DDC-1955')]
    public function testSetGetEntityListenerResolver(): void
    {
        self::assertInstanceOf(EntityListenerResolver::class, $this->configuration->getEntityListenerResolver());
        self::assertInstanceOf(MappingNamespace\DefaultEntityListenerResolver::class, $this->configuration->getEntityListenerResolver());
        $resolver = $this->createMock(EntityListenerResolver::class);
        $this->configuration->setEntityListenerResolver($resolver);
        self::assertSame($resolver, $this->configuration->getEntityListenerResolver());
    }

    #[Group('DDC-2183')]
    public function testSetGetSecondLevelCacheConfig(): void
    {
        $mockClass = $this->createMock(CacheConfiguration::class);

        self::assertNull($this->configuration->getSecondLevelCacheConfiguration());
        $this->configuration->setSecondLevelCacheConfiguration($mockClass);
        self::assertEquals($mockClass, $this->configuration->getSecondLevelCacheConfiguration());
    }

    #[Group('GH10313')]
    public function testSetGetTypedFieldMapper(): void
    {
        self::assertEmpty($this->configuration->getTypedFieldMapper());
        $defaultTypedFieldMapper = new DefaultTypedFieldMapper();
        $this->configuration->setTypedFieldMapper($defaultTypedFieldMapper);
        self::assertSame($defaultTypedFieldMapper, $this->configuration->getTypedFieldMapper());
    }
}<|MERGE_RESOLUTION|>--- conflicted
+++ resolved
@@ -4,10 +4,6 @@
 
 namespace Doctrine\Tests\ORM;
 
-<<<<<<< HEAD
-use Doctrine\Deprecations\PHPUnit\VerifyDeprecations;
-=======
->>>>>>> bc5efd4b
 use Doctrine\ORM\Cache\CacheConfiguration;
 use Doctrine\ORM\Configuration;
 use Doctrine\ORM\EntityRepository;
@@ -29,11 +25,6 @@
  */
 class ConfigurationTest extends TestCase
 {
-<<<<<<< HEAD
-    use VerifyDeprecations;
-
-=======
->>>>>>> bc5efd4b
     private Configuration $configuration;
 
     protected function setUp(): void
