<?php

declare(strict_types=1);

namespace Doctrine\Tests\Models\Upsertable;

use Doctrine\ORM\Mapping\ClassMetadata;
use Doctrine\ORM\Mapping\Column;
use Doctrine\ORM\Mapping\Entity;
use Doctrine\ORM\Mapping\GeneratedValue;
use Doctrine\ORM\Mapping\Id;
use Doctrine\ORM\Mapping\Table;

<<<<<<< HEAD
#[Entity, Table(name: 'updatable_column')]
class Updatable
{
    /** @var int */
    #[Id, GeneratedValue, Column(type: 'integer')]
=======
/**
 * @Entity
 * @Table(name="updatable_column")
 */
#[Entity]
#[Table(name: 'updatable_column')]
class Updatable
{
    /**
     * @var int
     * @Id
     * @GeneratedValue
     * @Column(type="integer")
     */
    #[Id]
    #[GeneratedValue]
    #[Column(type: 'integer')]
>>>>>>> 9b147867
    public $id;

    /** @var string */
    #[Column(name: 'non_updatable_content', type: 'string', length: 255, updatable: false, generated: 'ALWAYS')]
    public $nonUpdatableContent;

    /** @var string */
    #[Column(type: 'string', length: 255, updatable: true)]
    public $updatableContent;

    public static function loadMetadata(ClassMetadata $metadata): ClassMetadata
    {
        $metadata->setPrimaryTable(
            ['name' => 'updatable_column'],
        );

        $metadata->mapField(
            [
                'id' => true,
                'fieldName' => 'id',
            ],
        );
        $metadata->setIdGeneratorType(ClassMetadata::GENERATOR_TYPE_AUTO);

        $metadata->mapField(
            [
                'fieldName' => 'nonUpdatableContent',
                'notUpdatable' => true,
                'generated' => ClassMetadata::GENERATED_ALWAYS,
            ],
        );
        $metadata->mapField(
            ['fieldName' => 'updatableContent'],
        );

        return $metadata;
    }
}<|MERGE_RESOLUTION|>--- conflicted
+++ resolved
@@ -11,31 +11,14 @@
 use Doctrine\ORM\Mapping\Id;
 use Doctrine\ORM\Mapping\Table;
 
-<<<<<<< HEAD
-#[Entity, Table(name: 'updatable_column')]
-class Updatable
-{
-    /** @var int */
-    #[Id, GeneratedValue, Column(type: 'integer')]
-=======
-/**
- * @Entity
- * @Table(name="updatable_column")
- */
 #[Entity]
 #[Table(name: 'updatable_column')]
 class Updatable
 {
-    /**
-     * @var int
-     * @Id
-     * @GeneratedValue
-     * @Column(type="integer")
-     */
+    /** @var int */
     #[Id]
     #[GeneratedValue]
     #[Column(type: 'integer')]
->>>>>>> 9b147867
     public $id;
 
     /** @var string */
