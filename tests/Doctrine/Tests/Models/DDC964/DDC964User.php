<?php

declare(strict_types=1);

namespace Doctrine\Tests\Models\DDC964;

use Doctrine\Common\Collections\ArrayCollection;
use Doctrine\Common\Collections\Collection;
use Doctrine\ORM\Mapping\ClassMetadata;
use Doctrine\ORM\Mapping\Column;
use Doctrine\ORM\Mapping\GeneratedValue;
use Doctrine\ORM\Mapping\Id;
use Doctrine\ORM\Mapping\InverseJoinColumn;
use Doctrine\ORM\Mapping\JoinColumn;
use Doctrine\ORM\Mapping\JoinTable;
use Doctrine\ORM\Mapping\ManyToMany;
use Doctrine\ORM\Mapping\ManyToOne;
use Doctrine\ORM\Mapping\MappedSuperclass;

#[MappedSuperclass]
class DDC964User
{
    /** @var int */
    #[Id]
    #[GeneratedValue]
    #[Column(type: 'integer', name: 'user_id', length: 150)]
    protected $id;

    /** @psalm-var Collection<int, DDC964Group> */
    #[ManyToMany(targetEntity: DDC964Group::class, inversedBy: 'users', cascade: ['persist', 'merge', 'detach'])]
    #[JoinTable(name: 'ddc964_users_groups')]
    #[JoinColumn(name: 'user_id', referencedColumnName: 'id')]
    #[InverseJoinColumn(name: 'group_id', referencedColumnName: 'id')]
    protected $groups;

    /** @var DDC964Address */
    #[ManyToOne(targetEntity: DDC964Address::class, cascade: ['persist', 'merge'])]
    #[JoinColumn(name: 'address_id', referencedColumnName: 'id')]
    protected $address;

    public function __construct(
        #[Column(name: 'user_name', nullable: true, unique: false, length: 250)]
        protected string|null $name = null,
    ) {
        $this->groups = new ArrayCollection();
    }

    public function getId(): int
    {
        return $this->id;
    }

    public function getName(): string|null
    {
        return $this->name;
    }

    public function setName(string $name): void
    {
        $this->name = $name;
    }

    public function addGroup(DDC964Group $group): void
    {
        $this->groups->add($group);
        $group->addUser($this);
    }

    /** @psalm-return Collection<int, DDC964Group> */
    public function getGroups(): ArrayCollection
    {
        return $this->groups;
    }

    public function getAddress(): DDC964Address
    {
        return $this->address;
    }

    public function setAddress(DDC964Address $address): void
    {
        $this->address = $address;
    }

    public static function loadMetadata(ClassMetadata $metadata): void
    {
        $metadata->isMappedSuperclass = true;

        $metadata->mapField(
            [
                'id'         => true,
                'fieldName'  => 'id',
                'type'       => 'integer',
                'columnName' => 'user_id',
                'length'     => 150,
            ],
        );
        $metadata->mapField(
            [
                'fieldName' => 'name',
                'type'      => 'string',
                'columnName' => 'user_name',
                'nullable'  => true,
                'unique'    => false,
                'length'    => 250,
            ],
        );

        $metadata->mapManyToOne(
            [
                'fieldName'      => 'address',
                'targetEntity'   => 'DDC964Address',
                'cascade'        => ['persist','merge'],
<<<<<<< HEAD
                'joinColumn'     => ['name' => 'address_id', 'referencedColumnMame' => 'id'],
            ],
=======
                'joinColumns'    => [['name' => 'address_id', 'referencedColumnMame' => 'id']],
            ]
>>>>>>> db0b9d13
        );

        $metadata->mapManyToMany(
            [
                'fieldName'      => 'groups',
                'targetEntity'   => 'DDC964Group',
                'inversedBy'     => 'users',
                'cascade'        => ['persist','merge','detach'],
                'joinTable'      => [
                    'name'          => 'ddc964_users_groups',
                    'joinColumns'   => [
                        [
                            'name' => 'user_id',
                            'referencedColumnName' => 'id',
                        ],
                    ],
                    'inverseJoinColumns' => [
                        [
                            'name' => 'group_id',
                            'referencedColumnName' => 'id',
                        ],
                    ],
                ],
            ],
        );

        $metadata->setIdGeneratorType(ClassMetadata::GENERATOR_TYPE_AUTO);
    }
}<|MERGE_RESOLUTION|>--- conflicted
+++ resolved
@@ -111,13 +111,8 @@
                 'fieldName'      => 'address',
                 'targetEntity'   => 'DDC964Address',
                 'cascade'        => ['persist','merge'],
-<<<<<<< HEAD
-                'joinColumn'     => ['name' => 'address_id', 'referencedColumnMame' => 'id'],
+                'joinColumns'    => [['name' => 'address_id', 'referencedColumnMame' => 'id']],
             ],
-=======
-                'joinColumns'    => [['name' => 'address_id', 'referencedColumnMame' => 'id']],
-            ]
->>>>>>> db0b9d13
         );
 
         $metadata->mapManyToMany(
