--- conflicted
+++ resolved
@@ -11,11 +11,7 @@
 use Doctrine\ORM\Mapping\Id;
 use Doctrine\ORM\Mapping\ManyToMany;
 
-<<<<<<< HEAD
 #[Entity]
-=======
-/** @Entity */
->>>>>>> b2707509
 class DDC964Group
 {
     #[GeneratedValue]
