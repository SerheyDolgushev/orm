<?php

declare(strict_types=1);

namespace Doctrine\Tests\Models\Quote;

use Doctrine\Common\Collections\ArrayCollection;
use Doctrine\Common\Collections\Collection;
use Doctrine\ORM\Mapping\Column;
use Doctrine\ORM\Mapping\Entity;
use Doctrine\ORM\Mapping\GeneratedValue;
use Doctrine\ORM\Mapping\Id;
use Doctrine\ORM\Mapping\InverseJoinColumn;
use Doctrine\ORM\Mapping\JoinColumn;
use Doctrine\ORM\Mapping\JoinTable;
use Doctrine\ORM\Mapping\ManyToMany;
use Doctrine\ORM\Mapping\OneToMany;
use Doctrine\ORM\Mapping\OneToOne;
use Doctrine\ORM\Mapping\Table;

#[Table(name: '`quote-user`')]
#[Entity]
class User
{
    /** @var int */
    #[Id]
    #[GeneratedValue]
    #[Column(type: 'integer', name: '`user-id`')]
    public $id;

    /** @var string */
    #[Column(type: 'string', length: 255, name: '`user-name`')]
    public $name;

    /** @psalm-var Collection<int, Phone> */
    #[OneToMany(targetEntity: 'Phone', mappedBy: 'user', cascade: ['persist'])]
    public $phones;

<<<<<<< HEAD
    /** @var Address */
    #[JoinColumn(name: '`address-id`', referencedColumnName: '`address-id`')]
    #[OneToOne(targetEntity: 'Address', mappedBy: 'user', cascade: ['persist'], fetch: 'EAGER')]
=======
    /**
     * @var Address
     * @OneToOne(targetEntity="Address", mappedBy="user", cascade={"persist"}, fetch="EAGER")
     */
>>>>>>> a056552d
    public $address;

    /** @psalm-var Collection<int, Group> */
    #[JoinTable(name: '`quote-users-groups`')]
    #[JoinColumn(name: '`user-id`', referencedColumnName: '`user-id`')]
    #[InverseJoinColumn(name: '`group-id`', referencedColumnName: '`group-id`')]
    #[ManyToMany(targetEntity: 'Group', inversedBy: 'users', cascade: ['all'], fetch: 'EXTRA_LAZY')]
    public $groups;

    public function __construct()
    {
        $this->phones = new ArrayCollection();
        $this->groups = new ArrayCollection();
    }

    /** @psalm-return Collection<int, Phone> */
    public function getPhones(): Collection
    {
        return $this->phones;
    }

    public function getAddress(): Address|null
    {
        return $this->address;
    }

    /** @psalm-return Collection<int, Group> */
    public function getGroups(): Collection
    {
        return $this->groups;
    }

    public function setAddress(Address $address): void
    {
        if ($this->address !== $address) {
            $this->address = $address;
            $address->setUser($this);
        }
    }
}<|MERGE_RESOLUTION|>--- conflicted
+++ resolved
@@ -36,16 +36,8 @@
     #[OneToMany(targetEntity: 'Phone', mappedBy: 'user', cascade: ['persist'])]
     public $phones;
 
-<<<<<<< HEAD
     /** @var Address */
-    #[JoinColumn(name: '`address-id`', referencedColumnName: '`address-id`')]
     #[OneToOne(targetEntity: 'Address', mappedBy: 'user', cascade: ['persist'], fetch: 'EAGER')]
-=======
-    /**
-     * @var Address
-     * @OneToOne(targetEntity="Address", mappedBy="user", cascade={"persist"}, fetch="EAGER")
-     */
->>>>>>> a056552d
     public $address;
 
     /** @psalm-var Collection<int, Group> */
