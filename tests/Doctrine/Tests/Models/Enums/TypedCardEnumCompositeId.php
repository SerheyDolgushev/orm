--- conflicted
+++ resolved
@@ -11,26 +11,11 @@
 #[Entity]
 class TypedCardEnumCompositeId
 {
-<<<<<<< HEAD
-    #[Id, Column(type: 'string', enumType: Suit::class)]
-    public Suit $suit;
-
-    #[Id, Column(type: 'string', enumType: Unit::class)]
-=======
-    /**
-     * @ORM\Id()
-     * @ORM\Column(type="string", enumType=Suit::class)
-     */
     #[Id]
     #[Column(type: 'string', enumType: Suit::class)]
     public Suit $suit;
 
-    /**
-     * @ORM\Id()
-     * @ORM\Column(type="string", enumType=Unit::class)
-     */
     #[Id]
     #[Column(type: 'string', enumType: Unit::class)]
->>>>>>> 9b147867
     public Unit $unit;
 }