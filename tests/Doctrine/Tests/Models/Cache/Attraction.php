<?php

declare(strict_types=1);

namespace Doctrine\Tests\Models\Cache;

use Doctrine\Common\Collections\ArrayCollection;
use Doctrine\Common\Collections\Collection;
use Doctrine\ORM\Mapping\Cache;
use Doctrine\ORM\Mapping\ClassMetadata;
use Doctrine\ORM\Mapping\Column;
use Doctrine\ORM\Mapping\DiscriminatorMap;
use Doctrine\ORM\Mapping\Entity;
use Doctrine\ORM\Mapping\GeneratedValue;
use Doctrine\ORM\Mapping\Id;
use Doctrine\ORM\Mapping\InheritanceType;
use Doctrine\ORM\Mapping\JoinColumn;
use Doctrine\ORM\Mapping\ManyToOne;
use Doctrine\ORM\Mapping\OneToMany;
use Doctrine\ORM\Mapping\Table;

<<<<<<< HEAD
#[Table('cache_attraction')]
#[Cache('NONSTRICT_READ_WRITE')]
#[Entity]
#[InheritanceType('SINGLE_TABLE')]
#[DiscriminatorMap([1 => 'Restaurant', 2 => 'Beach', 3 => 'Bar'])]
=======
/**
 * @Cache("NONSTRICT_READ_WRITE")
 * @Entity
 * @Table("cache_attraction")
 * @InheritanceType("SINGLE_TABLE")
 * @DiscriminatorMap({
 *  1  = "Restaurant",
 *  2  = "Beach",
 *  3  = "Bar"
 * })
 */
#[Entity]
>>>>>>> 9ff0440a
abstract class Attraction
{
    /** @var int */
    #[Id]
    #[GeneratedValue]
    #[Column(type: 'integer')]
    protected $id;

    /** @psalm-var Collection<int, AttractionInfo> */
    #[Cache]
    #[OneToMany(targetEntity: 'AttractionInfo', mappedBy: 'attraction')]
    protected $infos;

    public function __construct(
        #[Column(unique: true)]
        protected string $name,
        #[Cache]
        #[ManyToOne(targetEntity: 'City', inversedBy: 'attractions')]
        #[JoinColumn(name: 'city_id', referencedColumnName: 'id')]
        protected City $city,
    ) {
        $this->infos = new ArrayCollection();
    }

    public function getId(): int
    {
        return $this->id;
    }

    public function setId(int $id): void
    {
        $this->id = $id;
    }

    public function getName(): string
    {
        return $this->name;
    }

    public function setName(string $name): void
    {
        $this->name = $name;
    }

    public function getCity(): City
    {
        return $this->city;
    }

    public function setCity(City $city): void
    {
        $this->city = $city;
    }

    /** @psalm-return Collection<int, AttractionInfo> */
    public function getInfos(): Collection
    {
        return $this->infos;
    }

    public function addInfo(AttractionInfo $info): void
    {
        if (! $this->infos->contains($info)) {
            $this->infos->add($info);
        }
    }

    public static function loadMetadata(ClassMetadata $metadata): void
    {
    }
}<|MERGE_RESOLUTION|>--- conflicted
+++ resolved
@@ -19,26 +19,11 @@
 use Doctrine\ORM\Mapping\OneToMany;
 use Doctrine\ORM\Mapping\Table;
 
-<<<<<<< HEAD
 #[Table('cache_attraction')]
 #[Cache('NONSTRICT_READ_WRITE')]
 #[Entity]
 #[InheritanceType('SINGLE_TABLE')]
 #[DiscriminatorMap([1 => 'Restaurant', 2 => 'Beach', 3 => 'Bar'])]
-=======
-/**
- * @Cache("NONSTRICT_READ_WRITE")
- * @Entity
- * @Table("cache_attraction")
- * @InheritanceType("SINGLE_TABLE")
- * @DiscriminatorMap({
- *  1  = "Restaurant",
- *  2  = "Beach",
- *  3  = "Bar"
- * })
- */
-#[Entity]
->>>>>>> 9ff0440a
 abstract class Attraction
 {
     /** @var int */
