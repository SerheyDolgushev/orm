<?php

declare(strict_types=1);

namespace Doctrine\Tests\Mocks;

use BadMethodCallException;
use Doctrine\Common\EventManager;
use Doctrine\DBAL\Connection;
use Doctrine\ORM\Configuration;
use Doctrine\ORM\EntityManager;
use Doctrine\ORM\ORMSetup;
use Doctrine\ORM\Proxy\ProxyFactory;
use Doctrine\ORM\UnitOfWork;

use function sprintf;

/**
 * Special EntityManager mock used for testing purposes.
 */
class EntityManagerMock extends EntityManager
{
    private UnitOfWork|null $_uowMock            = null;
    private ProxyFactory|null $_proxyFactoryMock = null;

<<<<<<< HEAD
=======
    /** @var ProxyFactory|null */
    private $_proxyFactoryMock;

    public function __construct(Connection $conn, ?Configuration $config = null, ?EventManager $eventManager = null)
    {
        if ($config === null) {
            $config = new Configuration();
            $config->setProxyDir(__DIR__ . '/../Proxies');
            $config->setProxyNamespace('Doctrine\Tests\Proxies');
            $config->setMetadataDriverImpl(ORMSetup::createDefaultAnnotationDriver());
        }

        parent::__construct($conn, $config, $eventManager);
    }

>>>>>>> cf91ce63
    public function getUnitOfWork(): UnitOfWork
    {
        return $this->_uowMock ?? parent::getUnitOfWork();
    }

    /* Mock API */

    /**
     * Sets a (mock) UnitOfWork that will be returned when getUnitOfWork() is called.
     */
    public function setUnitOfWork(UnitOfWork $uow): void
    {
        $this->_uowMock = $uow;
    }

    public function setProxyFactory(ProxyFactory $proxyFactory): void
    {
        $this->_proxyFactoryMock = $proxyFactory;
    }

    public function getProxyFactory(): ProxyFactory
    {
        return $this->_proxyFactoryMock ?? parent::getProxyFactory();
    }

    /**
     * {@inheritdoc}
     */
<<<<<<< HEAD
    public static function create($conn, Configuration|null $config = null, EventManager|null $eventManager = null): self
=======
    public static function create($connection, Configuration $config, ?EventManager $eventManager = null): self
>>>>>>> cf91ce63
    {
        throw new BadMethodCallException(sprintf('Call to deprecated method %s().', __METHOD__));
    }
}<|MERGE_RESOLUTION|>--- conflicted
+++ resolved
@@ -23,12 +23,7 @@
     private UnitOfWork|null $_uowMock            = null;
     private ProxyFactory|null $_proxyFactoryMock = null;
 
-<<<<<<< HEAD
-=======
-    /** @var ProxyFactory|null */
-    private $_proxyFactoryMock;
-
-    public function __construct(Connection $conn, ?Configuration $config = null, ?EventManager $eventManager = null)
+    public function __construct(Connection $conn, Configuration|null $config = null, EventManager|null $eventManager = null)
     {
         if ($config === null) {
             $config = new Configuration();
@@ -40,7 +35,6 @@
         parent::__construct($conn, $config, $eventManager);
     }
 
->>>>>>> cf91ce63
     public function getUnitOfWork(): UnitOfWork
     {
         return $this->_uowMock ?? parent::getUnitOfWork();
@@ -69,11 +63,7 @@
     /**
      * {@inheritdoc}
      */
-<<<<<<< HEAD
-    public static function create($conn, Configuration|null $config = null, EventManager|null $eventManager = null): self
-=======
-    public static function create($connection, Configuration $config, ?EventManager $eventManager = null): self
->>>>>>> cf91ce63
+    public static function create($connection, Configuration|null $config, EventManager|null $eventManager = null): self
     {
         throw new BadMethodCallException(sprintf('Call to deprecated method %s().', __METHOD__));
     }
