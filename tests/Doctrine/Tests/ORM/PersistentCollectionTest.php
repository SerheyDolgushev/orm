--- conflicted
+++ resolved
@@ -20,12 +20,9 @@
 
 use function array_keys;
 use function assert;
-<<<<<<< HEAD
-=======
 use function method_exists;
 use function serialize;
 use function unserialize;
->>>>>>> 0e65b0c3
 
 /**
  * Tests the lazy-loading capabilities of the PersistentCollection and the initialization of collections.
