<?php

declare(strict_types=1);

namespace Doctrine\Tests\ORM;

use Doctrine\Common\Collections\ArrayCollection;
use Doctrine\Common\Collections\Criteria;
use Doctrine\ORM\Cache;
use Doctrine\ORM\Query;
use Doctrine\ORM\Query\Expr\Join;
use Doctrine\ORM\Query\Parameter;
use Doctrine\ORM\Query\ParameterTypeInferer;
use Doctrine\ORM\QueryBuilder;
use Doctrine\Tests\Mocks\EntityManagerMock;
use Doctrine\Tests\Models\Cache\State;
use Doctrine\Tests\Models\CMS\CmsArticle;
use Doctrine\Tests\Models\CMS\CmsGroup;
use Doctrine\Tests\Models\CMS\CmsUser;
use Doctrine\Tests\OrmTestCase;
use InvalidArgumentException;
use PHPUnit\Framework\Attributes\Group;

use function array_filter;

/**
 * Test case for the QueryBuilder class used to build DQL query string in a
 * object oriented way.
 */
class QueryBuilderTest extends OrmTestCase
{
    private EntityManagerMock $entityManager;

    protected function setUp(): void
    {
        $this->entityManager = $this->getTestEntityManager();
    }

    protected function assertValidQueryBuilder(QueryBuilder $qb, string $expectedDql): void
    {
        $dql = $qb->getDQL();
        $q   = $qb->getQuery();

        self::assertEquals($expectedDql, $dql);
    }

    public function testSelectSetsType(): void
    {
        $qb = $this->entityManager->createQueryBuilder()
            ->delete(CmsUser::class, 'u')
            ->select('u.id', 'u.username');

        $this->assertValidQueryBuilder($qb, 'SELECT u.id, u.username FROM Doctrine\Tests\Models\CMS\CmsUser u');
    }

    public function testDeleteSetsType(): void
    {
        $qb = $this->entityManager->createQueryBuilder()
            ->from(CmsUser::class, 'u')
            ->delete();

        $this->assertValidQueryBuilder($qb, 'DELETE Doctrine\Tests\Models\CMS\CmsUser u');
    }

    public function testUpdateSetsType(): void
    {
        $qb = $this->entityManager->createQueryBuilder()
            ->from(CmsUser::class, 'u')
            ->update();

        $this->assertValidQueryBuilder($qb, 'UPDATE Doctrine\Tests\Models\CMS\CmsUser u');
    }

    public function testSimpleSelect(): void
    {
        $qb = $this->entityManager->createQueryBuilder()
            ->from(CmsUser::class, 'u')
            ->select('u.id', 'u.username');

        $this->assertValidQueryBuilder($qb, 'SELECT u.id, u.username FROM Doctrine\Tests\Models\CMS\CmsUser u');
    }

    public function testSimpleDelete(): void
    {
        $qb = $this->entityManager->createQueryBuilder()
            ->delete(CmsUser::class, 'u');

        $this->assertValidQueryBuilder($qb, 'DELETE Doctrine\Tests\Models\CMS\CmsUser u');
    }

    public function testSimpleSelectWithFromIndexBy(): void
    {
        $qb = $this->entityManager->createQueryBuilder()
            ->from(CmsUser::class, 'u', 'u.id')
            ->select('u.id', 'u.username');

        $this->assertValidQueryBuilder($qb, 'SELECT u.id, u.username FROM Doctrine\Tests\Models\CMS\CmsUser u INDEX BY u.id');
    }

    public function testSimpleSelectWithIndexBy(): void
    {
        $qb = $this->entityManager->createQueryBuilder()
            ->from(CmsUser::class, 'u')
            ->indexBy('u', 'u.id')
            ->select('u.id', 'u.username');

        $this->assertValidQueryBuilder($qb, 'SELECT u.id, u.username FROM Doctrine\Tests\Models\CMS\CmsUser u INDEX BY u.id');
    }

    public function testSimpleUpdate(): void
    {
        $qb = $this->entityManager->createQueryBuilder()
            ->update(CmsUser::class, 'u')
            ->set('u.username', ':username');

        $this->assertValidQueryBuilder($qb, 'UPDATE Doctrine\Tests\Models\CMS\CmsUser u SET u.username = :username');
    }

    public function testInnerJoin(): void
    {
        $qb = $this->entityManager->createQueryBuilder()
            ->select('u', 'a')
            ->from(CmsUser::class, 'u')
            ->innerJoin('u.articles', 'a');

        $this->assertValidQueryBuilder($qb, 'SELECT u, a FROM Doctrine\Tests\Models\CMS\CmsUser u INNER JOIN u.articles a');
    }

    public function testComplexInnerJoin(): void
    {
        $qb = $this->entityManager->createQueryBuilder()
            ->select('u', 'a')
            ->from(CmsUser::class, 'u')
            ->innerJoin('u.articles', 'a', 'ON', 'u.id = a.author_id');

        $this->assertValidQueryBuilder(
            $qb,
            'SELECT u, a FROM Doctrine\Tests\Models\CMS\CmsUser u INNER JOIN u.articles a ON u.id = a.author_id',
        );
    }

    public function testComplexInnerJoinWithComparisonCondition(): void
    {
        $qb = $this->entityManager->createQueryBuilder();
        $qb
            ->select('u', 'a')
            ->from(CmsUser::class, 'u')
            ->innerJoin('u.articles', 'a', Join::ON, $qb->expr()->eq('u.id', 'a.author_id'));

        $this->assertValidQueryBuilder(
            $qb,
            'SELECT u, a FROM Doctrine\Tests\Models\CMS\CmsUser u INNER JOIN u.articles a ON u.id = a.author_id',
        );
    }

    public function testComplexInnerJoinWithCompositeCondition(): void
    {
        $qb = $this->entityManager->createQueryBuilder();
        $qb
            ->select('u', 'a')
            ->from(CmsUser::class, 'u')
            ->innerJoin('u.articles', 'a', Join::ON, $qb->expr()->andX(
                $qb->expr()->eq('u.id', 'a.author_id'),
                $qb->expr()->isNotNull('u.name'),
            ));

        $this->assertValidQueryBuilder(
            $qb,
            'SELECT u, a FROM Doctrine\Tests\Models\CMS\CmsUser u INNER JOIN u.articles a ON u.id = a.author_id AND u.name IS NOT NULL',
        );
    }

    public function testComplexInnerJoinWithFuncCondition(): void
    {
        $qb = $this->entityManager->createQueryBuilder();
        $qb
            ->select('u', 'a')
            ->from(CmsUser::class, 'u')
            ->innerJoin('u.articles', 'a', Join::WITH, $qb->expr()->in(
                'u.id',
                [1, 2, 3],
            ));

        $this->assertValidQueryBuilder(
            $qb,
            'SELECT u, a FROM Doctrine\Tests\Models\CMS\CmsUser u INNER JOIN u.articles a WITH u.id IN(1, 2, 3)',
        );
    }

    public function testComplexInnerJoinWithIndexBy(): void
    {
        $qb = $this->entityManager->createQueryBuilder()
            ->select('u', 'a')
            ->from(CmsUser::class, 'u')
            ->innerJoin('u.articles', 'a', 'ON', 'u.id = a.author_id', 'a.name');

        $this->assertValidQueryBuilder(
            $qb,
            'SELECT u, a FROM Doctrine\Tests\Models\CMS\CmsUser u INNER JOIN u.articles a INDEX BY a.name ON u.id = a.author_id',
        );
    }

    public function testLeftJoin(): void
    {
        $qb = $this->entityManager->createQueryBuilder()
            ->select('u', 'a')
            ->from(CmsUser::class, 'u')
            ->leftJoin('u.articles', 'a');

        $this->assertValidQueryBuilder($qb, 'SELECT u, a FROM Doctrine\Tests\Models\CMS\CmsUser u LEFT JOIN u.articles a');
    }

    public function testLeftJoinWithIndexBy(): void
    {
        $qb = $this->entityManager->createQueryBuilder()
            ->select('u', 'a')
            ->from(CmsUser::class, 'u')
            ->leftJoin('u.articles', 'a', null, null, 'a.name');

        $this->assertValidQueryBuilder($qb, 'SELECT u, a FROM Doctrine\Tests\Models\CMS\CmsUser u LEFT JOIN u.articles a INDEX BY a.name');
    }

    public function testMultipleFrom(): void
    {
        $qb = $this->entityManager->createQueryBuilder()
            ->select('u', 'g')
            ->from(CmsUser::class, 'u')
            ->from(CmsGroup::class, 'g');

        $this->assertValidQueryBuilder($qb, 'SELECT u, g FROM Doctrine\Tests\Models\CMS\CmsUser u, Doctrine\Tests\Models\CMS\CmsGroup g');
    }

    public function testMultipleFromWithIndexBy(): void
    {
        $qb = $this->entityManager->createQueryBuilder()
            ->select('u', 'g')
            ->from(CmsUser::class, 'u')
            ->from(CmsGroup::class, 'g')
            ->indexBy('g', 'g.id');

        $this->assertValidQueryBuilder($qb, 'SELECT u, g FROM Doctrine\Tests\Models\CMS\CmsUser u, Doctrine\Tests\Models\CMS\CmsGroup g INDEX BY g.id');
    }

    public function testMultipleFromWithJoin(): void
    {
        $qb = $this->entityManager->createQueryBuilder()
            ->select('u', 'g')
            ->from(CmsUser::class, 'u')
            ->from(CmsGroup::class, 'g')
            ->innerJoin('u.articles', 'a', 'ON', 'u.id = a.author_id');

        $this->assertValidQueryBuilder($qb, 'SELECT u, g FROM Doctrine\Tests\Models\CMS\CmsUser u INNER JOIN u.articles a ON u.id = a.author_id, Doctrine\Tests\Models\CMS\CmsGroup g');
    }

    public function testMultipleFromWithMultipleJoin(): void
    {
        $qb = $this->entityManager->createQueryBuilder()
            ->select('u', 'g')
            ->from(CmsUser::class, 'u')
            ->from(CmsArticle::class, 'a')
            ->innerJoin('u.groups', 'g')
            ->leftJoin('u.address', 'ad')
            ->innerJoin('a.comments', 'c');

        $this->assertValidQueryBuilder($qb, 'SELECT u, g FROM Doctrine\Tests\Models\CMS\CmsUser u INNER JOIN u.groups g LEFT JOIN u.address ad, Doctrine\Tests\Models\CMS\CmsArticle a INNER JOIN a.comments c');
    }

    public function testWhere(): void
    {
        $qb = $this->entityManager->createQueryBuilder()
            ->select('u')
            ->from(CmsUser::class, 'u')
            ->where('u.id = :uid');

        $this->assertValidQueryBuilder($qb, 'SELECT u FROM Doctrine\Tests\Models\CMS\CmsUser u WHERE u.id = :uid');
    }

    public function testComplexAndWhere(): void
    {
        $qb = $this->entityManager->createQueryBuilder()
            ->select('u')
            ->from(CmsUser::class, 'u')
            ->where('u.id = :uid OR u.id = :uid2 OR u.id = :uid3')
            ->andWhere('u.name = :name');

        $this->assertValidQueryBuilder($qb, 'SELECT u FROM Doctrine\Tests\Models\CMS\CmsUser u WHERE (u.id = :uid OR u.id = :uid2 OR u.id = :uid3) AND u.name = :name');
    }

    public function testAndWhere(): void
    {
        $qb = $this->entityManager->createQueryBuilder()
            ->select('u')
            ->from(CmsUser::class, 'u')
            ->where('u.id = :uid')
            ->andWhere('u.id = :uid2');

        $this->assertValidQueryBuilder($qb, 'SELECT u FROM Doctrine\Tests\Models\CMS\CmsUser u WHERE u.id = :uid AND u.id = :uid2');
    }

    public function testOrWhere(): void
    {
        $qb = $this->entityManager->createQueryBuilder()
            ->select('u')
            ->from(CmsUser::class, 'u')
            ->where('u.id = :uid')
            ->orWhere('u.id = :uid2');

        $this->assertValidQueryBuilder($qb, 'SELECT u FROM Doctrine\Tests\Models\CMS\CmsUser u WHERE u.id = :uid OR u.id = :uid2');
    }

    public function testComplexAndWhereOrWhereNesting(): void
    {
        $qb = $this->entityManager->createQueryBuilder();
        $qb->select('u')
           ->from(CmsUser::class, 'u')
           ->where('u.id = :uid')
           ->orWhere('u.id = :uid2')
           ->andWhere('u.id = :uid3')
           ->orWhere('u.name = :name1', 'u.name = :name2')
           ->andWhere('u.name <> :noname');

        $this->assertValidQueryBuilder($qb, 'SELECT u FROM Doctrine\Tests\Models\CMS\CmsUser u WHERE (((u.id = :uid OR u.id = :uid2) AND u.id = :uid3) OR u.name = :name1 OR u.name = :name2) AND u.name <> :noname');
    }

    public function testAndWhereIn(): void
    {
        $qb = $this->entityManager->createQueryBuilder();
        $qb->select('u')
           ->from(CmsUser::class, 'u')
           ->where('u.id = :uid')
           ->andWhere($qb->expr()->in('u.id', [1, 2, 3]));

        $this->assertValidQueryBuilder($qb, 'SELECT u FROM Doctrine\Tests\Models\CMS\CmsUser u WHERE u.id = :uid AND u.id IN(1, 2, 3)');
    }

    public function testOrWhereIn(): void
    {
        $qb = $this->entityManager->createQueryBuilder();
        $qb->select('u')
           ->from(CmsUser::class, 'u')
           ->where('u.id = :uid')
           ->orWhere($qb->expr()->in('u.id', [1, 2, 3]));

        $this->assertValidQueryBuilder($qb, 'SELECT u FROM Doctrine\Tests\Models\CMS\CmsUser u WHERE u.id = :uid OR u.id IN(1, 2, 3)');
    }

    public function testAndWhereNotIn(): void
    {
        $qb = $this->entityManager->createQueryBuilder();
        $qb->select('u')
           ->from(CmsUser::class, 'u')
           ->where('u.id = :uid')
           ->andWhere($qb->expr()->notIn('u.id', [1, 2, 3]));

        $this->assertValidQueryBuilder($qb, 'SELECT u FROM Doctrine\Tests\Models\CMS\CmsUser u WHERE u.id = :uid AND u.id NOT IN(1, 2, 3)');
    }

    public function testOrWhereNotIn(): void
    {
        $qb = $this->entityManager->createQueryBuilder();
        $qb->select('u')
           ->from(CmsUser::class, 'u')
           ->where('u.id = :uid')
           ->orWhere($qb->expr()->notIn('u.id', [1, 2, 3]));

        $this->assertValidQueryBuilder($qb, 'SELECT u FROM Doctrine\Tests\Models\CMS\CmsUser u WHERE u.id = :uid OR u.id NOT IN(1, 2, 3)');
    }

    public function testGroupBy(): void
    {
        $qb = $this->entityManager->createQueryBuilder()
            ->select('u')
            ->from(CmsUser::class, 'u')
            ->groupBy('u.id')
            ->addGroupBy('u.username');

        $this->assertValidQueryBuilder($qb, 'SELECT u FROM Doctrine\Tests\Models\CMS\CmsUser u GROUP BY u.id, u.username');
    }

    public function testHaving(): void
    {
        $qb = $this->entityManager->createQueryBuilder()
            ->select('u')
            ->from(CmsUser::class, 'u')
            ->groupBy('u.id')
            ->having('COUNT(u.id) > 1');

        $this->assertValidQueryBuilder($qb, 'SELECT u FROM Doctrine\Tests\Models\CMS\CmsUser u GROUP BY u.id HAVING COUNT(u.id) > 1');
    }

    public function testAndHaving(): void
    {
        $qb = $this->entityManager->createQueryBuilder()
            ->select('u')
            ->from(CmsUser::class, 'u')
            ->groupBy('u.id')
            ->having('COUNT(u.id) > 1')
            ->andHaving('COUNT(u.id) < 1');

        $this->assertValidQueryBuilder($qb, 'SELECT u FROM Doctrine\Tests\Models\CMS\CmsUser u GROUP BY u.id HAVING COUNT(u.id) > 1 AND COUNT(u.id) < 1');
    }

    public function testOrHaving(): void
    {
        $qb = $this->entityManager->createQueryBuilder()
            ->select('u')
            ->from(CmsUser::class, 'u')
            ->groupBy('u.id')
            ->having('COUNT(u.id) > 1')
            ->andHaving('COUNT(u.id) < 1')
            ->orHaving('COUNT(u.id) > 1');

        $this->assertValidQueryBuilder($qb, 'SELECT u FROM Doctrine\Tests\Models\CMS\CmsUser u GROUP BY u.id HAVING (COUNT(u.id) > 1 AND COUNT(u.id) < 1) OR COUNT(u.id) > 1');
    }

    public function testOrderBy(): void
    {
        $qb = $this->entityManager->createQueryBuilder()
            ->select('u')
            ->from(CmsUser::class, 'u')
            ->orderBy('u.username', 'ASC');

        $this->assertValidQueryBuilder($qb, 'SELECT u FROM Doctrine\Tests\Models\CMS\CmsUser u ORDER BY u.username ASC');
    }

    public function testOrderByWithExpression(): void
    {
        $qb = $this->entityManager->createQueryBuilder();
        $qb->select('u')
            ->from(CmsUser::class, 'u')
            ->orderBy($qb->expr()->asc('u.username'));

        $this->assertValidQueryBuilder($qb, 'SELECT u FROM Doctrine\Tests\Models\CMS\CmsUser u ORDER BY u.username ASC');
    }

    public function testAddOrderBy(): void
    {
        $qb = $this->entityManager->createQueryBuilder()
            ->select('u')
            ->from(CmsUser::class, 'u')
            ->orderBy('u.username', 'ASC')
            ->addOrderBy('u.username', 'DESC');

        $this->assertValidQueryBuilder($qb, 'SELECT u FROM Doctrine\Tests\Models\CMS\CmsUser u ORDER BY u.username ASC, u.username DESC');
    }

    public function testAddOrderByWithExpression(): void
    {
        $qb = $this->entityManager->createQueryBuilder();
        $qb->select('u')
            ->from(CmsUser::class, 'u')
            ->orderBy('u.username', 'ASC')
            ->addOrderBy($qb->expr()->desc('u.username'));

        $this->assertValidQueryBuilder($qb, 'SELECT u FROM Doctrine\Tests\Models\CMS\CmsUser u ORDER BY u.username ASC, u.username DESC');
    }

    public function testAddCriteriaWhere(): void
    {
        $qb = $this->entityManager->createQueryBuilder();
        $qb->select('u')
            ->from(CmsUser::class, 'u');

        $criteria = new Criteria();
        $criteria->where($criteria->expr()->eq('field', 'value'));

        $qb->addCriteria($criteria);

        self::assertEquals('u.field = :field', (string) $qb->getDQLPart('where'));
        self::assertNotNull($qb->getParameter('field'));
    }

    public function testAddMultipleSameCriteriaWhere(): void
    {
        $qb = $this->entityManager->createQueryBuilder();
        $qb->select('alias1')->from(CmsUser::class, 'alias1');

        $criteria = new Criteria();
        $criteria->where($criteria->expr()->andX(
            $criteria->expr()->eq('field', 'value1'),
            $criteria->expr()->eq('field', 'value2'),
        ));

        $qb->addCriteria($criteria);

        self::assertEquals('alias1.field = :field AND alias1.field = :field_1', (string) $qb->getDQLPart('where'));
        self::assertNotNull($qb->getParameter('field'));
        self::assertNotNull($qb->getParameter('field_1'));
    }

    #[Group('DDC-2844')]
    public function testAddCriteriaWhereWithMultipleParametersWithSameField(): void
    {
        $qb = $this->entityManager->createQueryBuilder();
        $qb->select('alias1')->from(CmsUser::class, 'alias1');

        $criteria = new Criteria();
        $criteria->where($criteria->expr()->eq('field', 'value1'));
        $criteria->andWhere($criteria->expr()->gt('field', 'value2'));

        $qb->addCriteria($criteria);

        self::assertEquals('alias1.field = :field AND alias1.field > :field_1', (string) $qb->getDQLPart('where'));
        self::assertSame('value1', $qb->getParameter('field')->getValue());
        self::assertSame('value2', $qb->getParameter('field_1')->getValue());
    }

    #[Group('DDC-2844')]
    public function testAddCriteriaWhereWithMultipleParametersWithDifferentFields(): void
    {
        $qb = $this->entityManager->createQueryBuilder();
        $qb->select('alias1')->from(CmsUser::class, 'alias1');

        $criteria = new Criteria();
        $criteria->where($criteria->expr()->eq('field1', 'value1'));
        $criteria->andWhere($criteria->expr()->gt('field2', 'value2'));

        $qb->addCriteria($criteria);

        self::assertEquals('alias1.field1 = :field1 AND alias1.field2 > :field2', (string) $qb->getDQLPart('where'));
        self::assertSame('value1', $qb->getParameter('field1')->getValue());
        self::assertSame('value2', $qb->getParameter('field2')->getValue());
    }

    #[Group('DDC-2844')]
    public function testAddCriteriaWhereWithMultipleParametersWithSubpathsAndDifferentProperties(): void
    {
        $qb = $this->entityManager->createQueryBuilder();
        $qb->select('alias1')->from(CmsUser::class, 'alias1');

        $criteria = new Criteria();
        $criteria->where($criteria->expr()->eq('field1', 'value1'));
        $criteria->andWhere($criteria->expr()->gt('field2', 'value2'));

        $qb->addCriteria($criteria);

        self::assertEquals('alias1.field1 = :field1 AND alias1.field2 > :field2', (string) $qb->getDQLPart('where'));
        self::assertSame('value1', $qb->getParameter('field1')->getValue());
        self::assertSame('value2', $qb->getParameter('field2')->getValue());
    }

    #[Group('DDC-2844')]
    public function testAddCriteriaWhereWithMultipleParametersWithSubpathsAndSameProperty(): void
    {
        $qb = $this->entityManager->createQueryBuilder();
        $qb->select('alias1')->from(CmsUser::class, 'alias1');

        $criteria = new Criteria();
        $criteria->where($criteria->expr()->eq('field1', 'value1'));
        $criteria->andWhere($criteria->expr()->gt('field1', 'value2'));

        $qb->addCriteria($criteria);

        self::assertEquals('alias1.field1 = :field1 AND alias1.field1 > :field1_1', (string) $qb->getDQLPart('where'));
        self::assertSame('value1', $qb->getParameter('field1')->getValue());
        self::assertSame('value2', $qb->getParameter('field1_1')->getValue());
    }

    public function testAddCriteriaOrder(): void
    {
        $qb = $this->entityManager->createQueryBuilder();
        $qb->select('u')
            ->from(CmsUser::class, 'u');

        $criteria = new Criteria();
        $criteria->orderBy(['field' => Criteria::DESC]);

        $qb->addCriteria($criteria);

        self::assertCount(1, $orderBy = $qb->getDQLPart('orderBy'));
        self::assertEquals('u.field DESC', (string) $orderBy[0]);
    }

    #[Group('DDC-3108')]
    public function testAddCriteriaOrderOnJoinAlias(): void
    {
        $qb = $this->entityManager->createQueryBuilder();
        $qb->select('u')
            ->from(CmsUser::class, 'u')
            ->join('u.article', 'a');

        $criteria = new Criteria();
        $criteria->orderBy(['a.field' => Criteria::DESC]);

        $qb->addCriteria($criteria);

        self::assertCount(1, $orderBy = $qb->getDQLPart('orderBy'));
        self::assertEquals('a.field DESC', (string) $orderBy[0]);
    }

    public function testAddCriteriaLimit(): void
    {
        $qb = $this->entityManager->createQueryBuilder();
        $qb->select('u')
            ->from(CmsUser::class, 'u');

        $criteria = new Criteria();
        $criteria->setFirstResult(2);
        $criteria->setMaxResults(10);

        $qb->addCriteria($criteria);

        self::assertEquals(2, $qb->getFirstResult());
        self::assertEquals(10, $qb->getMaxResults());
    }

    public function testAddCriteriaUndefinedLimit(): void
    {
        $qb = $this->entityManager->createQueryBuilder();
        $qb->select('u')
            ->from(CmsUser::class, 'u')
            ->setFirstResult(2)
            ->setMaxResults(10);

        $criteria = new Criteria();

        $qb->addCriteria($criteria);

        self::assertEquals(2, $qb->getFirstResult());
        self::assertEquals(10, $qb->getMaxResults());
    }

    public function testGetQuery(): void
    {
        $qb = $this->entityManager->createQueryBuilder()
            ->select('u')
            ->from(CmsUser::class, 'u');
        $q  = $qb->getQuery();

        self::assertEquals(Query::class, $q::class);
    }

    public function testSetParameter(): void
    {
        $qb = $this->entityManager->createQueryBuilder()
            ->select('u')
            ->from(CmsUser::class, 'u')
            ->where('u.id = :id')
            ->setParameter('id', 1);

        $parameter = new Parameter('id', 1, ParameterTypeInferer::inferType(1));
        $inferred  = $qb->getParameter('id');

        self::assertSame($parameter->getValue(), $inferred->getValue());
        self::assertSame($parameter->getType(), $inferred->getType());
        self::assertFalse($inferred->typeWasSpecified());
    }

    public function testSetParameters(): void
    {
        $qb = $this->entityManager->createQueryBuilder();
        $qb->select('u')
           ->from(CmsUser::class, 'u')
           ->where($qb->expr()->orX('u.username = :username', 'u.username = :username2'));

        $parameters = new ArrayCollection();
        $parameters->add(new Parameter('username', 'jwage'));
        $parameters->add(new Parameter('username2', 'jonwage'));

        $qb->setParameters($parameters);

        self::assertEquals($parameters, $qb->getQuery()->getParameters());
    }

    public function testGetParameters(): void
    {
        $qb = $this->entityManager->createQueryBuilder();
        $qb->select('u')
           ->from(CmsUser::class, 'u')
           ->where('u.id = :id');

        $parameters = new ArrayCollection();
        $parameters->add(new Parameter('id', 1));

        $qb->setParameters($parameters);

        self::assertEquals($parameters, $qb->getParameters());
    }

    public function testGetParameter(): void
    {
        $qb = $this->entityManager->createQueryBuilder()
            ->select('u')
            ->from(CmsUser::class, 'u')
            ->where('u.id = :id');

        $parameters = new ArrayCollection();
        $parameters->add(new Parameter('id', 1));

        $qb->setParameters($parameters);

        self::assertEquals($parameters->first(), $qb->getParameter('id'));
    }

    public function testMultipleWhere(): void
    {
        $qb = $this->entityManager->createQueryBuilder()
            ->select('u')
            ->from(CmsUser::class, 'u')
            ->where('u.id = :uid', 'u.id = :uid2');

        $this->assertValidQueryBuilder($qb, 'SELECT u FROM Doctrine\Tests\Models\CMS\CmsUser u WHERE u.id = :uid AND u.id = :uid2');
    }

    public function testMultipleAndWhere(): void
    {
        $qb = $this->entityManager->createQueryBuilder()
            ->select('u')
            ->from(CmsUser::class, 'u')
            ->andWhere('u.id = :uid', 'u.id = :uid2');

        $this->assertValidQueryBuilder($qb, 'SELECT u FROM Doctrine\Tests\Models\CMS\CmsUser u WHERE u.id = :uid AND u.id = :uid2');
    }

    public function testMultipleOrWhere(): void
    {
        $qb = $this->entityManager->createQueryBuilder();
        $qb->select('u')
           ->from(CmsUser::class, 'u')
           ->orWhere('u.id = :uid', $qb->expr()->eq('u.id', ':uid2'));

        $this->assertValidQueryBuilder($qb, 'SELECT u FROM Doctrine\Tests\Models\CMS\CmsUser u WHERE u.id = :uid OR u.id = :uid2');
    }

    public function testComplexWhere(): void
    {
        $qb     = $this->entityManager->createQueryBuilder();
        $orExpr = $qb->expr()->orX();
        $orExpr->add($qb->expr()->eq('u.id', ':uid3'));
        $orExpr->add($qb->expr()->in('u.id', [1]));

        $qb->select('u')
           ->from(CmsUser::class, 'u')
           ->where($orExpr);

        $this->assertValidQueryBuilder($qb, 'SELECT u FROM Doctrine\Tests\Models\CMS\CmsUser u WHERE u.id = :uid3 OR u.id IN(1)');
    }

    public function testWhereInWithStringLiterals(): void
    {
        $qb = $this->entityManager->createQueryBuilder();
        $qb->select('u')
           ->from(CmsUser::class, 'u')
           ->where($qb->expr()->in('u.name', ['one', 'two', 'three']));

        $this->assertValidQueryBuilder($qb, "SELECT u FROM Doctrine\Tests\Models\CMS\CmsUser u WHERE u.name IN('one', 'two', 'three')");

        $qb->where($qb->expr()->in('u.name', ["O'Reilly", "O'Neil", 'Smith']));

        $this->assertValidQueryBuilder($qb, "SELECT u FROM Doctrine\Tests\Models\CMS\CmsUser u WHERE u.name IN('O''Reilly', 'O''Neil', 'Smith')");
    }

    public function testWhereInWithObjectLiterals(): void
    {
        $qb   = $this->entityManager->createQueryBuilder();
        $expr = $this->entityManager->getExpressionBuilder();
        $qb->select('u')
           ->from(CmsUser::class, 'u')
           ->where($expr->in('u.name', [$expr->literal('one'), $expr->literal('two'), $expr->literal('three')]));

        $this->assertValidQueryBuilder($qb, "SELECT u FROM Doctrine\Tests\Models\CMS\CmsUser u WHERE u.name IN('one', 'two', 'three')");

        $qb->where($expr->in('u.name', [$expr->literal("O'Reilly"), $expr->literal("O'Neil"), $expr->literal('Smith')]));

        $this->assertValidQueryBuilder($qb, "SELECT u FROM Doctrine\Tests\Models\CMS\CmsUser u WHERE u.name IN('O''Reilly', 'O''Neil', 'Smith')");
    }

    public function testNegation(): void
    {
        $expr   = $this->entityManager->getExpressionBuilder();
        $orExpr = $expr->orX();
        $orExpr->add($expr->eq('u.id', ':uid3'));
        $orExpr->add($expr->not($expr->in('u.id', [1])));

        $qb = $this->entityManager->createQueryBuilder();
        $qb->select('u')
           ->from(CmsUser::class, 'u')
           ->where($orExpr);

        $this->assertValidQueryBuilder($qb, 'SELECT u FROM Doctrine\Tests\Models\CMS\CmsUser u WHERE u.id = :uid3 OR NOT(u.id IN(1))');
    }

    public function testSomeAllAny(): void
    {
        $qb   = $this->entityManager->createQueryBuilder();
        $expr = $this->entityManager->getExpressionBuilder();

        $qb->select('u')
           ->from(CmsUser::class, 'u')
           ->where($expr->gt('u.id', $expr->all('select a.id from Doctrine\Tests\Models\CMS\CmsArticle a')));

        $this->assertValidQueryBuilder($qb, 'SELECT u FROM Doctrine\Tests\Models\CMS\CmsUser u WHERE u.id > ALL(select a.id from Doctrine\Tests\Models\CMS\CmsArticle a)');
    }

    public function testMultipleIsolatedQueryConstruction(): void
    {
        $qb   = $this->entityManager->createQueryBuilder();
        $expr = $this->entityManager->getExpressionBuilder();

        $qb->select('u')->from(CmsUser::class, 'u');
        $qb->where($expr->eq('u.name', ':name'));
        $qb->setParameter('name', 'romanb');

        $q1 = $qb->getQuery();

        self::assertEquals('SELECT u FROM Doctrine\Tests\Models\CMS\CmsUser u WHERE u.name = :name', $q1->getDQL());
        self::assertCount(1, $q1->getParameters());

        // add another condition and construct a second query
        $qb->andWhere($expr->eq('u.id', ':id'));
        $qb->setParameter('id', 42);

        $q2 = $qb->getQuery();

        self::assertEquals('SELECT u FROM Doctrine\Tests\Models\CMS\CmsUser u WHERE u.name = :name AND u.id = :id', $q2->getDQL());
        self::assertNotSame($q1, $q2); // two different, independent queries
        self::assertCount(2, $q2->getParameters());
        self::assertCount(1, $q1->getParameters()); // $q1 unaffected
    }

    public function testGetEntityManager(): void
    {
        $qb = $this->entityManager->createQueryBuilder();
        self::assertEquals($this->entityManager, $qb->getEntityManager());
    }

    public function testSelectWithFuncExpression(): void
    {
        $qb   = $this->entityManager->createQueryBuilder();
        $expr = $qb->expr();
        $qb->select($expr->count('e.id'));

        $this->assertValidQueryBuilder($qb, 'SELECT COUNT(e.id)');
    }

    public function testResetDQLPart(): void
    {
        $qb = $this->entityManager->createQueryBuilder()
            ->select('u')
            ->from(CmsUser::class, 'u')
            ->where('u.username = ?1')->orderBy('u.username');

        self::assertEquals('u.username = ?1', (string) $qb->getDQLPart('where'));
        self::assertCount(1, $qb->getDQLPart('orderBy'));

        $qb->resetDQLPart('where')->resetDQLPart('orderBy');

        self::assertNull($qb->getDQLPart('where'));
        self::assertCount(0, $qb->getDQLPart('orderBy'));
    }

    public function testResetDQLParts(): void
    {
        $qb = $this->entityManager->createQueryBuilder()
            ->select('u')
            ->from(CmsUser::class, 'u')
            ->where('u.username = ?1')->orderBy('u.username');

        $qb->resetDQLParts(['where', 'orderBy']);

        self::assertCount(1, $qb->getDQLPart('select'));
        self::assertNull($qb->getDQLPart('where'));
        self::assertCount(0, $qb->getDQLPart('orderBy'));
    }

    public function testResetAllDQLParts(): void
    {
        $qb = $this->entityManager->createQueryBuilder()
            ->select('u')
            ->from(CmsUser::class, 'u')
            ->where('u.username = ?1')->orderBy('u.username');

        $qb->resetDQLParts();

        self::assertCount(0, $qb->getDQLPart('select'));
        self::assertNull($qb->getDQLPart('where'));
        self::assertCount(0, $qb->getDQLPart('orderBy'));
    }

    #[Group('DDC-867')]
    public function testDeepClone(): void
    {
        $qb = $this->entityManager->createQueryBuilder()
            ->select('u')
            ->from(CmsUser::class, 'u')
            ->andWhere('u.username = ?1')
            ->andWhere('u.status = ?2');

        $expr = $qb->getDQLPart('where');
        self::assertEquals(2, $expr->count(), 'Modifying the second query should affect the first one.');

        $qb2 = clone $qb;
        $qb2->andWhere('u.name = ?3');

        self::assertEquals(2, $expr->count(), 'Modifying the second query should affect the first one.');
    }

    #[Group('DDC-3108')]
    public function testAddCriteriaWhereWithJoinAlias(): void
    {
        $qb = $this->entityManager->createQueryBuilder();
        $qb->select('alias1')->from(CmsUser::class, 'alias1');
        $qb->join('alias1.articles', 'alias2');

        $criteria = new Criteria();
        $criteria->where($criteria->expr()->eq('field', 'value1'));
        $criteria->andWhere($criteria->expr()->gt('alias2.field', 'value2'));

        $qb->addCriteria($criteria);

        self::assertEquals('alias1.field = :field AND alias2.field > :alias2_field', (string) $qb->getDQLPart('where'));
        self::assertSame('value1', $qb->getParameter('field')->getValue());
        self::assertSame('value2', $qb->getParameter('alias2_field')->getValue());
    }

    #[Group('DDC-3108')]
    public function testAddCriteriaWhereWithDefaultAndJoinAlias(): void
    {
        $qb = $this->entityManager->createQueryBuilder();
        $qb->select('alias1')->from(CmsUser::class, 'alias1');
        $qb->join('alias1.articles', 'alias2');

        $criteria = new Criteria();
        $criteria->where($criteria->expr()->eq('alias1.field', 'value1'));
        $criteria->andWhere($criteria->expr()->gt('alias2.field', 'value2'));

        $qb->addCriteria($criteria);

        self::assertEquals('alias1.field = :alias1_field AND alias2.field > :alias2_field', (string) $qb->getDQLPart('where'));
        self::assertSame('value1', $qb->getParameter('alias1_field')->getValue());
        self::assertSame('value2', $qb->getParameter('alias2_field')->getValue());
    }

    #[Group('DDC-3108')]
    public function testAddCriteriaWhereOnJoinAliasWithDuplicateFields(): void
    {
        $qb = $this->entityManager->createQueryBuilder();
        $qb->select('alias1')->from(CmsUser::class, 'alias1');
        $qb->join('alias1.articles', 'alias2');

        $criteria = new Criteria();
        $criteria->where($criteria->expr()->eq('alias1.field', 'value1'));
        $criteria->andWhere($criteria->expr()->gt('alias2.field', 'value2'));
        $criteria->andWhere($criteria->expr()->lt('alias2.field', 'value3'));

        $qb->addCriteria($criteria);

        self::assertEquals('(alias1.field = :alias1_field AND alias2.field > :alias2_field) AND alias2.field < :alias2_field_2', (string) $qb->getDQLPart('where'));
        self::assertSame('value1', $qb->getParameter('alias1_field')->getValue());
        self::assertSame('value2', $qb->getParameter('alias2_field')->getValue());
        self::assertSame('value3', $qb->getParameter('alias2_field_2')->getValue());
    }

    #[Group('DDC-1933')]
    public function testParametersAreCloned(): void
    {
        $originalQb = new QueryBuilder($this->entityManager);

        $originalQb->setParameter('parameter1', 'value1');

        $copy = clone $originalQb;
        $copy->setParameter('parameter2', 'value2');

        self::assertCount(1, $originalQb->getParameters());
        self::assertSame('value1', $copy->getParameter('parameter1')->getValue());
        self::assertSame('value2', $copy->getParameter('parameter2')->getValue());
    }

    public function testGetRootAlias(): void
    {
        $qb = $this->entityManager->createQueryBuilder()
            ->select('u')
            ->from(CmsUser::class, 'u');

        self::assertEquals('u', $qb->getRootAlias());
    }

    public function testGetRootAliases(): void
    {
        $qb = $this->entityManager->createQueryBuilder()
            ->select('u')
            ->from(CmsUser::class, 'u');

        self::assertEquals(['u'], $qb->getRootAliases());
    }

    public function testGetRootEntities(): void
    {
        $qb = $this->entityManager->createQueryBuilder()
            ->select('u')
            ->from(CmsUser::class, 'u');

        self::assertEquals([CmsUser::class], $qb->getRootEntities());
    }

    public function testGetSeveralRootAliases(): void
    {
        $qb = $this->entityManager->createQueryBuilder()
            ->select('u')
            ->from(CmsUser::class, 'u')
            ->from(CmsUser::class, 'u2');

        self::assertEquals(['u', 'u2'], $qb->getRootAliases());
        self::assertEquals('u', $qb->getRootAlias());
    }

    public function testBCAddJoinWithoutRootAlias(): void
    {
        $qb = $this->entityManager->createQueryBuilder()
            ->select('u')
            ->from(CmsUser::class, 'u')
            ->add('join', ['INNER JOIN u.groups g'], true);

        self::assertEquals('SELECT u FROM Doctrine\Tests\Models\CMS\CmsUser u INNER JOIN u.groups g', $qb->getDQL());
    }

    #[Group('DDC-1211')]
    public function testEmptyStringLiteral(): void
    {
        $expr = $this->entityManager->getExpressionBuilder();
        $qb   = $this->entityManager->createQueryBuilder()
            ->select('u')
            ->from(CmsUser::class, 'u')
            ->where($expr->eq('u.username', $expr->literal('')));

        self::assertEquals("SELECT u FROM Doctrine\Tests\Models\CMS\CmsUser u WHERE u.username = ''", $qb->getDQL());
    }

    #[Group('DDC-1211')]
    public function testEmptyNumericLiteral(): void
    {
        $expr = $this->entityManager->getExpressionBuilder();
        $qb   = $this->entityManager->createQueryBuilder()
            ->select('u')
            ->from(CmsUser::class, 'u')
            ->where($expr->eq('u.username', $expr->literal(0)));

        self::assertEquals('SELECT u FROM Doctrine\Tests\Models\CMS\CmsUser u WHERE u.username = 0', $qb->getDQL());
    }

    #[Group('DDC-1227')]
    public function testAddFromString(): void
    {
        $qb = $this->entityManager->createQueryBuilder()
            ->add('select', 'u')
            ->add('from', CmsUser::class . ' u');

        self::assertEquals('SELECT u FROM Doctrine\Tests\Models\CMS\CmsUser u', $qb->getDQL());
    }

    #[Group('DDC-1619')]
    public function testAddDistinct(): void
    {
        $qb = $this->entityManager->createQueryBuilder()
            ->select('u')
            ->distinct()
            ->from(CmsUser::class, 'u');

        self::assertEquals('SELECT DISTINCT u FROM Doctrine\Tests\Models\CMS\CmsUser u', $qb->getDQL());
    }

<<<<<<< HEAD
    #[Group('DDC-2192')]
=======
    public function testDistinctUpdatesState(): void
    {
        $qb = $this->entityManager->createQueryBuilder()
            ->select('u')
            ->from(CmsUser::class, 'u');

        $qb->getDQL();
        $qb->distinct();

        self::assertEquals('SELECT DISTINCT u FROM Doctrine\Tests\Models\CMS\CmsUser u', $qb->getDQL());
    }

    /** @group DDC-2192 */
>>>>>>> e7816398
    public function testWhereAppend(): void
    {
        $this->expectException(InvalidArgumentException::class);
        $this->expectExceptionMessage("Using \$append = true does not have an effect with 'where' or 'having' parts. See QueryBuilder#andWhere() for an example for correct usage.");

        $qb = $this->entityManager->createQueryBuilder()
            ->add('where', 'u.foo = ?1')
            ->add('where', 'u.bar = ?2', true);
    }

    public function testSecondLevelCacheQueryBuilderOptions(): void
    {
        $defaultQueryBuilder = $this->entityManager->createQueryBuilder()
            ->select('s')
            ->from(State::class, 's');

        self::assertFalse($defaultQueryBuilder->isCacheable());
        self::assertEquals(0, $defaultQueryBuilder->getLifetime());
        self::assertNull($defaultQueryBuilder->getCacheRegion());
        self::assertNull($defaultQueryBuilder->getCacheMode());

        $defaultQuery = $defaultQueryBuilder->getQuery();

        self::assertFalse($defaultQuery->isCacheable());
        self::assertEquals(0, $defaultQuery->getLifetime());
        self::assertNull($defaultQuery->getCacheRegion());
        self::assertNull($defaultQuery->getCacheMode());

        $builder = $this->entityManager->createQueryBuilder()
            ->select('s')
            ->setLifetime(123)
            ->setCacheable(true)
            ->setCacheRegion('foo_reg')
            ->setCacheMode(Cache::MODE_REFRESH)
            ->from(State::class, 's');

        self::assertTrue($builder->isCacheable());
        self::assertEquals(123, $builder->getLifetime());
        self::assertEquals('foo_reg', $builder->getCacheRegion());
        self::assertEquals(Cache::MODE_REFRESH, $builder->getCacheMode());

        $query = $builder->getQuery();

        self::assertTrue($query->isCacheable());
        self::assertEquals(123, $query->getLifetime());
        self::assertEquals('foo_reg', $query->getCacheRegion());
        self::assertEquals(Cache::MODE_REFRESH, $query->getCacheMode());
    }

    #[Group('DDC-2253')]
    public function testRebuildsFromParts(): void
    {
        $qb = $this->entityManager->createQueryBuilder()
          ->select('u')
          ->from(CmsUser::class, 'u')
          ->join('u.article', 'a');

        $dqlParts = $qb->getDQLParts();
        $dql      = $qb->getDQL();

        $qb2 = $this->entityManager->createQueryBuilder();
        foreach (array_filter($dqlParts) as $name => $part) {
            $qb2->add($name, $part);
        }

        $dql2 = $qb2->getDQL();

        self::assertEquals($dql, $dql2);
    }

    public function testGetAllAliasesWithNoJoins(): void
    {
        $qb = $this->entityManager->createQueryBuilder();
        $qb->select('u')->from(CmsUser::class, 'u');

        $aliases = $qb->getAllAliases();

        self::assertEquals(['u'], $aliases);
    }

    public function testGetAllAliasesWithJoins(): void
    {
        $qb = $this->entityManager->createQueryBuilder()
            ->select('u')
            ->from(CmsUser::class, 'u')
            ->join('u.groups', 'g');

        $aliases = $qb->getAllAliases();

        self::assertEquals(['u', 'g'], $aliases);
    }

    #[Group('6699')]
    public function testGetParameterTypeJuggling(): void
    {
        $builder = $this->entityManager->createQueryBuilder()
                             ->select('u')
                             ->from(CmsUser::class, 'u')
                             ->where('u.id = ?0');

        $builder->setParameter(0, 0);

        self::assertCount(1, $builder->getParameters());
        self::assertSame(0, $builder->getParameter(0)->getValue());
        self::assertSame(0, $builder->getParameter('0')->getValue());
    }

    #[Group('6699')]
    public function testSetParameterWithNameZeroIsNotOverridden(): void
    {
        $builder = $this->entityManager->createQueryBuilder()
                             ->select('u')
                             ->from(CmsUser::class, 'u')
                             ->where('u.id != ?0')
                             ->andWhere('u.username = :name');

        $builder->setParameter(0, 0);
        $builder->setParameter('name', 'Doctrine');

        self::assertCount(2, $builder->getParameters());
        self::assertSame(0, $builder->getParameter('0')->getValue());
        self::assertSame('Doctrine', $builder->getParameter('name')->getValue());
    }

    #[Group('6699')]
    public function testSetParameterWithNameZeroDoesNotOverrideAnotherParameter(): void
    {
        $builder = $this->entityManager->createQueryBuilder()
                             ->select('u')
                             ->from(CmsUser::class, 'u')
                             ->where('u.id != ?0')
                             ->andWhere('u.username = :name');

        $builder->setParameter('name', 'Doctrine');
        $builder->setParameter(0, 0);

        self::assertCount(2, $builder->getParameters());
        self::assertSame(0, $builder->getParameter(0)->getValue());
        self::assertSame('Doctrine', $builder->getParameter('name')->getValue());
    }

    #[Group('6699')]
    public function testSetParameterWithTypeJugglingWorks(): void
    {
        $builder = $this->entityManager->createQueryBuilder()
                             ->select('u')
                             ->from(CmsUser::class, 'u')
                             ->where('u.id != ?0')
                             ->andWhere('u.username = :name');

        $builder->setParameter('0', 1);
        $builder->setParameter('name', 'Doctrine');
        $builder->setParameter(0, 2);
        $builder->setParameter('0', 3);

        self::assertCount(2, $builder->getParameters());
        self::assertSame(3, $builder->getParameter(0)->getValue());
        self::assertSame(3, $builder->getParameter('0')->getValue());
        self::assertSame('Doctrine', $builder->getParameter('name')->getValue());
    }

    public function testJoin(): void
    {
        $builder = $this->entityManager->createQueryBuilder()
            ->select('u')
            ->from(CmsUser::class, 'u')
            ->leftJoin(CmsArticle::class, 'a0')
            ->innerJoin(CmsArticle::class, 'a1');

        self::assertSame('SELECT u FROM Doctrine\Tests\Models\CMS\CmsUser u LEFT JOIN Doctrine\Tests\Models\CMS\CmsArticle a0 INNER JOIN Doctrine\Tests\Models\CMS\CmsArticle a1', $builder->getDQL());
    }

    public function testUpdateWithoutAlias(): void
    {
        $qb = $this->entityManager->createQueryBuilder();

        $this->expectException(InvalidArgumentException::class);
        $this->expectExceptionMessage('Doctrine\ORM\QueryBuilder::update(): The alias for entity Doctrine\Tests\Models\CMS\CmsUser u must not be omitted.');
        $qb->update(CmsUser::class . ' u');
    }

    public function testDeleteWithoutAlias(): void
    {
        $qb = $this->entityManager->createQueryBuilder();

        $this->expectException(InvalidArgumentException::class);
        $this->expectExceptionMessage('Doctrine\ORM\QueryBuilder::delete(): The alias for entity Doctrine\Tests\Models\CMS\CmsUser u must not be omitted.');
        $qb->delete(CmsUser::class . ' u');
    }
}<|MERGE_RESOLUTION|>--- conflicted
+++ resolved
@@ -1059,9 +1059,6 @@
         self::assertEquals('SELECT DISTINCT u FROM Doctrine\Tests\Models\CMS\CmsUser u', $qb->getDQL());
     }
 
-<<<<<<< HEAD
-    #[Group('DDC-2192')]
-=======
     public function testDistinctUpdatesState(): void
     {
         $qb = $this->entityManager->createQueryBuilder()
@@ -1074,8 +1071,7 @@
         self::assertEquals('SELECT DISTINCT u FROM Doctrine\Tests\Models\CMS\CmsUser u', $qb->getDQL());
     }
 
-    /** @group DDC-2192 */
->>>>>>> e7816398
+    #[Group('DDC-2192')]
     public function testWhereAppend(): void
     {
         $this->expectException(InvalidArgumentException::class);
