<?php

declare(strict_types=1);

namespace Doctrine\Tests\ORM\Mapping;

use ArrayObject;
use Doctrine\DBAL\Types\Types;
use Doctrine\ORM\Events;
use Doctrine\ORM\Mapping\ChainTypedFieldMapper;
use Doctrine\ORM\Mapping\ClassMetadata;
use Doctrine\ORM\Mapping\Column;
use Doctrine\ORM\Mapping\DefaultNamingStrategy;
use Doctrine\ORM\Mapping\DefaultTypedFieldMapper;
use Doctrine\ORM\Mapping\MappedSuperclass;
use Doctrine\ORM\Mapping\MappingException;
use Doctrine\ORM\Mapping\UnderscoreNamingStrategy;
use Doctrine\Persistence\Mapping\RuntimeReflectionService;
use Doctrine\Persistence\Mapping\StaticReflectionService;
<<<<<<< HEAD
use Doctrine\Tests\Models\CMS\CmsAddress;
=======
use Doctrine\Tests\DbalTypes\CustomIdObject;
use Doctrine\Tests\DbalTypes\CustomIdObjectType;
use Doctrine\Tests\DbalTypes\CustomIntType;
use Doctrine\Tests\Models\CMS;
>>>>>>> c4835cca
use Doctrine\Tests\Models\CMS\CmsEmail;
use Doctrine\Tests\Models\CMS\CmsUser;
use Doctrine\Tests\Models\CMS\One;
use Doctrine\Tests\Models\CMS\Three;
use Doctrine\Tests\Models\CMS\Two;
use Doctrine\Tests\Models\CMS\UserRepository;
use Doctrine\Tests\Models\Company\CompanyContract;
use Doctrine\Tests\Models\Company\CompanyContractListener;
use Doctrine\Tests\Models\CustomType\CustomTypeParent;
use Doctrine\Tests\Models\DDC117\DDC117Article;
use Doctrine\Tests\Models\DDC117\DDC117ArticleDetails;
use Doctrine\Tests\Models\DDC6412\DDC6412File;
use Doctrine\Tests\Models\DDC964\DDC964Admin;
use Doctrine\Tests\Models\DDC964\DDC964Guest;
use Doctrine\Tests\Models\Routing\RoutingLeg;
<<<<<<< HEAD
use Doctrine\Tests\Models\TypedProperties\Contact;
use Doctrine\Tests\Models\TypedProperties\UserTyped;
=======
use Doctrine\Tests\Models\TypedProperties;
use Doctrine\Tests\ORM\Mapping\TypedFieldMapper\CustomIntAsStringTypedFieldMapper;
>>>>>>> c4835cca
use Doctrine\Tests\OrmTestCase;
use DoctrineGlobalArticle;
use ReflectionClass;
use stdClass;

use function assert;
use function count;
use function serialize;
use function str_contains;
use function str_replace;
use function strtolower;
use function strtoupper;
use function unserialize;

use const CASE_UPPER;

require_once __DIR__ . '/../../Models/Global/GlobalNamespaceModel.php';

class ClassMetadataTest extends OrmTestCase
{
    public function testClassMetadataInstanceSerialization(): void
    {
        $cm = new ClassMetadata(CmsUser::class);
        $cm->initializeReflection(new RuntimeReflectionService());

        // Test initial state
        self::assertTrue(count($cm->getReflectionProperties()) === 0);
        self::assertInstanceOf(ReflectionClass::class, $cm->reflClass);
        self::assertEquals(CmsUser::class, $cm->name);
        self::assertEquals(CmsUser::class, $cm->rootEntityName);
        self::assertEquals([], $cm->subClasses);
        self::assertEquals([], $cm->parentClasses);
        self::assertEquals(ClassMetadata::INHERITANCE_TYPE_NONE, $cm->inheritanceType);

        // Customize state
        $cm->setInheritanceType(ClassMetadata::INHERITANCE_TYPE_SINGLE_TABLE);
        $cm->setSubclasses(['One', 'Two', 'Three']);
        $cm->setParentClasses(['UserParent']);
        $cm->setCustomRepositoryClass('UserRepository');
        $cm->setDiscriminatorColumn(['name' => 'disc', 'type' => 'integer']);
        $cm->mapOneToOne(['fieldName' => 'phonenumbers', 'targetEntity' => 'CmsAddress', 'mappedBy' => 'foo']);
        $cm->markReadOnly();
        $cm->mapField(['fieldName' => 'status', 'notInsertable' => true, 'generated' => ClassMetadata::GENERATED_ALWAYS]);

        self::assertTrue($cm->requiresFetchAfterChange);
        self::assertEquals(1, count($cm->associationMappings));

        $serialized = serialize($cm);
        $cm         = unserialize($serialized);
        $cm->wakeupReflection(new RuntimeReflectionService());

        // Check state
        self::assertTrue(count($cm->getReflectionProperties()) > 0);
        self::assertEquals('Doctrine\Tests\Models\CMS', $cm->namespace);
        self::assertInstanceOf(ReflectionClass::class, $cm->reflClass);
        self::assertEquals(CmsUser::class, $cm->name);
        self::assertEquals('UserParent', $cm->rootEntityName);
        self::assertEquals([One::class, Two::class, Three::class], $cm->subClasses);
        self::assertEquals(['UserParent'], $cm->parentClasses);
        self::assertEquals(UserRepository::class, $cm->customRepositoryClassName);
        self::assertEquals(['name' => 'disc', 'type' => 'integer', 'fieldName' => 'disc'], $cm->discriminatorColumn);
        self::assertTrue($cm->associationMappings['phonenumbers']['type'] === ClassMetadata::ONE_TO_ONE);
        self::assertEquals(1, count($cm->associationMappings));
        $oneOneMapping = $cm->getAssociationMapping('phonenumbers');
        self::assertTrue($oneOneMapping['fetch'] === ClassMetadata::FETCH_LAZY);
        self::assertEquals('phonenumbers', $oneOneMapping['fieldName']);
        self::assertEquals(CmsAddress::class, $oneOneMapping['targetEntity']);
        self::assertTrue($cm->isReadOnly);
        self::assertTrue($cm->requiresFetchAfterChange);
    }

    public function testFieldIsNullable(): void
    {
        $cm = new ClassMetadata(CmsUser::class);
        $cm->initializeReflection(new RuntimeReflectionService());

        // Explicit Nullable
        $cm->mapField(['fieldName' => 'status', 'nullable' => true, 'type' => 'string', 'length' => 50]);
        self::assertTrue($cm->isNullable('status'));

        // Explicit Not Nullable
        $cm->mapField(['fieldName' => 'username', 'nullable' => false, 'type' => 'string', 'length' => 50]);
        self::assertFalse($cm->isNullable('username'));

        // Implicit Not Nullable
        $cm->mapField(['fieldName' => 'name', 'type' => 'string', 'length' => 50]);
        self::assertFalse($cm->isNullable('name'), 'By default a field should not be nullable.');
    }

    public function testFieldIsNullableByType(): void
    {
        $cm = new ClassMetadata(UserTyped::class);
        $cm->initializeReflection(new RuntimeReflectionService());

        $cm->mapOneToOne(['fieldName' => 'email', 'joinColumns' => [[]]]);
        self::assertEquals(CmsEmail::class, $cm->getAssociationMapping('email')['targetEntity']);

        $cm->mapManyToOne(['fieldName' => 'mainEmail']);
        self::assertEquals(CmsEmail::class, $cm->getAssociationMapping('mainEmail')['targetEntity']);

        $cm->mapEmbedded(['fieldName' => 'contact']);
        self::assertEquals(Contact::class, $cm->embeddedClasses['contact']['class']);
    }

    public function testFieldTypeFromReflection(): void
    {
        $cm = new ClassMetadata(UserTyped::class);
        $cm->initializeReflection(new RuntimeReflectionService());

        // Integer
        $cm->mapField(['fieldName' => 'id']);
        self::assertEquals('integer', $cm->getTypeOfField('id'));

        // String
        $cm->mapField(['fieldName' => 'username', 'length' => 50]);
        self::assertEquals('string', $cm->getTypeOfField('username'));

        // DateInterval object
        $cm->mapField(['fieldName' => 'dateInterval']);
        self::assertEquals('dateinterval', $cm->getTypeOfField('dateInterval'));

        // DateTime object
        $cm->mapField(['fieldName' => 'dateTime']);
        self::assertEquals('datetime', $cm->getTypeOfField('dateTime'));

        // DateTimeImmutable object
        $cm->mapField(['fieldName' => 'dateTimeImmutable']);
        self::assertEquals('datetime_immutable', $cm->getTypeOfField('dateTimeImmutable'));

        // array as JSON
        $cm->mapField(['fieldName' => 'array']);
        self::assertEquals('json', $cm->getTypeOfField('array'));

        // bool
        $cm->mapField(['fieldName' => 'boolean']);
        self::assertEquals('boolean', $cm->getTypeOfField('boolean'));

        // float
        $cm->mapField(['fieldName' => 'float']);
        self::assertEquals('float', $cm->getTypeOfField('float'));
    }

    /**
     * @group GH10313
     * @requires PHP 7.4
     */
    public function testFieldTypeFromReflectionDefaultTypedFieldMapper(): void
    {
        $cm = new ClassMetadata(
            TypedProperties\UserTypedWithCustomTypedField::class,
            null,
            new DefaultTypedFieldMapper(
                [
                    CustomIdObject::class => CustomIdObjectType::class,
                    'int' => CustomIntType::class,
                ]
            )
        );
        $cm->initializeReflection(new RuntimeReflectionService());

        $cm->mapField(['fieldName' => 'customId']);
        $cm->mapField(['fieldName' => 'customIntTypedField']);
        self::assertEquals(CustomIdObjectType::class, $cm->getTypeOfField('customId'));
        self::assertEquals(CustomIntType::class, $cm->getTypeOfField('customIntTypedField'));
    }

    /**
     * @group GH10313
     * @requires PHP 7.4
     */
    public function testFieldTypeFromReflectionChainTypedFieldMapper(): void
    {
        $cm = new ClassMetadata(
            TypedProperties\UserTyped::class,
            null,
            new ChainTypedFieldMapper(
                new CustomIntAsStringTypedFieldMapper(),
                new DefaultTypedFieldMapper()
            )
        );
        $cm->initializeReflection(new RuntimeReflectionService());

        $cm->mapField(['fieldName' => 'id']);
        $cm->mapField(['fieldName' => 'username']);
        self::assertEquals(Types::STRING, $cm->getTypeOfField('id'));
        self::assertEquals(Types::STRING, $cm->getTypeOfField('username'));
    }

    /** @group DDC-115 */
    public function testMapAssociationInGlobalNamespace(): void
    {
        require_once __DIR__ . '/../../Models/Global/GlobalNamespaceModel.php';

        $cm = new ClassMetadata('DoctrineGlobalArticle');
        $cm->initializeReflection(new RuntimeReflectionService());
        $cm->mapManyToMany(
            [
                'fieldName' => 'author',
                'targetEntity' => 'DoctrineGlobalUser',
                'joinTable' => [
                    'name' => 'bar',
                    'joinColumns' => [['name' => 'bar_id', 'referencedColumnName' => 'id']],
                    'inverseJoinColumns' => [['name' => 'baz_id', 'referencedColumnName' => 'id']],
                ],
            ],
        );

        self::assertEquals('DoctrineGlobalUser', $cm->associationMappings['author']['targetEntity']);
    }

    public function testMapManyToManyJoinTableDefaults(): void
    {
        $cm = new ClassMetadata(CmsUser::class);
        $cm->initializeReflection(new RuntimeReflectionService());
        $cm->mapManyToMany(
            [
                'fieldName' => 'groups',
                'targetEntity' => 'CmsGroup',
            ],
        );

        $assoc = $cm->associationMappings['groups'];
        self::assertEquals(
            [
                'name' => 'cmsuser_cmsgroup',
                'joinColumns' => [['name' => 'cmsuser_id', 'referencedColumnName' => 'id', 'onDelete' => 'CASCADE']],
                'inverseJoinColumns' => [['name' => 'cmsgroup_id', 'referencedColumnName' => 'id', 'onDelete' => 'CASCADE']],
            ],
            $assoc['joinTable'],
        );
        self::assertTrue($assoc['isOnDeleteCascade']);
    }

    public function testSerializeManyToManyJoinTableCascade(): void
    {
        $cm = new ClassMetadata(CmsUser::class);
        $cm->initializeReflection(new RuntimeReflectionService());
        $cm->mapManyToMany(
            [
                'fieldName' => 'groups',
                'targetEntity' => 'CmsGroup',
            ],
        );

        $assoc = $cm->associationMappings['groups'];
        $assoc = unserialize(serialize($assoc));

        self::assertTrue($assoc['isOnDeleteCascade']);
    }

    /** @group DDC-115 */
    public function testSetDiscriminatorMapInGlobalNamespace(): void
    {
        require_once __DIR__ . '/../../Models/Global/GlobalNamespaceModel.php';

        $cm = new ClassMetadata('DoctrineGlobalUser');
        $cm->initializeReflection(new RuntimeReflectionService());
        $cm->setDiscriminatorMap(['descr' => 'DoctrineGlobalArticle', 'foo' => 'DoctrineGlobalUser']);

        self::assertEquals('DoctrineGlobalArticle', $cm->discriminatorMap['descr']);
        self::assertEquals('DoctrineGlobalUser', $cm->discriminatorMap['foo']);
    }

    /** @group DDC-115 */
    public function testSetSubClassesInGlobalNamespace(): void
    {
        require_once __DIR__ . '/../../Models/Global/GlobalNamespaceModel.php';

        $cm = new ClassMetadata('DoctrineGlobalUser');
        $cm->initializeReflection(new RuntimeReflectionService());
        $cm->setSubclasses(['DoctrineGlobalArticle']);

        self::assertEquals('DoctrineGlobalArticle', $cm->subClasses[0]);
    }

    /** @group DDC-268 */
    public function testSetInvalidVersionMappingThrowsException(): void
    {
        $field              = [];
        $field['fieldName'] = 'foo';
        $field['type']      = 'string';

        $cm = new ClassMetadata(CmsUser::class);
        $cm->initializeReflection(new RuntimeReflectionService());

        $this->expectException(MappingException::class);
        $cm->setVersionMapping($field);
    }

    public function testGetSingleIdentifierFieldNameMultipleIdentifierEntityThrowsException(): void
    {
        $cm = new ClassMetadata(CmsUser::class);
        $cm->initializeReflection(new RuntimeReflectionService());
        $cm->isIdentifierComposite = true;

        $this->expectException(MappingException::class);
        $cm->getSingleIdentifierFieldName();
    }

    public function testGetSingleIdentifierFieldNameNoIdEntityThrowsException(): void
    {
        $cm = new ClassMetadata(DDC6412File::class);
        $cm->initializeReflection(new RuntimeReflectionService());

        $this->expectException(MappingException::class);
        $cm->getSingleIdentifierFieldName();
    }

    public function testDuplicateAssociationMappingException(): void
    {
        $cm = new ClassMetadata(CmsUser::class);
        $cm->initializeReflection(new RuntimeReflectionService());

        $a1 = ['fieldName' => 'foo', 'sourceEntity' => stdClass::class, 'targetEntity' => stdClass::class, 'mappedBy' => 'foo'];
        $a2 = ['fieldName' => 'foo', 'sourceEntity' => stdClass::class, 'targetEntity' => stdClass::class, 'mappedBy' => 'foo'];

        $cm->addInheritedAssociationMapping($a1);
        $this->expectException(MappingException::class);
        $cm->addInheritedAssociationMapping($a2);
    }

    public function testDuplicateColumnNameThrowsMappingException(): void
    {
        $cm = new ClassMetadata(CmsUser::class);
        $cm->initializeReflection(new RuntimeReflectionService());

        $cm->mapField(['fieldName' => 'name', 'columnName' => 'name']);

        $this->expectException(MappingException::class);
        $cm->mapField(['fieldName' => 'username', 'columnName' => 'name']);
    }

    public function testDuplicateColumnNameDiscriminatorColumnThrowsMappingException(): void
    {
        $cm = new ClassMetadata(CmsUser::class);
        $cm->initializeReflection(new RuntimeReflectionService());

        $cm->mapField(['fieldName' => 'name', 'columnName' => 'name']);

        $this->expectException(MappingException::class);
        $cm->setDiscriminatorColumn(['name' => 'name']);
    }

    public function testDuplicateColumnNameDiscriminatorColumn2ThrowsMappingException(): void
    {
        $cm = new ClassMetadata(CmsUser::class);
        $cm->initializeReflection(new RuntimeReflectionService());

        $cm->setDiscriminatorColumn(['name' => 'name']);

        $this->expectException(MappingException::class);
        $cm->mapField(['fieldName' => 'name', 'columnName' => 'name']);
    }

    public function testDuplicateFieldAndAssociationMapping1ThrowsException(): void
    {
        $cm = new ClassMetadata(CmsUser::class);
        $cm->initializeReflection(new RuntimeReflectionService());

        $cm->mapField(['fieldName' => 'name', 'columnName' => 'name']);

        $this->expectException(MappingException::class);
        $cm->mapOneToOne(['fieldName' => 'name', 'targetEntity' => 'CmsUser']);
    }

    public function testDuplicateFieldAndAssociationMapping2ThrowsException(): void
    {
        $cm = new ClassMetadata(CmsUser::class);
        $cm->initializeReflection(new RuntimeReflectionService());

        $cm->mapOneToOne(['fieldName' => 'name', 'targetEntity' => 'CmsUser']);

        $this->expectException(MappingException::class);
        $cm->mapField(['fieldName' => 'name', 'columnName' => 'name']);
    }

    /** @group DDC-1224 */
    public function testGetTemporaryTableNameSchema(): void
    {
        $cm = new ClassMetadata(CmsUser::class);
        $cm->initializeReflection(new RuntimeReflectionService());

        $cm->setTableName('foo.bar');

        self::assertEquals('foo_bar_id_tmp', $cm->getTemporaryIdTableName());
    }

    public function testDefaultTableName(): void
    {
        $cm = new ClassMetadata(CmsUser::class);
        $cm->initializeReflection(new RuntimeReflectionService());

        // When table's name is not given
        $primaryTable = [];
        $cm->setPrimaryTable($primaryTable);

        self::assertEquals('CmsUser', $cm->getTableName());
        self::assertEquals('CmsUser', $cm->table['name']);

        $cm = new ClassMetadata(CmsAddress::class);
        $cm->initializeReflection(new RuntimeReflectionService());
        // When joinTable's name is not given
        $cm->mapManyToMany(
            [
                'fieldName' => 'user',
                'targetEntity' => 'CmsUser',
                'inversedBy' => 'users',
                'joinTable' => [
                    'joinColumns' => [['referencedColumnName' => 'id']],
                    'inverseJoinColumns' => [['referencedColumnName' => 'id']],
                ],
            ],
        );
        self::assertEquals('cmsaddress_cmsuser', $cm->associationMappings['user']['joinTable']['name']);
    }

    public function testDefaultJoinColumnName(): void
    {
        $cm = new ClassMetadata(CmsAddress::class);
        $cm->initializeReflection(new RuntimeReflectionService());

        // this is really dirty, but it's the simplest way to test whether
        // joinColumn's name will be automatically set to user_id
        $cm->mapOneToOne(
            [
                'fieldName' => 'user',
                'targetEntity' => 'CmsUser',
                'joinColumns' => [['referencedColumnName' => 'id']],
            ],
        );
        self::assertEquals('user_id', $cm->associationMappings['user']['joinColumns'][0]['name']);

        $cm = new ClassMetadata(CmsAddress::class);
        $cm->initializeReflection(new RuntimeReflectionService());
        $cm->mapManyToMany(
            [
                'fieldName' => 'user',
                'targetEntity' => 'CmsUser',
                'inversedBy' => 'users',
                'joinTable' => [
                    'name' => 'user_CmsUser',
                    'joinColumns' => [['referencedColumnName' => 'id']],
                    'inverseJoinColumns' => [['referencedColumnName' => 'id']],
                ],
            ],
        );
        self::assertEquals('cmsaddress_id', $cm->associationMappings['user']['joinTable']['joinColumns'][0]['name']);
        self::assertEquals('cmsuser_id', $cm->associationMappings['user']['joinTable']['inverseJoinColumns'][0]['name']);
    }

    /** @group DDC-559 */
    public function testUnderscoreNamingStrategyDefaults(): void
    {
        $namingStrategy     = new UnderscoreNamingStrategy(CASE_UPPER);
        $oneToOneMetadata   = new ClassMetadata(CmsAddress::class, $namingStrategy);
        $manyToManyMetadata = new ClassMetadata(CmsAddress::class, $namingStrategy);

        $oneToOneMetadata->mapOneToOne(
            [
                'fieldName'     => 'user',
                'targetEntity'  => 'CmsUser',
            ],
        );

        $manyToManyMetadata->mapManyToMany(
            [
                'fieldName'     => 'user',
                'targetEntity'  => 'CmsUser',
            ],
        );

        self::assertEquals(['USER_ID' => 'ID'], $oneToOneMetadata->associationMappings['user']['sourceToTargetKeyColumns']);
        self::assertEquals(['USER_ID' => 'USER_ID'], $oneToOneMetadata->associationMappings['user']['joinColumnFieldNames']);
        self::assertEquals(['ID' => 'USER_ID'], $oneToOneMetadata->associationMappings['user']['targetToSourceKeyColumns']);

        self::assertEquals('USER_ID', $oneToOneMetadata->associationMappings['user']['joinColumns'][0]['name']);
        self::assertEquals('ID', $oneToOneMetadata->associationMappings['user']['joinColumns'][0]['referencedColumnName']);

        self::assertEquals('CMS_ADDRESS_CMS_USER', $manyToManyMetadata->associationMappings['user']['joinTable']['name']);

        self::assertEquals(['CMS_ADDRESS_ID', 'CMS_USER_ID'], $manyToManyMetadata->associationMappings['user']['joinTableColumns']);
        self::assertEquals(['CMS_ADDRESS_ID' => 'ID'], $manyToManyMetadata->associationMappings['user']['relationToSourceKeyColumns']);
        self::assertEquals(['CMS_USER_ID' => 'ID'], $manyToManyMetadata->associationMappings['user']['relationToTargetKeyColumns']);

        self::assertEquals('CMS_ADDRESS_ID', $manyToManyMetadata->associationMappings['user']['joinTable']['joinColumns'][0]['name']);
        self::assertEquals('CMS_USER_ID', $manyToManyMetadata->associationMappings['user']['joinTable']['inverseJoinColumns'][0]['name']);

        self::assertEquals('ID', $manyToManyMetadata->associationMappings['user']['joinTable']['joinColumns'][0]['referencedColumnName']);
        self::assertEquals('ID', $manyToManyMetadata->associationMappings['user']['joinTable']['inverseJoinColumns'][0]['referencedColumnName']);

        $cm = new ClassMetadata('DoctrineGlobalArticle', $namingStrategy);
        $cm->mapManyToMany(['fieldName' => 'author', 'targetEntity' => CmsUser::class]);
        self::assertEquals('DOCTRINE_GLOBAL_ARTICLE_CMS_USER', $cm->associationMappings['author']['joinTable']['name']);
    }

    /** @group DDC-886 */
    public function testSetMultipleIdentifierSetsComposite(): void
    {
        $cm = new ClassMetadata(CmsUser::class);
        $cm->initializeReflection(new RuntimeReflectionService());

        $cm->mapField(['fieldName' => 'name']);
        $cm->mapField(['fieldName' => 'username']);

        $cm->setIdentifier(['name', 'username']);
        self::assertTrue($cm->isIdentifierComposite);
    }

    /** @group DDC-944 */
    public function testMappingNotFound(): void
    {
        $cm = new ClassMetadata(CmsUser::class);
        $cm->initializeReflection(new RuntimeReflectionService());

        $this->expectException(MappingException::class);
        $this->expectExceptionMessage("No mapping found for field 'foo' on class '" . CmsUser::class . "'.");

        $cm->getFieldMapping('foo');
    }

    /** @group DDC-961 */
    public function testJoinTableMappingDefaults(): void
    {
        $cm = new ClassMetadata('DoctrineGlobalArticle');
        $cm->initializeReflection(new RuntimeReflectionService());

        $cm->mapManyToMany(['fieldName' => 'author', 'targetEntity' => CmsUser::class]);

        self::assertEquals('doctrineglobalarticle_cmsuser', $cm->associationMappings['author']['joinTable']['name']);
    }

    /** @group DDC-117 */
    public function testMapIdentifierAssociation(): void
    {
        $cm = new ClassMetadata(DDC117ArticleDetails::class);
        $cm->initializeReflection(new RuntimeReflectionService());

        $cm->mapOneToOne(
            [
                'fieldName' => 'article',
                'id' => true,
                'targetEntity' => DDC117Article::class,
                'joinColumns' => [],
            ],
        );

        self::assertTrue($cm->containsForeignIdentifier, "Identifier Association should set 'containsForeignIdentifier' boolean flag.");
        self::assertEquals(['article'], $cm->identifier);
    }

    /** @group DDC-117 */
    public function testOrphanRemovalIdentifierAssociation(): void
    {
        $cm = new ClassMetadata(DDC117ArticleDetails::class);
        $cm->initializeReflection(new RuntimeReflectionService());

        $this->expectException(MappingException::class);
        $this->expectExceptionMessage('The orphan removal option is not allowed on an association that');

        $cm->mapOneToOne(
            [
                'fieldName' => 'article',
                'id' => true,
                'targetEntity' => DDC117Article::class,
                'orphanRemoval' => true,
                'joinColumns' => [],
            ],
        );
    }

    /** @group DDC-117 */
    public function testInverseIdentifierAssociation(): void
    {
        $cm = new ClassMetadata(DDC117ArticleDetails::class);
        $cm->initializeReflection(new RuntimeReflectionService());

        $this->expectException(MappingException::class);
        $this->expectExceptionMessage('An inverse association is not allowed to be identifier in');

        $cm->mapOneToOne(
            [
                'fieldName' => 'article',
                'id' => true,
                'mappedBy' => 'details', // INVERSE!
                'targetEntity' => DDC117Article::class,
                'joinColumns' => [],
            ],
        );
    }

    /** @group DDC-117 */
    public function testIdentifierAssociationManyToMany(): void
    {
        $cm = new ClassMetadata(DDC117ArticleDetails::class);
        $cm->initializeReflection(new RuntimeReflectionService());

        $this->expectException(MappingException::class);
        $this->expectExceptionMessage('Many-to-many or one-to-many associations are not allowed to be identifier in');

        $cm->mapManyToMany(
            [
                'fieldName' => 'article',
                'id' => true,
                'targetEntity' => DDC117Article::class,
                'joinColumns' => [],
            ],
        );
    }

    /** @group DDC-996 */
    public function testEmptyFieldNameThrowsException(): void
    {
        $this->expectException(MappingException::class);
        $this->expectExceptionMessage("The field or association mapping misses the 'fieldName' attribute in entity '" . CmsUser::class . "'.");

        $cm = new ClassMetadata(CmsUser::class);
        $cm->initializeReflection(new RuntimeReflectionService());

        $cm->mapField(['fieldName' => '']);
    }

    /** @group DDC-2451 */
    public function testSerializeEntityListeners(): void
    {
        $metadata = new ClassMetadata(CompanyContract::class);

        $metadata->initializeReflection(new RuntimeReflectionService());
        $metadata->addEntityListener(Events::prePersist, 'CompanyContractListener', 'prePersistHandler');
        $metadata->addEntityListener(Events::postPersist, 'CompanyContractListener', 'postPersistHandler');

        $serialize   = serialize($metadata);
        $unserialize = unserialize($serialize);

        self::assertEquals($metadata->entityListeners, $unserialize->entityListeners);
    }

    /** @group DDC-1068 */
    public function testClassCaseSensitivity(): void
    {
        $user = new CmsUser();
        $cm   = new ClassMetadata(strtoupper(CmsUser::class));
        $cm->initializeReflection(new RuntimeReflectionService());

        self::assertEquals(CmsUser::class, $cm->name);
    }

    /** @group DDC-659 */
    public function testLifecycleCallbackNotFound(): void
    {
        $cm = new ClassMetadata(CmsUser::class);
        $cm->initializeReflection(new RuntimeReflectionService());
        $cm->addLifecycleCallback('notfound', 'postLoad');

        $this->expectException(MappingException::class);
        $this->expectExceptionMessage("Entity '" . CmsUser::class . "' has no method 'notfound' to be registered as lifecycle callback.");

        $cm->validateLifecycleCallbacks(new RuntimeReflectionService());
    }

    /** @group ImproveErrorMessages */
    public function testTargetEntityNotFound(): void
    {
        $cm = new ClassMetadata(CmsUser::class);
        $cm->initializeReflection(new RuntimeReflectionService());
        $cm->mapManyToOne(['fieldName' => 'address', 'targetEntity' => 'UnknownClass']);

        $this->expectException(MappingException::class);
        $this->expectExceptionMessage("The target-entity Doctrine\\Tests\\Models\\CMS\\UnknownClass cannot be found in '" . CmsUser::class . "#address'.");

        $cm->validateAssociations();
    }

    public function testNameIsMandatoryForDiscriminatorColumnsMappingException(): void
    {
        $this->expectException(MappingException::class);
        $this->expectExceptionMessage('Discriminator column name on entity class \'Doctrine\Tests\Models\CMS\CmsUser\' is not defined.');
        $cm = new ClassMetadata(CmsUser::class);
        $cm->initializeReflection(new RuntimeReflectionService());
        $cm->setDiscriminatorColumn([]);
    }

    /**
     * @group DDC-984
     * @group DDC-559
     * @group DDC-1575
     */
    public function testFullyQualifiedClassNameShouldBeGivenToNamingStrategy(): void
    {
        $namingStrategy  = new MyNamespacedNamingStrategy();
        $addressMetadata = new ClassMetadata(CmsAddress::class, $namingStrategy);
        $articleMetadata = new ClassMetadata(DoctrineGlobalArticle::class, $namingStrategy);
        $routingMetadata = new ClassMetadata(RoutingLeg::class, $namingStrategy);

        $addressMetadata->initializeReflection(new RuntimeReflectionService());
        $articleMetadata->initializeReflection(new RuntimeReflectionService());
        $routingMetadata->initializeReflection(new RuntimeReflectionService());

        $addressMetadata->mapManyToMany(
            [
                'fieldName'     => 'user',
                'targetEntity'  => 'CmsUser',
            ],
        );

        $articleMetadata->mapManyToMany(
            [
                'fieldName'     => 'author',
                'targetEntity'  => CmsUser::class,
            ],
        );

        self::assertEquals('routing_routingleg', $routingMetadata->table['name']);
        self::assertEquals('cms_cmsaddress_cms_cmsuser', $addressMetadata->associationMappings['user']['joinTable']['name']);
        self::assertEquals('doctrineglobalarticle_cms_cmsuser', $articleMetadata->associationMappings['author']['joinTable']['name']);
    }

    /**
     * @group DDC-984
     * @group DDC-559
     */
    public function testFullyQualifiedClassNameShouldBeGivenToNamingStrategyPropertyToColumnName(): void
    {
        $namingStrategy = new MyPrefixNamingStrategy();
        $metadata       = new ClassMetadata(CmsAddress::class, $namingStrategy);

        $metadata->initializeReflection(new RuntimeReflectionService());

        $metadata->mapField(['fieldName' => 'country']);
        $metadata->mapField(['fieldName' => 'city']);

        self::assertEquals($metadata->fieldNames, [
            'cmsaddress_country'   => 'country',
            'cmsaddress_city'      => 'city',
        ]);
    }

    /** @group DDC-1746 */
    public function testInvalidCascade(): void
    {
        $cm = new ClassMetadata(CmsUser::class);
        $cm->initializeReflection(new RuntimeReflectionService());

        $this->expectException(MappingException::class);
        $this->expectExceptionMessage('You have specified invalid cascade options for ' . CmsUser::class . "::\$address: 'invalid'; available options: 'remove', 'persist', 'refresh', 'merge', and 'detach'");

        $cm->mapManyToOne(['fieldName' => 'address', 'targetEntity' => 'UnknownClass', 'cascade' => ['invalid']]);
    }

    /**
     * @requires PHP 8.1
     * @group DDC-964
     */
    public function testInvalidPropertyAssociationOverrideNameException(): void
    {
        $this->expectException(MappingException::class);
        $this->expectExceptionMessage('Invalid field override named \'invalidPropertyName\' for class \'Doctrine\Tests\Models\DDC964\DDC964Admin');
        $cm = new ClassMetadata(DDC964Admin::class);
        $cm->initializeReflection(new RuntimeReflectionService());
        $cm->mapManyToOne(['fieldName' => 'address', 'targetEntity' => 'DDC964Address']);

        $cm->setAssociationOverride('invalidPropertyName', []);
    }

    /**
     * @requires PHP 8.1
     * @group DDC-964
     */
    public function testInvalidPropertyAttributeOverrideNameException(): void
    {
        $this->expectException(MappingException::class);
        $this->expectExceptionMessage('Invalid field override named \'invalidPropertyName\' for class \'Doctrine\Tests\Models\DDC964\DDC964Guest\'.');
        $cm = new ClassMetadata(DDC964Guest::class);
        $cm->initializeReflection(new RuntimeReflectionService());
        $cm->mapField(['fieldName' => 'name']);

        $cm->setAttributeOverride('invalidPropertyName', []);
    }

    /**
     * @requires PHP 8.1
     * @group DDC-964
     */
    public function testInvalidOverrideAttributeFieldTypeException(): void
    {
        $this->expectException(MappingException::class);
        $this->expectExceptionMessage('The column type of attribute \'name\' on class \'Doctrine\Tests\Models\DDC964\DDC964Guest\' could not be changed.');
        $cm = new ClassMetadata(DDC964Guest::class);
        $cm->initializeReflection(new RuntimeReflectionService());
        $cm->mapField(['fieldName' => 'name', 'type' => 'string']);

        $cm->setAttributeOverride('name', ['type' => 'date']);
    }

    /** @group DDC-1955 */
    public function testInvalidEntityListenerClassException(): void
    {
        $this->expectException(MappingException::class);
        $this->expectExceptionMessage('Entity Listener "\InvalidClassName" declared on "Doctrine\Tests\Models\CMS\CmsUser" not found.');
        $cm = new ClassMetadata(CmsUser::class);
        $cm->initializeReflection(new RuntimeReflectionService());

        $cm->addEntityListener(Events::postLoad, '\InvalidClassName', 'postLoadHandler');
    }

    /** @group DDC-1955 */
    public function testInvalidEntityListenerMethodException(): void
    {
        $this->expectException(MappingException::class);
        $this->expectExceptionMessage('Entity Listener "Doctrine\Tests\Models\Company\CompanyContractListener" declared on "Doctrine\Tests\Models\CMS\CmsUser" has no method "invalidMethod".');
        $cm = new ClassMetadata(CmsUser::class);
        $cm->initializeReflection(new RuntimeReflectionService());

        $cm->addEntityListener(Events::postLoad, CompanyContractListener::class, 'invalidMethod');
    }

    public function testManyToManySelfReferencingNamingStrategyDefaults(): void
    {
        $cm = new ClassMetadata(CustomTypeParent::class);
        $cm->initializeReflection(new RuntimeReflectionService());
        $cm->mapManyToMany(
            [
                'fieldName' => 'friendsWithMe',
                'targetEntity' => 'CustomTypeParent',
            ],
        );

        self::assertEquals(
            [
                'name' => 'customtypeparent_customtypeparent',
                'joinColumns' => [['name' => 'customtypeparent_source', 'referencedColumnName' => 'id', 'onDelete' => 'CASCADE']],
                'inverseJoinColumns' => [['name' => 'customtypeparent_target', 'referencedColumnName' => 'id', 'onDelete' => 'CASCADE']],
            ],
            $cm->associationMappings['friendsWithMe']['joinTable'],
        );
        self::assertEquals(['customtypeparent_source', 'customtypeparent_target'], $cm->associationMappings['friendsWithMe']['joinTableColumns']);
        self::assertEquals(['customtypeparent_source' => 'id'], $cm->associationMappings['friendsWithMe']['relationToSourceKeyColumns']);
        self::assertEquals(['customtypeparent_target' => 'id'], $cm->associationMappings['friendsWithMe']['relationToTargetKeyColumns']);
    }

    /** @group DDC-2608 */
    public function testSetSequenceGeneratorThrowsExceptionWhenSequenceNameIsMissing(): void
    {
        $cm = new ClassMetadata(CmsUser::class);
        $cm->initializeReflection(new RuntimeReflectionService());

        $this->expectException(MappingException::class);
        $cm->setSequenceGeneratorDefinition([]);
    }

    /**
     * @group DDC-2662
     * @group 6682
     */
    public function testQuotedSequenceName(): void
    {
        $cm = new ClassMetadata(CmsUser::class);

        $cm->initializeReflection(new RuntimeReflectionService());
        $cm->setSequenceGeneratorDefinition(['sequenceName' => '`foo`']);

        self::assertSame(
            ['sequenceName' => 'foo', 'quoted' => true, 'allocationSize' => '1', 'initialValue' => '1'],
            $cm->sequenceGeneratorDefinition,
        );
    }

    /** @group DDC-2700 */
    public function testIsIdentifierMappedSuperClass(): void
    {
        $class = new ClassMetadata(DDC2700MappedSuperClass::class);

        self::assertFalse($class->isIdentifier('foo'));
    }

    /** @group DDC-3120 */
    public function testCanInstantiateInternalPhpClassSubclass(): void
    {
        $classMetadata = new ClassMetadata(MyArrayObjectEntity::class);

        self::assertInstanceOf(MyArrayObjectEntity::class, $classMetadata->newInstance());
    }

    /** @group DDC-3120 */
    public function testCanInstantiateInternalPhpClassSubclassFromUnserializedMetadata(): void
    {
        $classMetadata = unserialize(serialize(new ClassMetadata(MyArrayObjectEntity::class)));
        assert($classMetadata instanceof ClassMetadata);

        $classMetadata->wakeupReflection(new RuntimeReflectionService());

        self::assertInstanceOf(MyArrayObjectEntity::class, $classMetadata->newInstance());
    }

    public function testWakeupReflectionWithEmbeddableAndStaticReflectionService(): void
    {
        $classMetadata = new ClassMetadata(TestEntity1::class);

        $classMetadata->mapEmbedded(
            [
                'fieldName'    => 'test',
                'class'        => TestEntity1::class,
                'columnPrefix' => false,
            ],
        );

        $field = [
            'fieldName' => 'test.embeddedProperty',
            'type' => 'string',
            'originalClass' => TestEntity1::class,
            'declaredField' => 'test',
            'originalField' => 'embeddedProperty',
        ];

        $classMetadata->mapField($field);
        $classMetadata->wakeupReflection(new StaticReflectionService());

        self::assertEquals(['test' => null, 'test.embeddedProperty' => null], $classMetadata->getReflectionProperties());
    }

    public function testGetColumnNamesWithGivenFieldNames(): void
    {
        $metadata = new ClassMetadata(CmsUser::class);
        $metadata->initializeReflection(new RuntimeReflectionService());

        $metadata->mapField(['fieldName' => 'status', 'type' => 'string', 'columnName' => 'foo']);
        $metadata->mapField(['fieldName' => 'username', 'type' => 'string', 'columnName' => 'bar']);
        $metadata->mapField(['fieldName' => 'name', 'type' => 'string', 'columnName' => 'baz']);

        self::assertSame(['foo', 'baz'], $metadata->getColumnNames(['status', 'name']));
    }

    /** @group DDC-6460 */
    public function testInlineEmbeddable(): void
    {
        $classMetadata = new ClassMetadata(TestEntity1::class);

        $classMetadata->mapEmbedded(
            [
                'fieldName'    => 'test',
                'class'        => TestEntity1::class,
                'columnPrefix' => false,
            ],
        );

        self::assertTrue($classMetadata->hasField('test'));
    }
}

#[MappedSuperclass]
class DDC2700MappedSuperClass
{
    /** @var mixed */
    #[Column]
    private $foo;
}

class MyNamespacedNamingStrategy extends DefaultNamingStrategy
{
    public function classToTableName(string $className): string
    {
        if (str_contains($className, '\\')) {
            $className = str_replace('\\', '_', str_replace('Doctrine\Tests\Models\\', '', $className));
        }

        return strtolower($className);
    }
}

class MyPrefixNamingStrategy extends DefaultNamingStrategy
{
    public function propertyToColumnName(string $propertyName, string $className): string
    {
        return strtolower($this->classToTableName($className)) . '_' . $propertyName;
    }
}

class MyArrayObjectEntity extends ArrayObject
{
}<|MERGE_RESOLUTION|>--- conflicted
+++ resolved
@@ -17,14 +17,10 @@
 use Doctrine\ORM\Mapping\UnderscoreNamingStrategy;
 use Doctrine\Persistence\Mapping\RuntimeReflectionService;
 use Doctrine\Persistence\Mapping\StaticReflectionService;
-<<<<<<< HEAD
-use Doctrine\Tests\Models\CMS\CmsAddress;
-=======
 use Doctrine\Tests\DbalTypes\CustomIdObject;
 use Doctrine\Tests\DbalTypes\CustomIdObjectType;
 use Doctrine\Tests\DbalTypes\CustomIntType;
-use Doctrine\Tests\Models\CMS;
->>>>>>> c4835cca
+use Doctrine\Tests\Models\CMS\CmsAddress;
 use Doctrine\Tests\Models\CMS\CmsEmail;
 use Doctrine\Tests\Models\CMS\CmsUser;
 use Doctrine\Tests\Models\CMS\One;
@@ -40,13 +36,10 @@
 use Doctrine\Tests\Models\DDC964\DDC964Admin;
 use Doctrine\Tests\Models\DDC964\DDC964Guest;
 use Doctrine\Tests\Models\Routing\RoutingLeg;
-<<<<<<< HEAD
 use Doctrine\Tests\Models\TypedProperties\Contact;
 use Doctrine\Tests\Models\TypedProperties\UserTyped;
-=======
-use Doctrine\Tests\Models\TypedProperties;
+use Doctrine\Tests\Models\TypedProperties\UserTypedWithCustomTypedField;
 use Doctrine\Tests\ORM\Mapping\TypedFieldMapper\CustomIntAsStringTypedFieldMapper;
->>>>>>> c4835cca
 use Doctrine\Tests\OrmTestCase;
 use DoctrineGlobalArticle;
 use ReflectionClass;
@@ -189,21 +182,18 @@
         self::assertEquals('float', $cm->getTypeOfField('float'));
     }
 
-    /**
-     * @group GH10313
-     * @requires PHP 7.4
-     */
+    /** @group GH10313 */
     public function testFieldTypeFromReflectionDefaultTypedFieldMapper(): void
     {
         $cm = new ClassMetadata(
-            TypedProperties\UserTypedWithCustomTypedField::class,
+            UserTypedWithCustomTypedField::class,
             null,
             new DefaultTypedFieldMapper(
                 [
                     CustomIdObject::class => CustomIdObjectType::class,
                     'int' => CustomIntType::class,
-                ]
-            )
+                ],
+            ),
         );
         $cm->initializeReflection(new RuntimeReflectionService());
 
@@ -213,19 +203,16 @@
         self::assertEquals(CustomIntType::class, $cm->getTypeOfField('customIntTypedField'));
     }
 
-    /**
-     * @group GH10313
-     * @requires PHP 7.4
-     */
+    /** @group GH10313 */
     public function testFieldTypeFromReflectionChainTypedFieldMapper(): void
     {
         $cm = new ClassMetadata(
-            TypedProperties\UserTyped::class,
+            UserTyped::class,
             null,
             new ChainTypedFieldMapper(
                 new CustomIntAsStringTypedFieldMapper(),
-                new DefaultTypedFieldMapper()
-            )
+                new DefaultTypedFieldMapper(),
+            ),
         );
         $cm->initializeReflection(new RuntimeReflectionService());
 
