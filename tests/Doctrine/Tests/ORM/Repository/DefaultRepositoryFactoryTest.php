<?php

declare(strict_types=1);

namespace Doctrine\Tests\ORM\Repository;

use Closure;
use Doctrine\ORM\Configuration;
use Doctrine\ORM\EntityManagerInterface;
use Doctrine\ORM\Mapping\ClassMetadata;
use Doctrine\ORM\Repository\DefaultRepositoryFactory;
use Doctrine\Tests\Models\DDC753\DDC753DefaultRepository;
use Doctrine\Tests\Models\DDC753\DDC753EntityWithDefaultCustomRepository;
use Doctrine\Tests\Models\DDC869\DDC869PaymentRepository;
use PHPUnit\Framework\MockObject\MockObject;
use PHPUnit\Framework\TestCase;

/**
 * Tests for {@see \Doctrine\ORM\Repository\DefaultRepositoryFactory}
 *
 * @covers \Doctrine\ORM\Repository\DefaultRepositoryFactory
 */
class DefaultRepositoryFactoryTest extends TestCase
{
    /** @var EntityManagerInterface&MockObject */
    private EntityManagerInterface $entityManager;

    /** @var Configuration&MockObject */
    private Configuration $configuration;

    private DefaultRepositoryFactory $repositoryFactory;

    protected function setUp(): void
    {
        $this->configuration     = $this->createMock(Configuration::class);
        $this->entityManager     = $this->createEntityManager();
        $this->repositoryFactory = new DefaultRepositoryFactory();

        $this->configuration
            ->expects(self::any())
            ->method('getDefaultRepositoryClassName')
            ->will(self::returnValue(DDC869PaymentRepository::class));
    }

    public function testCreatesRepositoryFromDefaultRepositoryClass(): void
    {
        $this->entityManager
            ->expects(self::any())
            ->method('getClassMetadata')
            ->will(self::returnCallback(Closure::fromCallable([$this, 'buildClassMetadata'])));

        self::assertInstanceOf(
            DDC869PaymentRepository::class,
            $this->repositoryFactory->getRepository($this->entityManager, self::class)
        );
    }

    public function testCreatedRepositoriesAreCached(): void
    {
        $this->entityManager
            ->expects(self::any())
            ->method('getClassMetadata')
            ->will(self::returnCallback(Closure::fromCallable([$this, 'buildClassMetadata'])));

        self::assertSame(
            $this->repositoryFactory->getRepository($this->entityManager, self::class),
            $this->repositoryFactory->getRepository($this->entityManager, self::class)
        );
    }

    public function testCreatesRepositoryFromCustomClassMetadata(): void
    {
        $customMetadata                            = $this->buildClassMetadata(DDC753EntityWithDefaultCustomRepository::class);
        $customMetadata->customRepositoryClassName = DDC753DefaultRepository::class;

        $this->entityManager
            ->expects(self::any())
            ->method('getClassMetadata')
            ->will(self::returnValue($customMetadata));

        self::assertInstanceOf(
            DDC753DefaultRepository::class,
            $this->repositoryFactory->getRepository($this->entityManager, self::class)
        );
    }

    public function testCachesDistinctRepositoriesPerDistinctEntityManager(): void
    {
        $em1 = $this->createEntityManager();
        $em2 = $this->createEntityManager();

        $em1->expects(self::any())
            ->method('getClassMetadata')
            ->will(self::returnCallback(Closure::fromCallable([$this, 'buildClassMetadata'])));

        $em2->expects(self::any())
            ->method('getClassMetadata')
            ->will(self::returnCallback(Closure::fromCallable([$this, 'buildClassMetadata'])));

        $repo1 = $this->repositoryFactory->getRepository($em1, self::class);
        $repo2 = $this->repositoryFactory->getRepository($em2, self::class);

        self::assertSame($repo1, $this->repositoryFactory->getRepository($em1, self::class));
        self::assertSame($repo2, $this->repositoryFactory->getRepository($em2, self::class));

        self::assertNotSame($repo1, $repo2);
    }

    /**
     * @psalm-param class-string<TEntity> $className
     *
     * @return ClassMetadata&MockObject
     * @psalm-return ClassMetadata<TEntity>&MockObject
     *
     * @template TEntity of object
     */
    private function buildClassMetadata(string $className): ClassMetadata
    {
        $metadata = $this->createMock(ClassMetadata::class);
<<<<<<< HEAD
        $metadata->expects(self::any())->method('getName')->will(self::returnValue($className));
=======
        $metadata->method('getName')->willReturn($className);
>>>>>>> a52d9880
        $metadata->name = $className;

        $metadata->customRepositoryClassName = null;

        return $metadata;
    }

    /**
     * @return EntityManagerInterface&MockObject
     */
    private function createEntityManager(): EntityManagerInterface
    {
        $entityManager = $this->createMock(EntityManagerInterface::class);
        $entityManager->method('getConfiguration')->willReturn($this->configuration);

        return $entityManager;
    }
}<|MERGE_RESOLUTION|>--- conflicted
+++ resolved
@@ -117,11 +117,7 @@
     private function buildClassMetadata(string $className): ClassMetadata
     {
         $metadata = $this->createMock(ClassMetadata::class);
-<<<<<<< HEAD
-        $metadata->expects(self::any())->method('getName')->will(self::returnValue($className));
-=======
-        $metadata->method('getName')->willReturn($className);
->>>>>>> a52d9880
+        $metadata->method('getName')->will(self::returnValue($className));
         $metadata->name = $className;
 
         $metadata->customRepositoryClassName = null;
