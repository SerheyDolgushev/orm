--- conflicted
+++ resolved
@@ -9,7 +9,6 @@
 use Doctrine\Tests\Mocks\EntityManagerMock;
 use Doctrine\Tests\OrmTestCase;
 use InvalidArgumentException;
-use PHPUnit\Framework\Attributes\Depends;
 
 /**
  * Test case for FilterCollection
@@ -88,10 +87,6 @@
         self::assertFalse($filterCollection->has('fakeFilter'));
     }
 
-<<<<<<< HEAD
-    #[Depends('testEnable')]
-=======
->>>>>>> db279100
     public function testIsEnabled(): void
     {
         $filterCollection = $this->em->getFilters();
