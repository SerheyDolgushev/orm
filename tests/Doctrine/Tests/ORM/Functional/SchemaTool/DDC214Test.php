<?php

declare(strict_types=1);

namespace Doctrine\Tests\ORM\Functional\SchemaTool;

use Doctrine\DBAL\Platforms\SqlitePlatform;
<<<<<<< HEAD
use Doctrine\ORM\Tools\SchemaTool;
use Doctrine\Tests\Models\CMS\CmsAddress;
use Doctrine\Tests\Models\CMS\CmsArticle;
use Doctrine\Tests\Models\CMS\CmsEmail;
use Doctrine\Tests\Models\CMS\CmsGroup;
use Doctrine\Tests\Models\CMS\CmsPhonenumber;
use Doctrine\Tests\Models\CMS\CmsUser;
use Doctrine\Tests\Models\Company\CompanyAuction;
use Doctrine\Tests\Models\Company\CompanyCar;
use Doctrine\Tests\Models\Company\CompanyEmployee;
use Doctrine\Tests\Models\Company\CompanyEvent;
use Doctrine\Tests\Models\Company\CompanyManager;
use Doctrine\Tests\Models\Company\CompanyOrganization;
use Doctrine\Tests\Models\Company\CompanyPerson;
use Doctrine\Tests\Models\Company\CompanyRaffle;
=======
use Doctrine\DBAL\Schema\Comparator;
use Doctrine\Tests\Models;
>>>>>>> 48b4f63f
use Doctrine\Tests\OrmFunctionalTestCase;

use function array_filter;
use function implode;
use function str_contains;

use const PHP_EOL;

/**
 * WARNING: This test should be run as last test! It can affect others very easily!
 */
class DDC214Test extends OrmFunctionalTestCase
{
<<<<<<< HEAD
    /** @psalm-var list<class-string> */
    private array $classes = [];

    private ?SchemaTool $schemaTool = null;

=======
>>>>>>> 48b4f63f
    protected function setUp(): void
    {
        parent::setUp();

        $conn = $this->_em->getConnection();

        if ($conn->getDatabasePlatform() instanceof SqlitePlatform) {
            self::markTestSkipped('SQLite does not support ALTER TABLE statements.');
        }
<<<<<<< HEAD

        $this->schemaTool = new SchemaTool($this->_em);
=======
>>>>>>> 48b4f63f
    }

    /**
     * @group DDC-214
     */
    public function testCmsAddressModel(): void
    {
<<<<<<< HEAD
        $this->classes = [
            CmsUser::class,
            CmsPhonenumber::class,
            CmsAddress::class,
            CmsGroup::class,
            CmsArticle::class,
            CmsEmail::class,
        ];

        $this->assertCreatedSchemaNeedsNoUpdates($this->classes);
=======
        $this->assertCreatedSchemaNeedsNoUpdates(
            Models\CMS\CmsUser::class,
            Models\CMS\CmsPhonenumber::class,
            Models\CMS\CmsAddress::class,
            Models\CMS\CmsGroup::class,
            Models\CMS\CmsArticle::class,
            Models\CMS\CmsEmail::class
        );
>>>>>>> 48b4f63f
    }

    /**
     * @group DDC-214
     */
    public function testCompanyModel(): void
    {
<<<<<<< HEAD
        $this->classes = [
            CompanyPerson::class,
            CompanyEmployee::class,
            CompanyManager::class,
            CompanyOrganization::class,
            CompanyEvent::class,
            CompanyAuction::class,
            CompanyRaffle::class,
            CompanyCar::class,
        ];

        $this->assertCreatedSchemaNeedsNoUpdates($this->classes);
=======
        $this->assertCreatedSchemaNeedsNoUpdates(
            Models\Company\CompanyPerson::class,
            Models\Company\CompanyEmployee::class,
            Models\Company\CompanyManager::class,
            Models\Company\CompanyOrganization::class,
            Models\Company\CompanyEvent::class,
            Models\Company\CompanyAuction::class,
            Models\Company\CompanyRaffle::class,
            Models\Company\CompanyCar::class
        );
>>>>>>> 48b4f63f
    }

    /**
     * @param class-string ...$classes
     */
    public function assertCreatedSchemaNeedsNoUpdates(string ...$classes): void
    {
<<<<<<< HEAD
        $classMetadata = [];
        foreach ($classes as $class) {
            $classMetadata[] = $this->_em->getClassMetadata($class);
        }

        try {
            $this->schemaTool->createSchema($classMetadata);
        } catch (Exception) {
            // was already created
        }
=======
        $this->createSchemaForModels(...$classes);
>>>>>>> 48b4f63f

        $sm = $this->createSchemaManager();

        $fromSchema = $sm->createSchema();
<<<<<<< HEAD
        $toSchema   = $this->schemaTool->getSchemaFromMetadata($classMetadata);
        $comparator = $sm->createComparator();
=======
        $toSchema   = $this->getSchemaForModels(...$classes);

        if (method_exists($sm, 'createComparator')) {
            $comparator = $sm->createComparator();
        } else {
            $comparator = new Comparator();
        }

>>>>>>> 48b4f63f
        $schemaDiff = $comparator->compareSchemas($fromSchema, $toSchema);

        $sql = $schemaDiff->toSql($this->_em->getConnection()->getDatabasePlatform());
        $sql = array_filter($sql, static fn ($sql) => ! str_contains($sql, 'DROP'));

        self::assertCount(0, $sql, 'SQL: ' . implode(PHP_EOL, $sql));
    }
}<|MERGE_RESOLUTION|>--- conflicted
+++ resolved
@@ -5,26 +5,7 @@
 namespace Doctrine\Tests\ORM\Functional\SchemaTool;
 
 use Doctrine\DBAL\Platforms\SqlitePlatform;
-<<<<<<< HEAD
-use Doctrine\ORM\Tools\SchemaTool;
-use Doctrine\Tests\Models\CMS\CmsAddress;
-use Doctrine\Tests\Models\CMS\CmsArticle;
-use Doctrine\Tests\Models\CMS\CmsEmail;
-use Doctrine\Tests\Models\CMS\CmsGroup;
-use Doctrine\Tests\Models\CMS\CmsPhonenumber;
-use Doctrine\Tests\Models\CMS\CmsUser;
-use Doctrine\Tests\Models\Company\CompanyAuction;
-use Doctrine\Tests\Models\Company\CompanyCar;
-use Doctrine\Tests\Models\Company\CompanyEmployee;
-use Doctrine\Tests\Models\Company\CompanyEvent;
-use Doctrine\Tests\Models\Company\CompanyManager;
-use Doctrine\Tests\Models\Company\CompanyOrganization;
-use Doctrine\Tests\Models\Company\CompanyPerson;
-use Doctrine\Tests\Models\Company\CompanyRaffle;
-=======
-use Doctrine\DBAL\Schema\Comparator;
 use Doctrine\Tests\Models;
->>>>>>> 48b4f63f
 use Doctrine\Tests\OrmFunctionalTestCase;
 
 use function array_filter;
@@ -38,14 +19,6 @@
  */
 class DDC214Test extends OrmFunctionalTestCase
 {
-<<<<<<< HEAD
-    /** @psalm-var list<class-string> */
-    private array $classes = [];
-
-    private ?SchemaTool $schemaTool = null;
-
-=======
->>>>>>> 48b4f63f
     protected function setUp(): void
     {
         parent::setUp();
@@ -55,11 +28,6 @@
         if ($conn->getDatabasePlatform() instanceof SqlitePlatform) {
             self::markTestSkipped('SQLite does not support ALTER TABLE statements.');
         }
-<<<<<<< HEAD
-
-        $this->schemaTool = new SchemaTool($this->_em);
-=======
->>>>>>> 48b4f63f
     }
 
     /**
@@ -67,18 +35,6 @@
      */
     public function testCmsAddressModel(): void
     {
-<<<<<<< HEAD
-        $this->classes = [
-            CmsUser::class,
-            CmsPhonenumber::class,
-            CmsAddress::class,
-            CmsGroup::class,
-            CmsArticle::class,
-            CmsEmail::class,
-        ];
-
-        $this->assertCreatedSchemaNeedsNoUpdates($this->classes);
-=======
         $this->assertCreatedSchemaNeedsNoUpdates(
             Models\CMS\CmsUser::class,
             Models\CMS\CmsPhonenumber::class,
@@ -87,7 +43,6 @@
             Models\CMS\CmsArticle::class,
             Models\CMS\CmsEmail::class
         );
->>>>>>> 48b4f63f
     }
 
     /**
@@ -95,20 +50,6 @@
      */
     public function testCompanyModel(): void
     {
-<<<<<<< HEAD
-        $this->classes = [
-            CompanyPerson::class,
-            CompanyEmployee::class,
-            CompanyManager::class,
-            CompanyOrganization::class,
-            CompanyEvent::class,
-            CompanyAuction::class,
-            CompanyRaffle::class,
-            CompanyCar::class,
-        ];
-
-        $this->assertCreatedSchemaNeedsNoUpdates($this->classes);
-=======
         $this->assertCreatedSchemaNeedsNoUpdates(
             Models\Company\CompanyPerson::class,
             Models\Company\CompanyEmployee::class,
@@ -119,7 +60,6 @@
             Models\Company\CompanyRaffle::class,
             Models\Company\CompanyCar::class
         );
->>>>>>> 48b4f63f
     }
 
     /**
@@ -127,37 +67,13 @@
      */
     public function assertCreatedSchemaNeedsNoUpdates(string ...$classes): void
     {
-<<<<<<< HEAD
-        $classMetadata = [];
-        foreach ($classes as $class) {
-            $classMetadata[] = $this->_em->getClassMetadata($class);
-        }
-
-        try {
-            $this->schemaTool->createSchema($classMetadata);
-        } catch (Exception) {
-            // was already created
-        }
-=======
         $this->createSchemaForModels(...$classes);
->>>>>>> 48b4f63f
 
         $sm = $this->createSchemaManager();
 
         $fromSchema = $sm->createSchema();
-<<<<<<< HEAD
-        $toSchema   = $this->schemaTool->getSchemaFromMetadata($classMetadata);
+        $toSchema   = $this->getSchemaForModels(...$classes);
         $comparator = $sm->createComparator();
-=======
-        $toSchema   = $this->getSchemaForModels(...$classes);
-
-        if (method_exists($sm, 'createComparator')) {
-            $comparator = $sm->createComparator();
-        } else {
-            $comparator = new Comparator();
-        }
-
->>>>>>> 48b4f63f
         $schemaDiff = $comparator->compareSchemas($fromSchema, $toSchema);
 
         $sql = $schemaDiff->toSql($this->_em->getConnection()->getDatabasePlatform());
