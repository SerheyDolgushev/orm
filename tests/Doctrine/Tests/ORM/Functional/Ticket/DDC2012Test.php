--- conflicted
+++ resolved
@@ -137,13 +137,9 @@
     }
 
     /**
-<<<<<<< HEAD
-     * {@inheritdoc}
+     * {@inheritDoc}
      *
      * @return list<string>
-=======
-     * {@inheritDoc}
->>>>>>> a056552d
      */
     public function convertToPHPValue($value, AbstractPlatform $platform): array
     {
@@ -171,22 +167,7 @@
         return sprintf('UPPER(%s)', $sqlExpr);
     }
 
-<<<<<<< HEAD
     public function getName(): string
-=======
-    /**
-     * {@inheritDoc}
-     */
-    public function canRequireSQLConversion()
-    {
-        return true;
-    }
-
-    /**
-     * {@inheritDoc}
-     */
-    public function getName()
->>>>>>> a056552d
     {
         return self::MYTYPE;
     }
