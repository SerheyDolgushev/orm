--- conflicted
+++ resolved
@@ -61,24 +61,11 @@
     #[Column(name: 'shortName', type: 'string', length: 45)]
     protected $shortName;
 
-<<<<<<< HEAD
-
-
     /** @var Collection<int, DDC698Privilege> */
     #[JoinTable(name: 'RolePrivileges')]
     #[JoinColumn(name: 'roleID', referencedColumnName: 'roleID')]
     #[InverseJoinColumn(name: 'privilegeID', referencedColumnName: 'privilegeID')]
     #[ManyToMany(targetEntity: 'DDC698Privilege', inversedBy: 'roles')]
-=======
-    /**
-     * @var Collection<int, DDC698Privilege>
-     * @ManyToMany(targetEntity="DDC698Privilege", inversedBy="roles")
-     * @JoinTable(name="RolePrivileges",
-     *     joinColumns={@JoinColumn(name="roleID", referencedColumnName="roleID")},
-     *     inverseJoinColumns={@JoinColumn(name="privilegeID", referencedColumnName="privilegeID")}
-     * )
-     */
->>>>>>> 9b147867
     protected $privilege;
 }
 
