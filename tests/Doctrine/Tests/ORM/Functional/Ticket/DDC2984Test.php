<?php

declare(strict_types=1);

namespace Doctrine\Tests\ORM\Functional\Ticket;

use Doctrine\DBAL\Platforms\AbstractPlatform;
use Doctrine\DBAL\Types\ConversionException;
use Doctrine\DBAL\Types\StringType;
use Doctrine\DBAL\Types\Type;
use Doctrine\ORM\Mapping\Column;
use Doctrine\ORM\Mapping\Entity;
use Doctrine\ORM\Mapping\GeneratedValue;
use Doctrine\ORM\Mapping\Id;
use Doctrine\ORM\Mapping\Table;
use Doctrine\Tests\OrmFunctionalTestCase;
<<<<<<< HEAD
use Exception;
use Stringable;
=======
>>>>>>> 48b4f63f

use function is_string;

/**
 * @group DDC-2984
 */
class DDC2984Test extends OrmFunctionalTestCase
{
    protected function setUp(): void
    {
        parent::setUp();

        if (! Type::hasType('ddc2984_domain_user_id')) {
            Type::addType(
                'ddc2984_domain_user_id',
                DDC2984UserIdCustomDbalType::class
            );
        }

<<<<<<< HEAD
        try {
            $this->_schemaTool->createSchema(
                [
                    $this->_em->getClassMetadata(DDC2984User::class),
                ]
            );
        } catch (Exception) {
            // no action needed - schema seems to be already in place
        }
=======
        $this->createSchemaForModels(DDC2984User::class);
>>>>>>> 48b4f63f
    }

    public function testIssue(): void
    {
        $user = new DDC2984User(new DDC2984DomainUserId('unique_id_within_a_vo'));
        $user->applyName('Alex');

        $this->_em->persist($user);
        $this->_em->flush();

        $repository = $this->_em->getRepository(__NAMESPACE__ . '\DDC2984User');

        $sameUser = $repository->find(new DDC2984DomainUserId('unique_id_within_a_vo'));

        //Until know, everything works as expected
        self::assertTrue($user->sameIdentityAs($sameUser));

        $this->_em->clear();

        //After clearing the identity map, the UnitOfWork produces the warning described in DDC-2984
        $equalUser = $repository->find(new DDC2984DomainUserId('unique_id_within_a_vo'));

        self::assertNotSame($user, $equalUser);
        self::assertTrue($user->sameIdentityAs($equalUser));
    }
}

/**
 * @Entity
 * @Table(name="users")
 */
class DDC2984User
{
    /** @Column(type="string", length=50) */
    private ?string $name = null;

    public function __construct(
        /**
         * @Id
         * @Column(type="ddc2984_domain_user_id", length=255)
         * @GeneratedValue(strategy="NONE")
         */
        private DDC2984DomainUserId $userId
    ) {
    }

    public function userId(): DDC2984DomainUserId
    {
        return $this->userId;
    }

    public function name(): string
    {
        return $this->name;
    }

    public function applyName(string $name): void
    {
        $this->name = $name;
    }

    public function sameIdentityAs(DDC2984User $other): bool
    {
        return $this->userId()->sameValueAs($other->userId());
    }
}

/**
 * DDC2984DomainUserId ValueObject
 */
class DDC2984DomainUserId implements Stringable
{
    public function __construct(private string $userIdString)
    {
    }

    public function toString(): string
    {
        return $this->userIdString;
    }

    public function __toString(): string
    {
        return $this->toString();
    }

    public function sameValueAs(DDC2984DomainUserId $other): bool
    {
        return $this->toString() === $other->toString();
    }
}

class DDC2984UserIdCustomDbalType extends StringType
{
    public function getName(): string
    {
        return 'ddc2984_domain_user_id';
    }

    /**
     * {@inheritDoc}
     */
    public function convertToPHPValue($value, AbstractPlatform $platform): ?DDC2984DomainUserId
    {
        return ! empty($value)
            ? new DDC2984DomainUserId($value)
            : null;
    }

    /**
     * {@inheritDoc}
     */
    public function convertToDatabaseValue($value, AbstractPlatform $platform): mixed
    {
        if (empty($value)) {
            return null;
        }

        if (is_string($value)) {
            return $value;
        }

        if (! $value instanceof DDC2984DomainUserId) {
            throw ConversionException::conversionFailed($value, $this->getName());
        }

        return $value->toString();
    }
}<|MERGE_RESOLUTION|>--- conflicted
+++ resolved
@@ -14,11 +14,7 @@
 use Doctrine\ORM\Mapping\Id;
 use Doctrine\ORM\Mapping\Table;
 use Doctrine\Tests\OrmFunctionalTestCase;
-<<<<<<< HEAD
-use Exception;
 use Stringable;
-=======
->>>>>>> 48b4f63f
 
 use function is_string;
 
@@ -38,19 +34,7 @@
             );
         }
 
-<<<<<<< HEAD
-        try {
-            $this->_schemaTool->createSchema(
-                [
-                    $this->_em->getClassMetadata(DDC2984User::class),
-                ]
-            );
-        } catch (Exception) {
-            // no action needed - schema seems to be already in place
-        }
-=======
         $this->createSchemaForModels(DDC2984User::class);
->>>>>>> 48b4f63f
     }
 
     public function testIssue(): void
