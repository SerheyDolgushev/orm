--- conflicted
+++ resolved
@@ -24,16 +24,11 @@
     {
         parent::setUp();
 
-            $this->createSchemaForModels(
-                DDC599Item::class,
-                DDC599Subitem::class,
-                DDC599Child::class
-            );
-<<<<<<< HEAD
-        } catch (Exception) {
-        }
-=======
->>>>>>> 48b4f63f
+        $this->createSchemaForModels(
+            DDC599Item::class,
+            DDC599Subitem::class,
+            DDC599Child::class
+        );
     }
 
     public function testCascadeRemoveOnInheritanceHierarchy(): void
