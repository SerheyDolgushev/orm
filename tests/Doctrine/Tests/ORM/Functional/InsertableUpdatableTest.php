<?php

declare(strict_types=1);

namespace Doctrine\Tests\ORM\Functional;

use Doctrine\Tests\Models\Upsertable\Insertable;
use Doctrine\Tests\Models\Upsertable\Updatable;
use Doctrine\Tests\OrmFunctionalTestCase;

class InsertableUpdatableTest extends OrmFunctionalTestCase
{
    protected function setUp(): void
    {
        parent::setUp();

<<<<<<< HEAD
        try {
            $this->_schemaTool->createSchema(
                [
                    $this->_em->getClassMetadata(Updatable::class),
                    $this->_em->getClassMetadata(Insertable::class),
                ]
            );
        } catch (ToolsException) {
        }
=======
        $this->createSchemaForModels(Updatable::class, Insertable::class);
>>>>>>> 48b4f63f
    }

    public function testNotInsertableIsFetchedFromDatabase(): void
    {
        $insertable                    = new Insertable();
        $insertable->insertableContent = 'abcdefg';

        $this->_em->persist($insertable);
        $this->_em->flush();

        // gets inserted from default value and fetches value from database
        self::assertEquals('1234', $insertable->nonInsertableContent);

        $insertable->nonInsertableContent = '5678';

        $this->_em->flush();
        $this->_em->clear();

        $insertable = $this->_em->find(Insertable::class, $insertable->id);

        // during UPDATE statement it is not ignored
        self::assertEquals('5678', $insertable->nonInsertableContent);
    }

    public function testNotUpdatableIsFetched(): void
    {
        $updatable                      = new Updatable();
        $updatable->updatableContent    = 'foo';
        $updatable->nonUpdatableContent = 'foo';

        $this->_em->persist($updatable);
        $this->_em->flush();

        $updatable->updatableContent    = 'bar';
        $updatable->nonUpdatableContent = 'baz';

        $this->_em->flush();

        self::assertEquals('foo', $updatable->nonUpdatableContent);

        $this->_em->clear();

        $cleanUpdatable = $this->_em->find(Updatable::class, $updatable->id);

        self::assertEquals('bar', $cleanUpdatable->updatableContent);
        self::assertEquals('foo', $cleanUpdatable->nonUpdatableContent);
    }
}<|MERGE_RESOLUTION|>--- conflicted
+++ resolved
@@ -14,19 +14,7 @@
     {
         parent::setUp();
 
-<<<<<<< HEAD
-        try {
-            $this->_schemaTool->createSchema(
-                [
-                    $this->_em->getClassMetadata(Updatable::class),
-                    $this->_em->getClassMetadata(Insertable::class),
-                ]
-            );
-        } catch (ToolsException) {
-        }
-=======
         $this->createSchemaForModels(Updatable::class, Insertable::class);
->>>>>>> 48b4f63f
     }
 
     public function testNotInsertableIsFetchedFromDatabase(): void
