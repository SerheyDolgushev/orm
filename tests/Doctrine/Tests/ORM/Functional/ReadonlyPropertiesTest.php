<?php

declare(strict_types=1);

namespace Doctrine\Tests\ORM\Functional;

use Doctrine\ORM\Mapping\Driver\AttributeDriver;
use Doctrine\ORM\Tools\SchemaTool;
use Doctrine\Tests\Models\ReadonlyProperties\Author;
use Doctrine\Tests\Models\ReadonlyProperties\Book;
use Doctrine\Tests\Models\ReadonlyProperties\SimpleBook;
use Doctrine\Tests\OrmFunctionalTestCase;
use Doctrine\Tests\TestUtil;

use function dirname;

class ReadonlyPropertiesTest extends OrmFunctionalTestCase
{
    protected function setUp(): void
    {
        if (! isset(static::$sharedConn)) {
            static::$sharedConn = TestUtil::getConnection();
        }

        $this->_em         = $this->getEntityManager(null, new AttributeDriver(
            [dirname(__DIR__, 2) . '/Models/ReadonlyProperties'],
<<<<<<< HEAD
=======
            true
>>>>>>> 4e137f77
        ));
        $this->_schemaTool = new SchemaTool($this->_em);

        parent::setUp();

        $this->setUpEntitySchema([Author::class, Book::class, SimpleBook::class]);
    }

    public function testSimpleEntity(): void
    {
        $connection = $this->_em->getConnection();

        $connection->insert('author', ['name' => 'Jane Austen']);
        $authorId = $connection->lastInsertId();

        $author = $this->_em->find(Author::class, $authorId);

        self::assertSame('Jane Austen', $author->getName());
        self::assertEquals($authorId, $author->getId());
    }

    public function testEntityWithLazyManyToOne(): void
    {
        $connection = $this->_em->getConnection();

        $connection->insert('author', ['name' => 'Jane Austen']);
        $authorId = $connection->lastInsertId();

        $connection->insert('simple_book', ['title' => 'Pride and Prejudice', 'author_id' => $authorId]);
        $bookId = $connection->lastInsertId();

        $book = $this->_em->find(SimpleBook::class, $bookId);

        self::assertSame('Pride and Prejudice', $book->getTitle());
        self::assertEquals($bookId, $book->getId());
        self::assertSame('Jane Austen', $book->getAuthor()->getName());
    }

    public function testEntityWithEagerManyToOne(): void
    {
        $connection = $this->_em->getConnection();

        $connection->insert('author', ['name' => 'Jane Austen']);
        $authorId = $connection->lastInsertId();

        $connection->insert('simple_book', ['title' => 'Pride and Prejudice', 'author_id' => $authorId]);
        $bookId = $connection->lastInsertId();

        [$book] = $this->_em->createQueryBuilder()
            ->from(SimpleBook::class, 'b')
            ->join('b.author', 'a')
            ->select('b', 'a')
            ->where('b.id = :id')
            ->setParameter('id', $bookId)
            ->getQuery()
            ->execute();

        self::assertInstanceOf(SimpleBook::class, $book);
        self::assertSame('Pride and Prejudice', $book->getTitle());
        self::assertEquals($bookId, $book->getId());
        self::assertSame('Jane Austen', $book->getAuthor()->getName());
    }

    public function testEntityWithManyToMany(): void
    {
        $connection = $this->_em->getConnection();

        $connection->insert('author', ['name' => 'Jane Austen']);
        $authorId = $connection->lastInsertId();

        $connection->insert('book', ['title' => 'Pride and Prejudice']);
        $bookId = $connection->lastInsertId();

        $connection->insert('book_author', ['book_id' => $bookId, 'author_id' => $authorId]);

        $book = $this->_em->find(Book::class, $bookId);

        self::assertSame('Pride and Prejudice', $book->getTitle());
        self::assertEquals($bookId, $book->getId());
        self::assertSame('Jane Austen', $book->getAuthors()[0]->getName());
    }
}<|MERGE_RESOLUTION|>--- conflicted
+++ resolved
@@ -24,10 +24,7 @@
 
         $this->_em         = $this->getEntityManager(null, new AttributeDriver(
             [dirname(__DIR__, 2) . '/Models/ReadonlyProperties'],
-<<<<<<< HEAD
-=======
-            true
->>>>>>> 4e137f77
+            true,
         ));
         $this->_schemaTool = new SchemaTool($this->_em);
 
