--- conflicted
+++ resolved
@@ -81,14 +81,7 @@
         return $platform->getStringTypeDeclarationSQL($column);
     }
 
-<<<<<<< HEAD
     public function getName(): string
-=======
-    /**
-     * {@inheritDoc}
-     */
-    public function getName()
->>>>>>> a056552d
     {
         return self::class;
     }
