--- conflicted
+++ resolved
@@ -7,14 +7,7 @@
 use BadMethodCallException;
 use Doctrine\Common\Collections\ArrayCollection;
 use Doctrine\Common\Collections\Criteria;
-<<<<<<< HEAD
 use Doctrine\DBAL\LockMode;
-use Doctrine\DBAL\ParameterType;
-=======
-use Doctrine\Common\Persistence\PersistentObject;
-use Doctrine\DBAL\LockMode;
-use Doctrine\Deprecations\PHPUnit\VerifyDeprecations;
->>>>>>> c125a856
 use Doctrine\ORM\EntityRepository;
 use Doctrine\ORM\Exception\ORMException;
 use Doctrine\ORM\Exception\UnrecognizedIdentifierFields;
@@ -656,19 +649,6 @@
      */
     public function testFindByAssociationArray(): void
     {
-<<<<<<< HEAD
-        $repo = $this->_em->getRepository(CmsAddress::class);
-        $repo->findBy(['user' => [1, 2, 3]]);
-
-        self::assertSame(
-            [
-                'sql' => 'SELECT t0.id AS id_1, t0.country AS country_2, t0.zip AS zip_3, t0.city AS city_4, t0.user_id AS user_id_5 FROM cms_addresses t0 WHERE t0.user_id IN (?, ?, ?)',
-                'params' => [1 => 1, 2 => 2, 3 => 3],
-                'types' => array_fill(1, 3, ParameterType::INTEGER),
-            ],
-            $this->getLastLoggedQuery()
-        );
-=======
         $address1          = new CmsAddress();
         $address1->country = 'Germany';
         $address1->zip     = '12345';
@@ -721,7 +701,6 @@
         foreach ($addresses as $address) {
             self::assertContains($address->zip, ['12345', '54321', '98765']);
         }
->>>>>>> c125a856
     }
 
     /**
