<?php

declare(strict_types=1);

namespace Doctrine\Tests\ORM\Functional;

use DateTime;
use Doctrine\Common\Reflection\RuntimePublicReflectionProperty as CommonRuntimePublicReflectionProperty;
use Doctrine\ORM\Mapping\Column;
use Doctrine\ORM\Mapping\DiscriminatorColumn;
use Doctrine\ORM\Mapping\DiscriminatorMap;
use Doctrine\ORM\Mapping\Embeddable;
use Doctrine\ORM\Mapping\Embedded;
use Doctrine\ORM\Mapping\Entity;
use Doctrine\ORM\Mapping\GeneratedValue;
use Doctrine\ORM\Mapping\Id;
use Doctrine\ORM\Mapping\InheritanceType;
use Doctrine\ORM\Mapping\MappedSuperclass;
use Doctrine\ORM\Mapping\MappingException;
use Doctrine\ORM\Mapping\ReflectionEmbeddedProperty;
use Doctrine\ORM\Query\QueryException;
use Doctrine\Tests\OrmFunctionalTestCase;
use ReflectionProperty;

use function class_exists;
use function sprintf;

/** @group DDC-93 */
class ValueObjectsTest extends OrmFunctionalTestCase
{
    protected function setUp(): void
    {
        parent::setUp();

        $this->createSchemaForModels(
            DDC93Person::class,
            DDC93Address::class,
            DDC93Vehicle::class,
            DDC93Car::class,
            DDC3027Animal::class,
            DDC3027Dog::class,
        );
    }

    public function testMetadataHasReflectionEmbeddablesAccessible(): void
    {
        $classMetadata = $this->_em->getClassMetadata(DDC93Person::class);

        if (class_exists(CommonRuntimePublicReflectionProperty::class)) {
            self::assertInstanceOf(
                CommonRuntimePublicReflectionProperty::class,
                $classMetadata->getReflectionProperty('address'),
            );
        } else {
            self::assertInstanceOf(
<<<<<<< HEAD
                RuntimePublicReflectionProperty::class,
                $classMetadata->getReflectionProperty('address'),
=======
                ReflectionProperty::class,
                $classMetadata->getReflectionProperty('address')
>>>>>>> da356316
            );
        }

        self::assertInstanceOf(ReflectionEmbeddedProperty::class, $classMetadata->getReflectionProperty('address.street'));
    }

    public function testCRUD(): void
    {
        $person                   = new DDC93Person();
        $person->name             = 'Tara';
        $person->address          = new DDC93Address();
        $person->address->street  = 'United States of Tara Street';
        $person->address->zip     = '12345';
        $person->address->city    = 'funkytown';
        $person->address->country = new DDC93Country('Germany');

        // 1. check saving value objects works
        $this->_em->persist($person);
        $this->_em->flush();

        $this->_em->clear();

        // 2. check loading value objects works
        $person = $this->_em->find(DDC93Person::class, $person->id);

        self::assertInstanceOf(DDC93Address::class, $person->address);
        self::assertEquals('United States of Tara Street', $person->address->street);
        self::assertEquals('12345', $person->address->zip);
        self::assertEquals('funkytown', $person->address->city);
        self::assertInstanceOf(DDC93Country::class, $person->address->country);
        self::assertEquals('Germany', $person->address->country->name);

        // 3. check changing value objects works
        $person->address->street        = 'Street';
        $person->address->zip           = '54321';
        $person->address->city          = 'another town';
        $person->address->country->name = 'United States of America';
        $this->_em->flush();

        $this->_em->clear();

        $person = $this->_em->find(DDC93Person::class, $person->id);

        self::assertEquals('Street', $person->address->street);
        self::assertEquals('54321', $person->address->zip);
        self::assertEquals('another town', $person->address->city);
        self::assertEquals('United States of America', $person->address->country->name);

        // 4. check deleting works
        $personId = $person->id;

        $this->_em->remove($person);
        $this->_em->flush();

        self::assertNull($this->_em->find(DDC93Person::class, $personId));
    }

    public function testLoadDql(): void
    {
        for ($i = 0; $i < 3; $i++) {
            $person                   = new DDC93Person();
            $person->name             = 'Donkey Kong' . $i;
            $person->address          = new DDC93Address();
            $person->address->street  = 'Tree';
            $person->address->zip     = '12345';
            $person->address->city    = 'funkytown';
            $person->address->country = new DDC93Country('United States of America');

            $this->_em->persist($person);
        }

        $this->_em->flush();
        $this->_em->clear();

        $dql     = 'SELECT p FROM ' . __NAMESPACE__ . '\DDC93Person p';
        $persons = $this->_em->createQuery($dql)->getResult();

        self::assertCount(3, $persons);
        foreach ($persons as $person) {
            self::assertInstanceOf(DDC93Address::class, $person->address);
            self::assertEquals('Tree', $person->address->street);
            self::assertEquals('12345', $person->address->zip);
            self::assertEquals('funkytown', $person->address->city);
            self::assertInstanceOf(DDC93Country::class, $person->address->country);
            self::assertEquals('United States of America', $person->address->country->name);
        }

        $dql     = 'SELECT p FROM ' . __NAMESPACE__ . '\DDC93Person p';
        $persons = $this->_em->createQuery($dql)->getArrayResult();

        foreach ($persons as $person) {
            self::assertEquals('Tree', $person['address.street']);
            self::assertEquals('12345', $person['address.zip']);
            self::assertEquals('funkytown', $person['address.city']);
            self::assertEquals('United States of America', $person['address.country.name']);
        }
    }

    /** @group dql */
    public function testDqlOnEmbeddedObjectsField(): void
    {
        if ($this->isSecondLevelCacheEnabled) {
            self::markTestSkipped('SLC does not work with UPDATE/DELETE queries through EM.');
        }

        $person = new DDC93Person('Johannes', new DDC93Address('Moo', '12345', 'Karlsruhe', new DDC93Country('Germany')));
        $this->_em->persist($person);
        $this->_em->flush();

        // SELECT
        $selectDql    = 'SELECT p FROM ' . __NAMESPACE__ . '\\DDC93Person p WHERE p.address.city = :city AND p.address.country.name = :country';
        $loadedPerson = $this->_em->createQuery($selectDql)
            ->setParameter('city', 'Karlsruhe')
            ->setParameter('country', 'Germany')
            ->getSingleResult();
        self::assertEquals($person, $loadedPerson);

        self::assertNull(
            $this->_em->createQuery($selectDql)
                ->setParameter('city', 'asdf')
                ->setParameter('country', 'Germany')
                ->getOneOrNullResult(),
        );

        // UPDATE
        $updateDql = 'UPDATE ' . __NAMESPACE__ . '\\DDC93Person p SET p.address.street = :street, p.address.country.name = :country WHERE p.address.city = :city';
        $this->_em->createQuery($updateDql)
            ->setParameter('street', 'Boo')
            ->setParameter('country', 'DE')
            ->setParameter('city', 'Karlsruhe')
            ->execute();

        $this->_em->refresh($person);
        self::assertEquals('Boo', $person->address->street);
        self::assertEquals('DE', $person->address->country->name);

        // DELETE
        $this->_em->createQuery('DELETE ' . __NAMESPACE__ . '\\DDC93Person p WHERE p.address.city = :city AND p.address.country.name = :country')
            ->setParameter('city', 'Karlsruhe')
            ->setParameter('country', 'DE')
            ->execute();

        $this->_em->clear();
        self::assertNull($this->_em->find(DDC93Person::class, $person->id));
    }

    public function testPartialDqlOnEmbeddedObjectsField(): void
    {
        $person = new DDC93Person('Karl', new DDC93Address('Foo', '12345', 'Gosport', new DDC93Country('England')));
        $this->_em->persist($person);
        $this->_em->flush();
        $this->_em->clear();

        // Prove that the entity was persisted correctly.
        $dql = 'SELECT p FROM ' . __NAMESPACE__ . '\\DDC93Person p WHERE p.name = :name';

        $person = $this->_em->createQuery($dql)
            ->setParameter('name', 'Karl')
            ->getSingleResult();

        self::assertEquals('Gosport', $person->address->city);
        self::assertEquals('Foo', $person->address->street);
        self::assertEquals('12345', $person->address->zip);
        self::assertEquals('England', $person->address->country->name);

        // Clear the EM and prove that the embeddable can be the subject of a partial query.
        $this->_em->clear();

        $dql = 'SELECT PARTIAL p.{id,address.city} FROM ' . __NAMESPACE__ . '\\DDC93Person p WHERE p.name = :name';

        $person = $this->_em->createQuery($dql)
            ->setParameter('name', 'Karl')
            ->getSingleResult();

        // Selected field must be equal, all other fields must be null.
        self::assertEquals('Gosport', $person->address->city);
        self::assertNull($person->address->street);
        self::assertNull($person->address->zip);
        self::assertNull($person->address->country);
        self::assertNull($person->name);

        // Clear the EM and prove that the embeddable can be the subject of a partial query regardless of attributes positions.
        $this->_em->clear();

        $dql = 'SELECT PARTIAL p.{address.city, id} FROM ' . __NAMESPACE__ . '\\DDC93Person p WHERE p.name = :name';

        $person = $this->_em->createQuery($dql)
            ->setParameter('name', 'Karl')
            ->getSingleResult();

        // Selected field must be equal, all other fields must be null.
        self::assertEquals('Gosport', $person->address->city);
        self::assertNull($person->address->street);
        self::assertNull($person->address->zip);
        self::assertNull($person->address->country);
        self::assertNull($person->name);
    }

    public function testDqlWithNonExistentEmbeddableField(): void
    {
        $this->expectException(QueryException::class);
        $this->expectExceptionMessage('no field or association named address.asdfasdf');

        $this->_em->createQuery('SELECT p FROM ' . __NAMESPACE__ . '\\DDC93Person p WHERE p.address.asdfasdf IS NULL')
            ->execute();
    }

    public function testPartialDqlWithNonExistentEmbeddableField(): void
    {
        $this->expectException(QueryException::class);
        $this->expectExceptionMessage("no mapped field named 'address.asdfasdf'");

        $this->_em->createQuery('SELECT PARTIAL p.{id,address.asdfasdf} FROM ' . __NAMESPACE__ . '\\DDC93Person p')
            ->execute();
    }

    public function testEmbeddableWithInheritance(): void
    {
        $car = new DDC93Car(new DDC93Address('Foo', '12345', 'Asdf'));
        $this->_em->persist($car);
        $this->_em->flush();

        $reloadedCar = $this->_em->find(DDC93Car::class, $car->id);
        self::assertEquals($car, $reloadedCar);
    }

    public function testInlineEmbeddableWithPrefix(): void
    {
        $metadata = $this->_em->getClassMetadata(DDC3028PersonWithPrefix::class);

        self::assertEquals('foobar_id', $metadata->getColumnName('id.id'));
        self::assertEquals('bloo_foo_id', $metadata->getColumnName('nested.nestedWithPrefix.id'));
        self::assertEquals('bloo_nestedWithEmptyPrefix_id', $metadata->getColumnName('nested.nestedWithEmptyPrefix.id'));
        self::assertEquals('bloo_id', $metadata->getColumnName('nested.nestedWithPrefixFalse.id'));
    }

    public function testInlineEmbeddableEmptyPrefix(): void
    {
        $metadata = $this->_em->getClassMetadata(DDC3028PersonEmptyPrefix::class);

        self::assertEquals('id_id', $metadata->getColumnName('id.id'));
        self::assertEquals('nested_foo_id', $metadata->getColumnName('nested.nestedWithPrefix.id'));
        self::assertEquals('nested_nestedWithEmptyPrefix_id', $metadata->getColumnName('nested.nestedWithEmptyPrefix.id'));
        self::assertEquals('nested_id', $metadata->getColumnName('nested.nestedWithPrefixFalse.id'));
    }

    public function testInlineEmbeddablePrefixFalse(): void
    {
        $expectedColumnName = 'id';

        $actualColumnName = $this->_em
            ->getClassMetadata(DDC3028PersonPrefixFalse::class)
            ->getColumnName('id.id');

        self::assertEquals($expectedColumnName, $actualColumnName);
    }

    public function testInlineEmbeddableInMappedSuperClass(): void
    {
        $isFieldMapped = $this->_em
            ->getClassMetadata(DDC3027Dog::class)
            ->hasField('address.street');

        self::assertTrue($isFieldMapped);
    }

    /** @dataProvider getInfiniteEmbeddableNestingData */
    public function testThrowsExceptionOnInfiniteEmbeddableNesting(
        string $embeddableClassName,
        string $declaredEmbeddableClassName,
    ): void {
        $this->expectException(MappingException::class);
        $this->expectExceptionMessage(
            sprintf(
                'Infinite nesting detected for embedded property %s::nested. ' .
                'You cannot embed an embeddable from the same type inside an embeddable.',
                __NAMESPACE__ . '\\' . $declaredEmbeddableClassName,
            ),
        );

        $this->createSchemaForModels(__NAMESPACE__ . '\\' . $embeddableClassName);
    }

    /** @psalm-return list<array{string, string}> */
    public function getInfiniteEmbeddableNestingData(): array
    {
        return [
            ['DDCInfiniteNestingEmbeddable', 'DDCInfiniteNestingEmbeddable'],
            ['DDCNestingEmbeddable1', 'DDCNestingEmbeddable4'],
        ];
    }
}


#[Entity]
class DDC93Person
{
    /** @var int */
    #[Id]
    #[GeneratedValue]
    #[Column(type: 'integer')]
    public $id;

    /** @var DDC93Timestamps */
    #[Embedded(class: 'DDC93Timestamps')]
    public $timestamps;

    public function __construct(
        /** @var string|null */
        #[Column(type: 'string', length: 255)] public $name = null,
        #[Embedded(class: 'DDC93Address')] public DDC93Address|null $address = null,
    ) {
        $this->timestamps = new DDC93Timestamps(new DateTime());
    }
}

#[Embeddable]
class DDC93Timestamps
{
    public function __construct(
        #[Column(type: 'datetime')] public DateTime $createdAt,
    ) {
    }
}

#[Entity]
#[InheritanceType('SINGLE_TABLE')]
#[DiscriminatorColumn(name: 't', type: 'string', length: 10)]
#[DiscriminatorMap(['v' => 'Doctrine\Tests\ORM\Functional\DDC93Car'])]
abstract class DDC93Vehicle
{
    /** @var int */
    #[Id]
    #[GeneratedValue(strategy: 'AUTO')]
    #[Column(type: 'integer')]
    public $id;

    public function __construct(
        #[Embedded(class: 'DDC93Address')] public DDC93Address $address,
    ) {
    }
}

#[Entity]
class DDC93Car extends DDC93Vehicle
{
}

#[Embeddable]
class DDC93Country
{
    public function __construct(
        #[Column(type: 'string', nullable: true)] public string|null $name = null,
    ) {
    }
}

#[Embeddable]
class DDC93Address
{
    #[Embedded(class: DDC93Country::class)]
    public DDC93Country|null $country = null;

    /**
     * @param string|null $street
     * @param string|null $zip
     */
    public function __construct(
        #[Column(type: 'string', length: 255)]
        public $street = null,
        #[Column(type: 'string', length: 255)]
        public $zip = null,
        #[Column(type: 'string', length: 255)]
        public string|null $city = null,
        DDC93Country|null $country = null,
    ) {
        $this->country = $country;
    }
}

#[Entity]
class DDC93Customer
{
    #[Id]
    #[GeneratedValue]
    #[Column(type: 'integer')]
    private int $id;

    #[Embedded(class: 'DDC93ContactInfo', columnPrefix: 'contact_info_')]
    private DDC93ContactInfo $contactInfo;
}

#[Embeddable]
class DDC93ContactInfo
{
    /** @var string */
    #[Column(type: 'string', length: 255)]
    public $email;

    /** @var DDC93Address */
    #[Embedded(class: 'DDC93Address')]
    public $address;
}

#[Entity]
class DDC3028PersonWithPrefix
{
    public function __construct(
        #[Embedded(class: 'DDC3028Id', columnPrefix: 'foobar_')] public DDC3028Id|null $id = null,
        #[Embedded(class: 'DDC3028NestedEmbeddable', columnPrefix: 'bloo_')] public DDC3028NestedEmbeddable|null $nested = null,
    ) {
    }
}

#[Entity]
class DDC3028PersonEmptyPrefix
{
    public function __construct(
        #[Embedded(class: 'DDC3028Id', columnPrefix: '')] public DDC3028Id|null $id = null,
        #[Embedded(class: 'DDC3028NestedEmbeddable', columnPrefix: '')] public DDC3028NestedEmbeddable|null $nested = null,
    ) {
    }
}

#[Entity]
class DDC3028PersonPrefixFalse
{
    public function __construct(
        #[Embedded(class: 'DDC3028Id', columnPrefix: false)] public DDC3028Id|null $id = null,
    ) {
    }
}

#[Embeddable]
class DDC3028Id
{
    public function __construct(
        #[Id] #[Column(type: 'string', length: 255)] public string|null $id = null,
    ) {
    }
}

#[Embeddable]
class DDC3028NestedEmbeddable
{
    public function __construct(
        #[Embedded(class: 'DDC3028Id', columnPrefix: 'foo_')] public DDC3028Id|null $nestedWithPrefix = null,
        #[Embedded(class: 'DDC3028Id', columnPrefix: '')] public DDC3028Id|null $nestedWithEmptyPrefix = null,
        #[Embedded(class: 'DDC3028Id', columnPrefix: false)] public DDC3028Id|null $nestedWithPrefixFalse = null,
    ) {
    }
}

#[MappedSuperclass]
abstract class DDC3027Animal
{
    /** @var int */
    #[Id]
    #[GeneratedValue(strategy: 'AUTO')]
    #[Column(type: 'integer')]
    public $id;

    /** @var DDC93Address */
    #[Embedded(class: 'DDC93Address')]
    public $address;
}

#[Entity]
class DDC3027Dog extends DDC3027Animal
{
}

#[Embeddable]
class DDCInfiniteNestingEmbeddable
{
    /** @var DDCInfiniteNestingEmbeddable */
    #[Embedded(class: 'DDCInfiniteNestingEmbeddable')]
    public $nested;
}

#[Embeddable]
class DDCNestingEmbeddable1
{
    /** @var DDC3028Id */
    #[Embedded(class: 'DDC3028Id')]
    public $id1;

    /** @var DDC3028Id */
    #[Embedded(class: 'DDC3028Id')]
    public $id2;

    /** @var DDCNestingEmbeddable2 */
    #[Embedded(class: 'DDCNestingEmbeddable2')]
    public $nested;
}

#[Embeddable]
class DDCNestingEmbeddable2
{
    /** @var DDC3028Id */
    #[Embedded(class: 'DDC3028Id')]
    public $id1;

    /** @var DDC3028Id */
    #[Embedded(class: 'DDC3028Id')]
    public $id2;

    /** @var DDCNestingEmbeddable3 */
    #[Embedded(class: 'DDCNestingEmbeddable3')]
    public $nested;
}

#[Embeddable]
class DDCNestingEmbeddable3
{
    /** @var DDC3028Id */
    #[Embedded(class: 'DDC3028Id')]
    public $id1;

    /** @var DDC3028Id */
    #[Embedded(class: 'DDC3028Id')]
    public $id2;

    /** @var DDCNestingEmbeddable4 */
    #[Embedded(class: 'DDCNestingEmbeddable4')]
    public $nested;
}

#[Embeddable]
class DDCNestingEmbeddable4
{
    /** @var DDC3028Id */
    #[Embedded(class: 'DDC3028Id')]
    public $id1;

    /** @var DDC3028Id */
    #[Embedded(class: 'DDC3028Id')]
    public $id2;

    /** @var DDCNestingEmbeddable1 */
    #[Embedded(class: 'DDCNestingEmbeddable1')]
    public $nested;
}<|MERGE_RESOLUTION|>--- conflicted
+++ resolved
@@ -53,13 +53,8 @@
             );
         } else {
             self::assertInstanceOf(
-<<<<<<< HEAD
-                RuntimePublicReflectionProperty::class,
+                ReflectionProperty::class,
                 $classMetadata->getReflectionProperty('address'),
-=======
-                ReflectionProperty::class,
-                $classMetadata->getReflectionProperty('address')
->>>>>>> da356316
             );
         }
 
