--- conflicted
+++ resolved
@@ -15,28 +15,8 @@
     protected function setUp(): void
     {
         parent::setUp();
-<<<<<<< HEAD
 
-        $this->_schemaTool->createSchema(
-            [
-                $this->_em->getClassMetadata(QueryBuilderParenthesisEntity::class),
-            ]
-        );
-    }
-
-    protected function tearDown(): void
-    {
-        parent::tearDown();
-
-        $this->_schemaTool->dropSchema(
-            [
-                $this->_em->getClassMetadata(QueryBuilderParenthesisEntity::class),
-            ]
-        );
-=======
-        //$this->_em->getConnection()->getConfiguration()->setSQLLogger(new \Doctrine\DBAL\Logging\EchoSQLLogger);
         $this->createSchemaForModels(QueryBuilderParenthesisEntity::class);
->>>>>>> 5b8263e8
     }
 
     public function testParenthesisOnSingleLine(): void
