<?php

declare(strict_types=1);

namespace Doctrine\Tests\ORM\Utility;

use Doctrine\Tests\Models\Enums\Suit;
use Doctrine\Tests\Models\Enums\TypedCardEnumCompositeId;
use Doctrine\Tests\Models\Enums\TypedCardEnumId;
use Doctrine\Tests\Models\Enums\Unit;
use Doctrine\Tests\OrmFunctionalTestCase;

/**
 * Test the IdentifierFlattener utility class
 *
 * @requires PHP 8.1
 * @covers \Doctrine\ORM\Utility\IdentifierFlattener
 */
class IdentifierFlattenerEnumIdTest extends OrmFunctionalTestCase
{
    protected function setUp(): void
    {
        parent::setUp();

<<<<<<< HEAD
        try {
            $this->_schemaTool->createSchema(
                [
                    $this->_em->getClassMetadata(TypedCardEnumId::class),
                    $this->_em->getClassMetadata(TypedCardEnumCompositeId::class),
                ]
            );
        } catch (ORMException) {
        }
=======
        $this->createSchemaForModels(
            TypedCardEnumId::class,
            TypedCardEnumCompositeId::class
        );
>>>>>>> 48b4f63f
    }

    /**
     * @group utilities
     */
    public function testFlattenIdentifierWithEnumId(): void
    {
        $typedCardEnumIdEntity       = new TypedCardEnumId();
        $typedCardEnumIdEntity->suit = Suit::Clubs;

        $this->_em->persist($typedCardEnumIdEntity);
        $this->_em->flush();
        $this->_em->clear();

        $findTypedCardEnumIdEntityNotFound = $this->_em->getRepository(TypedCardEnumId::class)->find(Suit::Diamonds);

        self::assertNull($findTypedCardEnumIdEntityNotFound, 'Search by non-persisted Enum ID does not work');

        $findTypedCardEnumIdEntity = $this->_em->getRepository(TypedCardEnumId::class)->find(Suit::Clubs);

        self::assertNotNull($findTypedCardEnumIdEntity, 'Search by Enum ID does not work');

        $class = $this->_em->getClassMetadata(TypedCardEnumId::class);

        $id = $class->getIdentifierValues($findTypedCardEnumIdEntity);

        self::assertCount(1, $id, 'We should have 1 identifier');

        self::assertEquals(Suit::Clubs, $findTypedCardEnumIdEntity->suit);
    }

    /**
     * @group utilities
     */
    public function testFlattenIdentifierWithCompositeEnumId(): void
    {
        $typedCardEnumCompositeIdEntity       = new TypedCardEnumCompositeId();
        $typedCardEnumCompositeIdEntity->suit = Suit::Clubs;
        $typedCardEnumCompositeIdEntity->unit = Unit::Gram;

        $this->_em->persist($typedCardEnumCompositeIdEntity);
        $this->_em->flush();
        $this->_em->clear();

        $findTypedCardEnumCompositeIdEntityNotFound = $this->_em->getRepository(TypedCardEnumCompositeId::class)->find(['suit' => Suit::Diamonds, 'unit' => Unit::Gram]);

        self::assertNull($findTypedCardEnumCompositeIdEntityNotFound, 'Search by non-persisted composite Enum ID does not work');

        $findTypedCardEnumCompositeIdEntity = $this->_em->getRepository(TypedCardEnumCompositeId::class)->find(['suit' => Suit::Clubs, 'unit' => Unit::Gram]);

        self::assertNotNull($findTypedCardEnumCompositeIdEntity, 'Search by composite Enum ID does not work');

        $class = $this->_em->getClassMetadata(TypedCardEnumCompositeId::class);

        $id = $class->getIdentifierValues($findTypedCardEnumCompositeIdEntity);

        self::assertCount(2, $id, 'We should have 2 identifiers');

        self::assertEquals(Suit::Clubs, $findTypedCardEnumCompositeIdEntity->suit);
        self::assertEquals(Unit::Gram, $findTypedCardEnumCompositeIdEntity->unit);
    }
}<|MERGE_RESOLUTION|>--- conflicted
+++ resolved
@@ -22,22 +22,10 @@
     {
         parent::setUp();
 
-<<<<<<< HEAD
-        try {
-            $this->_schemaTool->createSchema(
-                [
-                    $this->_em->getClassMetadata(TypedCardEnumId::class),
-                    $this->_em->getClassMetadata(TypedCardEnumCompositeId::class),
-                ]
-            );
-        } catch (ORMException) {
-        }
-=======
         $this->createSchemaForModels(
             TypedCardEnumId::class,
             TypedCardEnumCompositeId::class
         );
->>>>>>> 48b4f63f
     }
 
     /**
