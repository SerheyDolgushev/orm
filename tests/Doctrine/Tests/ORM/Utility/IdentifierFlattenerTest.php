<?php

declare(strict_types=1);

namespace Doctrine\Tests\ORM\Utility;

use Doctrine\ORM\Utility\IdentifierFlattener;
use Doctrine\Tests\Models\Cache\City;
use Doctrine\Tests\Models\Cache\Flight;
use Doctrine\Tests\Models\VersionedOneToOne\FirstRelatedEntity;
use Doctrine\Tests\Models\VersionedOneToOne\SecondRelatedEntity;
use Doctrine\Tests\OrmFunctionalTestCase;

/**
 * Test the IdentifierFlattener utility class
 *
 * @covers \Doctrine\ORM\Utility\IdentifierFlattener
 */
class IdentifierFlattenerTest extends OrmFunctionalTestCase
{
    /**
     * Identifier flattener
     */
    private IdentifierFlattener $identifierFlattener;

    protected function setUp(): void
    {
        parent::setUp();

        $this->identifierFlattener = new IdentifierFlattener(
            $this->_em->getUnitOfWork(),
            $this->_em->getMetadataFactory()
        );

<<<<<<< HEAD
        try {
            $this->_schemaTool->createSchema(
                [
                    $this->_em->getClassMetadata(FirstRelatedEntity::class),
                    $this->_em->getClassMetadata(SecondRelatedEntity::class),
                    $this->_em->getClassMetadata(Flight::class),
                    $this->_em->getClassMetadata(City::class),
                ]
            );
        } catch (ORMException) {
        }
=======
        $this->createSchemaForModels(
            FirstRelatedEntity::class,
            SecondRelatedEntity::class,
            Flight::class,
            City::class
        );
>>>>>>> 48b4f63f
    }

    /**
     * @group utilities
     */
    public function testFlattenIdentifierWithOneToOneId(): void
    {
        $secondRelatedEntity       = new SecondRelatedEntity();
        $secondRelatedEntity->name = 'Bob';

        $this->_em->persist($secondRelatedEntity);
        $this->_em->flush();

        $firstRelatedEntity               = new FirstRelatedEntity();
        $firstRelatedEntity->name         = 'Fred';
        $firstRelatedEntity->secondEntity = $secondRelatedEntity;

        $this->_em->persist($firstRelatedEntity);
        $this->_em->flush();

        $firstEntity = $this->_em->getRepository(FirstRelatedEntity::class)
            ->findOneBy(['name' => 'Fred']);

        $class = $this->_em->getClassMetadata(FirstRelatedEntity::class);

        $id = $class->getIdentifierValues($firstEntity);

        self::assertCount(1, $id, 'We should have 1 identifier');

        self::assertArrayHasKey('secondEntity', $id, 'It should be called secondEntity');

        self::assertInstanceOf(
            SecondRelatedEntity::class,
            $id['secondEntity'],
            'The entity should be an instance of SecondRelatedEntity'
        );

        $flatIds = $this->identifierFlattener->flattenIdentifier($class, $id);

        self::assertCount(1, $flatIds, 'We should have 1 flattened id');

        self::assertArrayHasKey('secondEntity', $flatIds, 'It should be called secondEntity');

        self::assertEquals($id['secondEntity']->id, $flatIds['secondEntity']);
    }

    /**
     * @group utilities
     */
    public function testFlattenIdentifierWithMutlipleIds(): void
    {
        $leeds  = new City('Leeds');
        $london = new City('London');

        $this->_em->persist($leeds);
        $this->_em->persist($london);
        $this->_em->flush();

        $flight = new Flight($leeds, $london);

        $this->_em->persist($flight);
        $this->_em->flush();

        $class = $this->_em->getClassMetadata(Flight::class);
        $id    = $class->getIdentifierValues($flight);

        self::assertCount(2, $id);

        self::assertArrayHasKey('leavingFrom', $id);
        self::assertArrayHasKey('goingTo', $id);

        self::assertEquals($leeds, $id['leavingFrom']);
        self::assertEquals($london, $id['goingTo']);

        $flatIds = $this->identifierFlattener->flattenIdentifier($class, $id);

        self::assertCount(2, $flatIds);

        self::assertArrayHasKey('leavingFrom', $flatIds);
        self::assertArrayHasKey('goingTo', $flatIds);

        self::assertEquals($id['leavingFrom']->getId(), $flatIds['leavingFrom']);
        self::assertEquals($id['goingTo']->getId(), $flatIds['goingTo']);
    }
}<|MERGE_RESOLUTION|>--- conflicted
+++ resolved
@@ -32,26 +32,12 @@
             $this->_em->getMetadataFactory()
         );
 
-<<<<<<< HEAD
-        try {
-            $this->_schemaTool->createSchema(
-                [
-                    $this->_em->getClassMetadata(FirstRelatedEntity::class),
-                    $this->_em->getClassMetadata(SecondRelatedEntity::class),
-                    $this->_em->getClassMetadata(Flight::class),
-                    $this->_em->getClassMetadata(City::class),
-                ]
-            );
-        } catch (ORMException) {
-        }
-=======
         $this->createSchemaForModels(
             FirstRelatedEntity::class,
             SecondRelatedEntity::class,
             Flight::class,
             City::class
         );
->>>>>>> 48b4f63f
     }
 
     /**
