<?php

declare(strict_types=1);

namespace Doctrine\Tests\ORM;

use Doctrine\ORM\Configuration;
use Doctrine\ORM\Mapping as MappingNamespace;
use Doctrine\ORM\Mapping\Driver\AttributeDriver;
use Doctrine\ORM\Mapping\Driver\XmlDriver;
use Doctrine\ORM\ORMSetup;
use InvalidArgumentException;
use PHPUnit\Framework\Attributes\Group;
use PHPUnit\Framework\Attributes\RequiresPhpExtension;
use PHPUnit\Framework\TestCase;
use ReflectionProperty;
use Symfony\Component\Cache\Adapter\AbstractAdapter;
use Symfony\Component\Cache\Adapter\ApcuAdapter;
use Symfony\Component\Cache\Adapter\ArrayAdapter;

use function sys_get_temp_dir;

class ORMSetupTest extends TestCase
{
    public function testAttributeConfiguration(): void
    {
        $config = ORMSetup::createAttributeMetadataConfiguration([], true);

        self::assertInstanceOf(Configuration::class, $config);
        self::assertEquals(sys_get_temp_dir(), $config->getProxyDir());
        self::assertEquals('DoctrineProxies', $config->getProxyNamespace());
        self::assertInstanceOf(AttributeDriver::class, $config->getMetadataDriverImpl());
    }

    public function testXMLConfiguration(): void
    {
        $config = ORMSetup::createXMLMetadataConfiguration([], true);

        self::assertInstanceOf(Configuration::class, $config);
        self::assertInstanceOf(XmlDriver::class, $config->getMetadataDriverImpl());
    }

    public function testDisablingXmlValidationIsNotPossible(): void
    {
        $this->expectException(InvalidArgumentException::class);

        ORMSetup::createXMLMetadataConfiguration(paths: [], isXsdValidationEnabled: false);
    }

<<<<<<< HEAD
    #[RequiresPhpExtension('apcu')]
=======
    /**
     * @requires extension apcu
     * @requires setting apc.enable_cli 1
     * @requires setting apc.enabled 1
     */
>>>>>>> db279100
    public function testCacheNamespaceShouldBeGeneratedForApcu(): void
    {
        $config = ORMSetup::createConfiguration(false, '/foo');
        $cache  = $config->getMetadataCache();

        $namespaceProperty = new ReflectionProperty(AbstractAdapter::class, 'namespace');

        self::assertInstanceOf(ApcuAdapter::class, $cache);
        self::assertSame('dc2_1effb2475fcfba4f9e8b8a1dbc8f3caf:', $namespaceProperty->getValue($cache));
    }

    #[Group('DDC-1350')]
    public function testConfigureProxyDir(): void
    {
        $config = ORMSetup::createAttributeMetadataConfiguration([], true, '/foo');
        self::assertEquals('/foo', $config->getProxyDir());
    }

    #[Group('DDC-1350')]
    public function testConfigureCache(): void
    {
        $cache  = new ArrayAdapter();
        $config = ORMSetup::createAttributeMetadataConfiguration([], true, null, $cache);

        self::assertSame($cache, $config->getResultCache());
        self::assertSame($cache, $config->getQueryCache());
        self::assertSame($cache, $config->getMetadataCache());
    }

    #[Group('DDC-3190')]
    public function testConfigureCacheCustomInstance(): void
    {
        $cache  = new ArrayAdapter();
        $config = ORMSetup::createConfiguration(true, null, $cache);

        self::assertSame($cache, $config->getResultCache());
        self::assertSame($cache, $config->getQueryCache());
        self::assertSame($cache, $config->getMetadataCache());
    }
}

class AnnotatedDummy
{
    #[MappingNamespace\PrePersist]
    public function namespacedAttributeMethod(): void
    {
    }
}<|MERGE_RESOLUTION|>--- conflicted
+++ resolved
@@ -12,6 +12,7 @@
 use InvalidArgumentException;
 use PHPUnit\Framework\Attributes\Group;
 use PHPUnit\Framework\Attributes\RequiresPhpExtension;
+use PHPUnit\Framework\Attributes\RequiresSetting;
 use PHPUnit\Framework\TestCase;
 use ReflectionProperty;
 use Symfony\Component\Cache\Adapter\AbstractAdapter;
@@ -47,15 +48,9 @@
         ORMSetup::createXMLMetadataConfiguration(paths: [], isXsdValidationEnabled: false);
     }
 
-<<<<<<< HEAD
     #[RequiresPhpExtension('apcu')]
-=======
-    /**
-     * @requires extension apcu
-     * @requires setting apc.enable_cli 1
-     * @requires setting apc.enabled 1
-     */
->>>>>>> db279100
+    #[RequiresSetting('apc.enable_cli', '1')]
+    #[RequiresSetting('apc.enabled', '1')]
     public function testCacheNamespaceShouldBeGeneratedForApcu(): void
     {
         $config = ORMSetup::createConfiguration(false, '/foo');
