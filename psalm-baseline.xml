--- conflicted
+++ resolved
@@ -266,12 +266,6 @@
       <code>?T</code>
       <code>AbstractLazyCollection&lt;int, T&gt;&amp;Selectable&lt;int, T&gt;</code>
     </InvalidReturnType>
-<<<<<<< HEAD
-=======
-    <TooManyArguments occurrences="1">
-      <code>find</code>
-    </TooManyArguments>
->>>>>>> a52d9880
   </file>
   <file src="lib/Doctrine/ORM/Event/LifecycleEventArgs.php">
     <LessSpecificReturnStatement occurrences="1">
