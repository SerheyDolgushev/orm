<?xml version="1.0" encoding="UTF-8"?>
<files psalm-version="4.22.0@fc2c6ab4d5fa5d644d8617089f012f3bb84b8703">
  <file src="lib/Doctrine/ORM/AbstractQuery.php">
    <FalsableReturnStatement occurrences="1">
      <code>! $filteredParameters-&gt;isEmpty() ? $filteredParameters-&gt;first() : null</code>
    </FalsableReturnStatement>
    <InvalidFalsableReturnType occurrences="1">
      <code>Parameter|null</code>
    </InvalidFalsableReturnType>
    <MissingClosureParamType occurrences="3">
      <code>$alias</code>
      <code>$data</code>
      <code>$data</code>
    </MissingClosureParamType>
    <PossiblyInvalidArgument occurrences="1">
      <code>$stmt</code>
    </PossiblyInvalidArgument>
    <PossiblyNullReference occurrences="2">
      <code>getCacheLogger</code>
      <code>getQueryCache</code>
    </PossiblyNullReference>
    <RedundantCastGivenDocblockType occurrences="4">
      <code>(bool) $cacheable</code>
      <code>(int) $cacheMode</code>
      <code>(int) $lifetime</code>
      <code>(string) $cacheRegion</code>
    </RedundantCastGivenDocblockType>
  </file>
  <file src="lib/Doctrine/ORM/Cache/CacheConfiguration.php">
    <PossiblyNullReference occurrences="1">
      <code>getTimestampRegion</code>
    </PossiblyNullReference>
  </file>
  <file src="lib/Doctrine/ORM/Cache/DefaultCache.php">
    <InvalidOperand occurrences="1">
      <code>! $association['type']</code>
    </InvalidOperand>
    <PossiblyNullPropertyAssignmentValue occurrences="1"/>
    <PossiblyNullReference occurrences="1">
      <code>getCacheFactory</code>
    </PossiblyNullReference>
  </file>
  <file src="lib/Doctrine/ORM/Cache/DefaultCacheFactory.php">
    <InvalidNullableReturnType occurrences="1">
      <code>string</code>
    </InvalidNullableReturnType>
    <NullableReturnStatement occurrences="1">
      <code>$this-&gt;fileLockRegionDirectory</code>
    </NullableReturnStatement>
  </file>
  <file src="lib/Doctrine/ORM/Cache/DefaultEntityHydrator.php">
    <InvalidArgument occurrences="1">
      <code>$em-&gt;getMetadataFactory()</code>
    </InvalidArgument>
    <UndefinedInterfaceMethod occurrences="1">
      <code>getCacheRegion</code>
    </UndefinedInterfaceMethod>
  </file>
  <file src="lib/Doctrine/ORM/Cache/DefaultQueryCache.php">
    <ArgumentTypeCoercion occurrences="4">
      <code>$assocKeys-&gt;identifiers[$assocIndex]</code>
      <code>$assocKeys-&gt;identifiers[$assocIndex]</code>
      <code>$cacheKeys-&gt;identifiers[$index]</code>
      <code>$cacheKeys-&gt;identifiers[$index]</code>
    </ArgumentTypeCoercion>
    <MissingClosureParamType occurrences="1">
      <code>$id</code>
    </MissingClosureParamType>
    <NoInterfaceProperties occurrences="2">
      <code>$assocEntry-&gt;class</code>
      <code>$assocEntry-&gt;class</code>
    </NoInterfaceProperties>
    <PossiblyNullReference occurrences="1">
      <code>getCacheLogger</code>
    </PossiblyNullReference>
    <RedundantConditionGivenDocblockType occurrences="1">
      <code>assert($cm instanceof ClassMetadata)</code>
    </RedundantConditionGivenDocblockType>
    <UndefinedInterfaceMethod occurrences="5">
      <code>getCacheRegion</code>
      <code>resolveAssociationEntries</code>
      <code>resolveAssociationEntries</code>
      <code>storeEntityCache</code>
      <code>storeEntityCache</code>
    </UndefinedInterfaceMethod>
  </file>
  <file src="lib/Doctrine/ORM/Cache/Persister/Collection/AbstractCollectionPersister.php">
    <ArgumentTypeCoercion occurrences="2">
      <code>$cache</code>
      <code>$entityKey</code>
    </ArgumentTypeCoercion>
    <NoInterfaceProperties occurrences="1">
      <code>$entry-&gt;identifiers</code>
    </NoInterfaceProperties>
    <PossiblyNullArgument occurrences="1">
      <code>$collection-&gt;getOwner()</code>
    </PossiblyNullArgument>
    <PossiblyNullReference occurrences="2">
      <code>buildCollectionHydrator</code>
      <code>getCacheFactory</code>
    </PossiblyNullReference>
  </file>
  <file src="lib/Doctrine/ORM/Cache/Persister/Collection/NonStrictReadWriteCachedCollectionPersister.php">
    <PossiblyNullArgument occurrences="2">
      <code>$collection-&gt;getOwner()</code>
      <code>$collection-&gt;getOwner()</code>
    </PossiblyNullArgument>
  </file>
  <file src="lib/Doctrine/ORM/Cache/Persister/Collection/ReadOnlyCachedCollectionPersister.php">
    <PossiblyNullArgument occurrences="1">
      <code>$collection-&gt;getOwner()</code>
    </PossiblyNullArgument>
  </file>
  <file src="lib/Doctrine/ORM/Cache/Persister/Collection/ReadWriteCachedCollectionPersister.php">
    <PossiblyNullArgument occurrences="2">
      <code>$collection-&gt;getOwner()</code>
      <code>$collection-&gt;getOwner()</code>
    </PossiblyNullArgument>
    <UndefinedInterfaceMethod occurrences="2">
      <code>lock</code>
      <code>lock</code>
    </UndefinedInterfaceMethod>
  </file>
  <file src="lib/Doctrine/ORM/Cache/Persister/Entity/AbstractEntityPersister.php">
    <ArgumentTypeCoercion occurrences="1">
      <code>$cacheEntry</code>
    </ArgumentTypeCoercion>
    <NoInterfaceProperties occurrences="1">
      <code>$cacheEntry-&gt;class</code>
    </NoInterfaceProperties>
    <PossiblyNullArgument occurrences="2">
      <code>$collection-&gt;getOwner()</code>
      <code>$collection-&gt;getOwner()</code>
    </PossiblyNullArgument>
    <PossiblyNullPropertyAssignmentValue occurrences="1">
      <code>$em-&gt;getCache()</code>
    </PossiblyNullPropertyAssignmentValue>
    <PossiblyNullReference occurrences="2">
      <code>getCacheFactory</code>
      <code>getTimestampRegion</code>
    </PossiblyNullReference>
    <RedundantConditionGivenDocblockType occurrences="1">
      <code>assert($metadata instanceof ClassMetadata)</code>
    </RedundantConditionGivenDocblockType>
    <UndefinedInterfaceMethod occurrences="9">
      <code>getCacheRegion</code>
      <code>getCacheRegion</code>
      <code>getCacheRegion</code>
      <code>getCacheRegion</code>
      <code>loadCollectionCache</code>
      <code>loadCollectionCache</code>
      <code>storeCollectionCache</code>
      <code>storeCollectionCache</code>
      <code>storeEntityCache</code>
    </UndefinedInterfaceMethod>
  </file>
  <file src="lib/Doctrine/ORM/Cache/Persister/Entity/ReadWriteCachedEntityPersister.php">
    <RedundantCondition occurrences="1">
      <code>$isChanged</code>
    </RedundantCondition>
    <UndefinedInterfaceMethod occurrences="2">
      <code>lock</code>
      <code>lock</code>
    </UndefinedInterfaceMethod>
  </file>
  <file src="lib/Doctrine/ORM/Cache/TimestampQueryCacheValidator.php">
    <NoInterfaceProperties occurrences="1">
      <code>$timestamp-&gt;time</code>
    </NoInterfaceProperties>
  </file>
  <file src="lib/Doctrine/ORM/Configuration.php">
    <ArgumentTypeCoercion occurrences="1">
      <code>$className</code>
    </ArgumentTypeCoercion>
    <RedundantCastGivenDocblockType occurrences="1">
      <code>(bool) $flag</code>
    </RedundantCastGivenDocblockType>
  </file>
  <file src="lib/Doctrine/ORM/EntityManager.php">
    <ArgumentTypeCoercion occurrences="1">
      <code>$connection</code>
    </ArgumentTypeCoercion>
    <DocblockTypeContradiction occurrences="4">
      <code>is_object($entity)</code>
      <code>is_object($entity)</code>
      <code>is_object($entity)</code>
      <code>is_object($entity)</code>
    </DocblockTypeContradiction>
    <InvalidReturnStatement occurrences="10">
      <code>$entity</code>
      <code>$entity</code>
      <code>$entity</code>
      <code>$entity</code>
      <code>$entity instanceof $class-&gt;name ? $entity : null</code>
      <code>$entity instanceof $class-&gt;name ? $entity : null</code>
      <code>$persister-&gt;load($sortedId, null, null, [], $lockMode)</code>
      <code>$persister-&gt;loadById($sortedId)</code>
      <code>$this-&gt;metadataFactory</code>
      <code>$this-&gt;metadataFactory-&gt;getMetadataFor($className)</code>
    </InvalidReturnStatement>
    <InvalidReturnType occurrences="5">
      <code>?object</code>
      <code>?object</code>
      <code>?object</code>
      <code>ClassMetadataFactory</code>
      <code>Mapping\ClassMetadata</code>
    </InvalidReturnType>
<<<<<<< HEAD
    <LessSpecificReturnStatement occurrences="1">
      <code>$this-&gt;repositoryFactory-&gt;getRepository($this, $entityName)</code>
    </LessSpecificReturnStatement>
    <MoreSpecificReturnType occurrences="1">
      <code>EntityRepository&lt;T&gt;</code>
    </MoreSpecificReturnType>
    <ParamNameMismatch occurrences="6">
=======
    <MissingReturnType occurrences="1">
      <code>wrapInTransaction</code>
    </MissingReturnType>
    <ParamNameMismatch occurrences="8">
      <code>$entity</code>
>>>>>>> d9e8e839
      <code>$entity</code>
      <code>$entity</code>
      <code>$entity</code>
      <code>$entity</code>
      <code>$entity</code>
      <code>$entityName</code>
    </ParamNameMismatch>
    <PossiblyNullArgument occurrences="2">
      <code>$config-&gt;getProxyDir()</code>
      <code>$config-&gt;getProxyNamespace()</code>
    </PossiblyNullArgument>
    <PossiblyNullReference occurrences="2">
      <code>createCache</code>
      <code>getCacheFactory</code>
    </PossiblyNullReference>
    <PropertyTypeCoercion occurrences="1">
      <code>new $metadataFactoryClassName()</code>
    </PropertyTypeCoercion>
    <RedundantCastGivenDocblockType occurrences="1">
      <code>(string) $hydrationMode</code>
    </RedundantCastGivenDocblockType>
    <UnsafeInstantiation occurrences="1">
      <code>new $class($this)</code>
    </UnsafeInstantiation>
  </file>
  <file src="lib/Doctrine/ORM/EntityRepository.php">
    <InvalidReturnStatement occurrences="2">
      <code>$persister-&gt;load($criteria, null, null, [], null, 1, $orderBy)</code>
      <code>new LazyCriteriaCollection($persister, $criteria)</code>
    </InvalidReturnStatement>
    <InvalidReturnType occurrences="2">
      <code>?T</code>
      <code>AbstractLazyCollection&lt;int, T&gt;&amp;Selectable&lt;int, T&gt;</code>
    </InvalidReturnType>
  </file>
  <file src="lib/Doctrine/ORM/Event/LifecycleEventArgs.php">
    <LessSpecificReturnStatement occurrences="1">
      <code>$this-&gt;getObjectManager()</code>
    </LessSpecificReturnStatement>
    <MoreSpecificReturnType occurrences="1">
      <code>EntityManagerInterface</code>
    </MoreSpecificReturnType>
  </file>
  <file src="lib/Doctrine/ORM/Event/LoadClassMetadataEventArgs.php">
    <LessSpecificReturnStatement occurrences="1">
      <code>$this-&gt;getObjectManager()</code>
    </LessSpecificReturnStatement>
    <MoreSpecificReturnType occurrences="1">
      <code>EntityManagerInterface</code>
    </MoreSpecificReturnType>
  </file>
  <file src="lib/Doctrine/ORM/Event/OnClassMetadataNotFoundEventArgs.php">
    <RedundantCastGivenDocblockType occurrences="1">
      <code>(string) $className</code>
    </RedundantCastGivenDocblockType>
  </file>
  <file src="lib/Doctrine/ORM/Id/AssignedGenerator.php">
    <PossiblyNullArgument occurrences="1">
      <code>$entity</code>
    </PossiblyNullArgument>
  </file>
  <file src="lib/Doctrine/ORM/Internal/CommitOrderCalculator.php">
    <RedundantCondition occurrences="2">
      <code>$vertex-&gt;state !== self::VISITED</code>
      <code>$vertex-&gt;state !== self::VISITED</code>
    </RedundantCondition>
  </file>
  <file src="lib/Doctrine/ORM/Internal/Hydration/AbstractHydrator.php">
    <ReferenceConstraintViolation occurrences="1">
      <code>return $rowData;</code>
    </ReferenceConstraintViolation>
  </file>
  <file src="lib/Doctrine/ORM/Internal/Hydration/ArrayHydrator.php">
    <PossiblyInvalidArgument occurrences="1">
      <code>$index</code>
    </PossiblyInvalidArgument>
    <PossiblyNullArrayAssignment occurrences="2">
      <code>$result[$resultKey]</code>
      <code>$result[$resultKey]</code>
    </PossiblyNullArrayAssignment>
    <PossiblyUndefinedArrayOffset occurrences="1">
      <code>$newObject['args']</code>
    </PossiblyUndefinedArrayOffset>
    <ReferenceConstraintViolation occurrences="1">
      <code>$result</code>
    </ReferenceConstraintViolation>
  </file>
  <file src="lib/Doctrine/ORM/Internal/Hydration/ObjectHydrator.php">
    <InvalidScalarArgument occurrences="1">
      <code>array_keys($discrMap)</code>
    </InvalidScalarArgument>
    <PossiblyFalseArgument occurrences="1">
      <code>$index</code>
    </PossiblyFalseArgument>
    <PossiblyInvalidArgument occurrences="7">
      <code>$parentObject</code>
      <code>$parentObject</code>
      <code>$parentObject</code>
      <code>$parentObject</code>
      <code>$parentObject</code>
      <code>$parentObject</code>
      <code>$parentObject</code>
    </PossiblyInvalidArgument>
    <PossiblyNullArgument occurrences="1">
      <code>$objectClass</code>
    </PossiblyNullArgument>
    <PossiblyNullReference occurrences="6">
      <code>getValue</code>
      <code>getValue</code>
      <code>getValue</code>
      <code>setValue</code>
      <code>setValue</code>
      <code>setValue</code>
    </PossiblyNullReference>
    <PossiblyUndefinedArrayOffset occurrences="1">
      <code>$newObject['args']</code>
    </PossiblyUndefinedArrayOffset>
  </file>
  <file src="lib/Doctrine/ORM/Internal/Hydration/SimpleObjectHydrator.php">
    <InvalidScalarArgument occurrences="1">
      <code>array_keys($discrMap)</code>
    </InvalidScalarArgument>
  </file>
  <file src="lib/Doctrine/ORM/LazyCriteriaCollection.php">
    <PropertyNotSetInConstructor occurrences="1">
      <code>LazyCriteriaCollection</code>
    </PropertyNotSetInConstructor>
  </file>
  <file src="lib/Doctrine/ORM/Mapping/Builder/ClassMetadataBuilder.php">
    <ArgumentTypeCoercion occurrences="2">
      <code>$class</code>
      <code>$repositoryClassName</code>
    </ArgumentTypeCoercion>
  </file>
  <file src="lib/Doctrine/ORM/Mapping/Builder/EntityListenerBuilder.php">
    <PossiblyNullArgument occurrences="1">
      <code>$class</code>
    </PossiblyNullArgument>
  </file>
  <file src="lib/Doctrine/ORM/Mapping/Builder/FieldBuilder.php">
    <PropertyNotSetInConstructor occurrences="3">
      <code>$generatedValue</code>
      <code>$sequenceDef</code>
      <code>$version</code>
    </PropertyNotSetInConstructor>
    <RedundantCastGivenDocblockType occurrences="3">
      <code>(bool) $flag</code>
      <code>(bool) $flag</code>
      <code>(string) $customIdGenerator</code>
    </RedundantCastGivenDocblockType>
  </file>
  <file src="lib/Doctrine/ORM/Mapping/ClassMetadata.php">
    <PropertyNotSetInConstructor occurrences="4">
      <code>ClassMetadata</code>
      <code>ClassMetadata</code>
      <code>ClassMetadata</code>
      <code>ClassMetadata</code>
    </PropertyNotSetInConstructor>
  </file>
  <file src="lib/Doctrine/ORM/Mapping/ClassMetadataFactory.php">
    <ArgumentTypeCoercion occurrences="4">
      <code>$class</code>
      <code>$class</code>
      <code>$nonSuperclassParents</code>
      <code>new $definition['class']()</code>
    </ArgumentTypeCoercion>
    <DocblockTypeContradiction occurrences="2">
      <code>! $definition</code>
      <code>$definition</code>
    </DocblockTypeContradiction>
    <InvalidArrayOffset occurrences="1">
      <code>$subClass-&gt;table[$indexType][$indexName]</code>
    </InvalidArrayOffset>
    <MissingConstructor occurrences="2">
      <code>$driver</code>
      <code>$evm</code>
    </MissingConstructor>
    <PossiblyInvalidArrayAssignment occurrences="1">
      <code>$subClass-&gt;table[$indexType][$indexName]</code>
    </PossiblyInvalidArrayAssignment>
    <PossiblyInvalidIterator occurrences="1">
      <code>$parentClass-&gt;table[$indexType]</code>
    </PossiblyInvalidIterator>
    <PossiblyNullArgument occurrences="2">
      <code>$this-&gt;em</code>
      <code>$this-&gt;em</code>
    </PossiblyNullArgument>
    <PossiblyNullPropertyAssignmentValue occurrences="1">
      <code>$this-&gt;em-&gt;getConfiguration()-&gt;getMetadataDriverImpl()</code>
    </PossiblyNullPropertyAssignmentValue>
    <PossiblyNullReference occurrences="5">
      <code>getConfiguration</code>
      <code>getConfiguration</code>
      <code>getConfiguration</code>
      <code>getConfiguration</code>
      <code>getConfiguration</code>
      <code>getConnection</code>
    </PossiblyNullReference>
    <PropertyTypeCoercion occurrences="1">
      <code>$subClass-&gt;table</code>
    </PropertyTypeCoercion>
    <RedundantConditionGivenDocblockType occurrences="6">
      <code>$parent-&gt;generatorType</code>
      <code>$parent-&gt;generatorType</code>
      <code>$parent-&gt;idGenerator</code>
      <code>$parent-&gt;idGenerator</code>
      <code>assert($class instanceof ClassMetadata)</code>
      <code>assert($class instanceof ClassMetadata)</code>
    </RedundantConditionGivenDocblockType>
  </file>
  <file src="lib/Doctrine/ORM/Mapping/ClassMetadataInfo.php">
    <DeprecatedMethod occurrences="1">
      <code>canRequireSQLConversion</code>
    </DeprecatedMethod>
    <DeprecatedProperty occurrences="4">
      <code>$this-&gt;columnNames</code>
      <code>$this-&gt;columnNames</code>
      <code>$this-&gt;columnNames</code>
      <code>$this-&gt;columnNames</code>
    </DeprecatedProperty>
    <DocblockTypeContradiction occurrences="2">
      <code>! $this-&gt;table</code>
      <code>$this-&gt;table</code>
    </DocblockTypeContradiction>
    <InvalidDocblock occurrences="3">
      <code>protected function _validateAndCompleteAssociationMapping(array $mapping)</code>
      <code>protected function _validateAndCompleteManyToManyMapping(array $mapping)</code>
      <code>protected function _validateAndCompleteOneToOneMapping(array $mapping)</code>
    </InvalidDocblock>
    <InvalidNullableReturnType occurrences="3">
      <code>ReflectionProperty</code>
      <code>ReflectionProperty</code>
      <code>getReflectionClass</code>
    </InvalidNullableReturnType>
    <InvalidPropertyAssignmentValue occurrences="2">
      <code>$definition</code>
      <code>$this-&gt;subClasses</code>
    </InvalidPropertyAssignmentValue>
    <LessSpecificReturnStatement occurrences="4">
      <code>$cache</code>
      <code>$className</code>
      <code>$className</code>
      <code>$this-&gt;namespace . '\\' . $className</code>
    </LessSpecificReturnStatement>
    <MissingClosureParamType occurrences="1">
      <code>$joinColumn</code>
    </MissingClosureParamType>
    <MissingClosureReturnType occurrences="1">
      <code>static function ($joinColumn) {</code>
    </MissingClosureReturnType>
    <MissingReturnType occurrences="3">
      <code>_validateAndCompleteAssociationMapping</code>
      <code>_validateAndCompleteManyToManyMapping</code>
      <code>_validateAndCompleteOneToOneMapping</code>
    </MissingReturnType>
    <MoreSpecificReturnType occurrences="2">
      <code>array{usage: int, region: string|null}</code>
      <code>class-string|null</code>
    </MoreSpecificReturnType>
    <NullableReturnStatement occurrences="3">
      <code>$this-&gt;reflClass</code>
      <code>$this-&gt;reflFields[$name]</code>
      <code>$this-&gt;reflFields[$this-&gt;identifier[0]]</code>
    </NullableReturnStatement>
    <ParamNameMismatch occurrences="3">
      <code>$entity</code>
      <code>$fieldName</code>
      <code>$fieldName</code>
    </ParamNameMismatch>
    <PossiblyNullArgument occurrences="7">
      <code>$class</code>
      <code>$className</code>
      <code>$entityResult['entityClass']</code>
      <code>$mapping['targetEntity']</code>
      <code>$mapping['targetEntity']</code>
      <code>$parentReflFields[$embeddedClass['declaredField']]</code>
      <code>$parentReflFields[$mapping['declaredField']]</code>
    </PossiblyNullArgument>
    <PossiblyNullPropertyFetch occurrences="2">
      <code>$embeddable-&gt;reflClass-&gt;name</code>
      <code>$this-&gt;reflClass-&gt;name</code>
    </PossiblyNullPropertyFetch>
    <PossiblyNullReference occurrences="9">
      <code>getProperty</code>
      <code>getProperty</code>
      <code>getProperty</code>
      <code>getValue</code>
      <code>getValue</code>
      <code>getValue</code>
      <code>instantiate</code>
      <code>setValue</code>
      <code>setValue</code>
    </PossiblyNullReference>
    <PossiblyUndefinedArrayOffset occurrences="3">
      <code>$mapping['originalClass']</code>
      <code>$mapping['originalField']</code>
      <code>$mapping['targetEntity']</code>
    </PossiblyUndefinedArrayOffset>
    <PropertyNotSetInConstructor occurrences="4">
      <code>$idGenerator</code>
      <code>$namespace</code>
      <code>$sequenceGeneratorDefinition</code>
      <code>$table</code>
    </PropertyNotSetInConstructor>
    <PropertyTypeCoercion occurrences="10">
      <code>$this-&gt;entityListeners</code>
      <code>$this-&gt;fieldMappings</code>
      <code>$this-&gt;fullyQualifiedClassName($repositoryClassName)</code>
      <code>$this-&gt;sqlResultSetMappings</code>
      <code>$this-&gt;table</code>
      <code>$this-&gt;table</code>
      <code>$this-&gt;table</code>
      <code>$this-&gt;table</code>
      <code>$this-&gt;table</code>
      <code>$this-&gt;table</code>
    </PropertyTypeCoercion>
    <RedundantConditionGivenDocblockType occurrences="2">
      <code>$mapping !== false</code>
      <code>$mapping !== false</code>
    </RedundantConditionGivenDocblockType>
    <RedundantFunctionCall occurrences="1">
      <code>array_values</code>
    </RedundantFunctionCall>
    <TooManyArguments occurrences="2">
      <code>joinColumnName</code>
      <code>joinColumnName</code>
    </TooManyArguments>
  </file>
  <file src="lib/Doctrine/ORM/Mapping/ColumnResult.php">
    <MissingConstructor occurrences="1">
      <code>$name</code>
    </MissingConstructor>
  </file>
  <file src="lib/Doctrine/ORM/Mapping/DefaultEntityListenerResolver.php">
    <DocblockTypeContradiction occurrences="1">
      <code>is_object($object)</code>
    </DocblockTypeContradiction>
    <InvalidStringClass occurrences="1">
      <code>new $className()</code>
    </InvalidStringClass>
    <MissingReturnType occurrences="1">
      <code>register</code>
    </MissingReturnType>
    <PropertyTypeCoercion occurrences="1">
      <code>$this-&gt;instances</code>
    </PropertyTypeCoercion>
  </file>
  <file src="lib/Doctrine/ORM/Mapping/DefaultNamingStrategy.php">
    <MissingParamType occurrences="1">
      <code>$className</code>
    </MissingParamType>
    <PossiblyFalseOperand occurrences="1">
      <code>strrpos($className, '\\')</code>
    </PossiblyFalseOperand>
  </file>
  <file src="lib/Doctrine/ORM/Mapping/DefaultQuoteStrategy.php">
    <MissingClosureParamType occurrences="1">
      <code>$joinColumn</code>
    </MissingClosureParamType>
  </file>
  <file src="lib/Doctrine/ORM/Mapping/DiscriminatorColumn.php">
    <PossiblyNullPropertyAssignmentValue occurrences="1">
      <code>$columnDefinition</code>
    </PossiblyNullPropertyAssignmentValue>
  </file>
  <file src="lib/Doctrine/ORM/Mapping/Driver/AnnotationDriver.php">
    <DocblockTypeContradiction occurrences="1">
      <code>new ReflectionClass($metadata-&gt;name)</code>
    </DocblockTypeContradiction>
    <LessSpecificReturnStatement occurrences="1">
      <code>$mapping</code>
    </LessSpecificReturnStatement>
    <MoreSpecificReturnType occurrences="1"/>
    <PossiblyNullArgument occurrences="1">
      <code>$listenerClassName</code>
    </PossiblyNullArgument>
    <PossiblyUndefinedArrayOffset occurrences="2">
      <code>$primaryTable['indexes']</code>
      <code>$primaryTable['uniqueConstraints']</code>
    </PossiblyUndefinedArrayOffset>
    <RedundantConditionGivenDocblockType occurrences="1">
      <code>$metadata-&gt;getReflectionClass()</code>
    </RedundantConditionGivenDocblockType>
    <UndefinedInterfaceMethod occurrences="5">
      <code>mapEmbedded</code>
      <code>mapManyToMany</code>
      <code>mapManyToOne</code>
      <code>mapOneToMany</code>
      <code>mapOneToOne</code>
    </UndefinedInterfaceMethod>
  </file>
  <file src="lib/Doctrine/ORM/Mapping/Driver/AttributeDriver.php">
    <ArgumentTypeCoercion occurrences="1">
      <code>$metadata</code>
    </ArgumentTypeCoercion>
    <InvalidArrayAccess occurrences="4">
      <code>$value[0]</code>
      <code>$value[0]</code>
      <code>$value[1]</code>
      <code>$value[1]</code>
    </InvalidArrayAccess>
    <LessSpecificReturnStatement occurrences="1">
      <code>$mapping</code>
    </LessSpecificReturnStatement>
    <MoreSpecificReturnType occurrences="1"/>
    <PossiblyNullArgument occurrences="1">
      <code>$listenerClassName</code>
    </PossiblyNullArgument>
    <RedundantCondition occurrences="3">
      <code>assert($method instanceof ReflectionMethod)</code>
      <code>assert($method instanceof ReflectionMethod)</code>
      <code>assert($property instanceof ReflectionProperty)</code>
    </RedundantCondition>
    <RedundantConditionGivenDocblockType occurrences="1">
      <code>assert($cacheAttribute instanceof Mapping\Cache)</code>
    </RedundantConditionGivenDocblockType>
  </file>
  <file src="lib/Doctrine/ORM/Mapping/Driver/DatabaseDriver.php">
    <ArgumentTypeCoercion occurrences="3">
      <code>$metadata</code>
      <code>$metadata</code>
      <code>$metadata</code>
    </ArgumentTypeCoercion>
    <LessSpecificReturnStatement occurrences="2">
      <code>$this-&gt;namespace . $this-&gt;classNamesForTables[$tableName]</code>
      <code>$this-&gt;namespace . $this-&gt;inflector-&gt;classify(strtolower($tableName))</code>
    </LessSpecificReturnStatement>
    <MoreSpecificReturnType occurrences="1">
      <code>class-string</code>
    </MoreSpecificReturnType>
    <NoInterfaceProperties occurrences="2">
      <code>$metadata-&gt;name</code>
      <code>$metadata-&gt;table</code>
    </NoInterfaceProperties>
    <PossiblyNullArgument occurrences="2">
      <code>$this-&gt;tables[$tableName]</code>
      <code>$this-&gt;tables[$tableName]</code>
    </PossiblyNullArgument>
    <PossiblyNullArrayAccess occurrences="3">
      <code>$this-&gt;tables[$tableName]</code>
      <code>$this-&gt;tables[$tableName]</code>
      <code>$this-&gt;tables[$tableName]</code>
    </PossiblyNullArrayAccess>
    <PossiblyNullReference occurrences="4">
      <code>getColumns</code>
      <code>getColumns</code>
      <code>getColumns</code>
      <code>getIndexes</code>
    </PossiblyNullReference>
    <UndefinedInterfaceMethod occurrences="1">
      <code>mapManyToMany</code>
    </UndefinedInterfaceMethod>
  </file>
  <file src="lib/Doctrine/ORM/Mapping/Driver/SimplifiedXmlDriver.php">
    <MissingParamType occurrences="2">
      <code>$fileExtension</code>
      <code>$prefixes</code>
    </MissingParamType>
  </file>
  <file src="lib/Doctrine/ORM/Mapping/Driver/XmlDriver.php">
    <ArgumentTypeCoercion occurrences="1">
      <code>$metadata</code>
    </ArgumentTypeCoercion>
    <DocblockTypeContradiction occurrences="3">
      <code>$xmlRoot-&gt;getName() === 'embeddable'</code>
      <code>$xmlRoot-&gt;getName() === 'entity'</code>
      <code>$xmlRoot-&gt;getName() === 'mapped-superclass'</code>
    </DocblockTypeContradiction>
    <LessSpecificReturnStatement occurrences="1"/>
    <MissingParamType occurrences="2">
      <code>$fileExtension</code>
      <code>$locator</code>
    </MissingParamType>
    <MoreSpecificReturnType occurrences="1">
      <code>array{usage: int|null, region?: string}</code>
    </MoreSpecificReturnType>
    <NoInterfaceProperties occurrences="12">
      <code>$indexXml-&gt;options</code>
      <code>$metadata-&gt;inheritanceType</code>
      <code>$metadata-&gt;isEmbeddedClass</code>
      <code>$metadata-&gt;isMappedSuperclass</code>
      <code>$metadata-&gt;table</code>
      <code>$metadata-&gt;table</code>
      <code>$metadata-&gt;table</code>
      <code>$metadata-&gt;table</code>
      <code>$metadata-&gt;table</code>
      <code>$metadata-&gt;table</code>
      <code>$metadata-&gt;table</code>
      <code>$uniqueXml-&gt;options</code>
    </NoInterfaceProperties>
    <PossiblyInvalidPropertyFetch occurrences="2">
      <code>$indexXml-&gt;options</code>
      <code>$uniqueXml-&gt;options</code>
    </PossiblyInvalidPropertyFetch>
    <RedundantCondition occurrences="17">
      <code>isset($xmlRoot-&gt;cache)</code>
      <code>isset($xmlRoot-&gt;embedded)</code>
      <code>isset($xmlRoot-&gt;field)</code>
      <code>isset($xmlRoot-&gt;indexes)</code>
      <code>isset($xmlRoot-&gt;options)</code>
      <code>isset($xmlRoot-&gt;{'association-overrides'})</code>
      <code>isset($xmlRoot-&gt;{'attribute-overrides'})</code>
      <code>isset($xmlRoot-&gt;{'discriminator-column'})</code>
      <code>isset($xmlRoot-&gt;{'discriminator-map'})</code>
      <code>isset($xmlRoot-&gt;{'entity-listeners'})</code>
      <code>isset($xmlRoot-&gt;{'lifecycle-callbacks'})</code>
      <code>isset($xmlRoot-&gt;{'many-to-many'})</code>
      <code>isset($xmlRoot-&gt;{'many-to-one'})</code>
      <code>isset($xmlRoot-&gt;{'one-to-many'})</code>
      <code>isset($xmlRoot-&gt;{'one-to-one'})</code>
      <code>isset($xmlRoot-&gt;{'sql-result-set-mappings'})</code>
      <code>isset($xmlRoot-&gt;{'unique-constraints'})</code>
    </RedundantCondition>
    <UndefinedInterfaceMethod occurrences="32">
      <code>addEntityListener</code>
      <code>addLifecycleCallback</code>
      <code>addSqlResultSetMapping</code>
      <code>enableCache</code>
      <code>getAssociationCacheDefaults</code>
      <code>getAssociationCacheDefaults</code>
      <code>getAssociationCacheDefaults</code>
      <code>getAssociationCacheDefaults</code>
      <code>mapEmbedded</code>
      <code>mapField</code>
      <code>mapField</code>
      <code>mapField</code>
      <code>mapManyToMany</code>
      <code>mapManyToOne</code>
      <code>mapOneToMany</code>
      <code>mapOneToOne</code>
      <code>markReadOnly</code>
      <code>setAssociationOverride</code>
      <code>setAttributeOverride</code>
      <code>setChangeTrackingPolicy</code>
      <code>setCustomGeneratorDefinition</code>
      <code>setCustomRepositoryClass</code>
      <code>setCustomRepositoryClass</code>
      <code>setDiscriminatorColumn</code>
      <code>setDiscriminatorColumn</code>
      <code>setDiscriminatorMap</code>
      <code>setIdGeneratorType</code>
      <code>setInheritanceType</code>
      <code>setPrimaryTable</code>
      <code>setSequenceGeneratorDefinition</code>
      <code>setVersionMapping</code>
      <code>setVersionMapping</code>
    </UndefinedInterfaceMethod>
  </file>
  <file src="lib/Doctrine/ORM/Mapping/Embedded.php">
    <MissingParamType occurrences="1">
      <code>$columnPrefix</code>
    </MissingParamType>
  </file>
  <file src="lib/Doctrine/ORM/Mapping/EntityListenerResolver.php">
    <MissingReturnType occurrences="1">
      <code>register</code>
    </MissingReturnType>
  </file>
  <file src="lib/Doctrine/ORM/Mapping/EntityResult.php">
    <MissingConstructor occurrences="2">
      <code>$discriminatorColumn</code>
      <code>$entityClass</code>
    </MissingConstructor>
  </file>
  <file src="lib/Doctrine/ORM/Mapping/FieldResult.php">
    <MissingConstructor occurrences="2">
      <code>$column</code>
      <code>$name</code>
    </MissingConstructor>
  </file>
  <file src="lib/Doctrine/ORM/Mapping/InverseJoinColumn.php">
    <MissingParamType occurrences="1">
      <code>$onDelete</code>
    </MissingParamType>
  </file>
  <file src="lib/Doctrine/ORM/Mapping/JoinColumn.php">
    <MissingParamType occurrences="1">
      <code>$onDelete</code>
    </MissingParamType>
  </file>
  <file src="lib/Doctrine/ORM/Mapping/JoinColumns.php">
    <MissingConstructor occurrences="1">
      <code>$value</code>
    </MissingConstructor>
  </file>
  <file src="lib/Doctrine/ORM/Mapping/JoinTable.php">
    <MissingParamType occurrences="2">
      <code>$inverseJoinColumns</code>
      <code>$joinColumns</code>
    </MissingParamType>
  </file>
  <file src="lib/Doctrine/ORM/Mapping/MappingException.php">
    <MissingParamType occurrences="4">
      <code>$className</code>
      <code>$className</code>
      <code>$indexName</code>
      <code>$indexName</code>
    </MissingParamType>
  </file>
  <file src="lib/Doctrine/ORM/Mapping/OneToMany.php">
    <PossiblyNullPropertyAssignmentValue occurrences="3">
      <code>$cascade</code>
      <code>$indexBy</code>
      <code>$mappedBy</code>
    </PossiblyNullPropertyAssignmentValue>
  </file>
  <file src="lib/Doctrine/ORM/Mapping/ReflectionEmbeddedProperty.php">
    <ArgumentTypeCoercion occurrences="1">
      <code>$this-&gt;embeddedClass</code>
    </ArgumentTypeCoercion>
    <MissingParamType occurrences="3">
      <code>$object</code>
      <code>$object</code>
      <code>$value</code>
    </MissingParamType>
    <RedundantCastGivenDocblockType occurrences="1">
      <code>(string) $embeddedClass</code>
    </RedundantCastGivenDocblockType>
  </file>
  <file src="lib/Doctrine/ORM/Mapping/SequenceGenerator.php">
    <PossiblyNullPropertyAssignmentValue occurrences="1">
      <code>$sequenceName</code>
    </PossiblyNullPropertyAssignmentValue>
  </file>
  <file src="lib/Doctrine/ORM/Mapping/SqlResultSetMapping.php">
    <MissingConstructor occurrences="1">
      <code>$name</code>
    </MissingConstructor>
  </file>
  <file src="lib/Doctrine/ORM/Mapping/UnderscoreNamingStrategy.php">
    <MissingParamType occurrences="1">
      <code>$className</code>
    </MissingParamType>
    <PossiblyFalseOperand occurrences="1">
      <code>strrpos($className, '\\')</code>
    </PossiblyFalseOperand>
  </file>
  <file src="lib/Doctrine/ORM/NativeQuery.php">
    <LessSpecificImplementedReturnType occurrences="1">
      <code>mixed</code>
    </LessSpecificImplementedReturnType>
    <PropertyNotSetInConstructor occurrences="1">
      <code>$sql</code>
    </PropertyNotSetInConstructor>
  </file>
  <file src="lib/Doctrine/ORM/ORMInvalidArgumentException.php">
    <PossiblyInvalidArgument occurrences="1">
      <code>$entity</code>
    </PossiblyInvalidArgument>
  </file>
  <file src="lib/Doctrine/ORM/PersistentCollection.php">
    <DocblockTypeContradiction occurrences="1">
      <code>isset($offset)</code>
    </DocblockTypeContradiction>
    <ImplementedReturnTypeMismatch occurrences="1">
      <code>object|null</code>
    </ImplementedReturnTypeMismatch>
    <InvalidDocblock occurrences="1">
      <code>final class PersistentCollection extends AbstractLazyCollection implements Selectable</code>
    </InvalidDocblock>
    <InvalidReturnStatement occurrences="1"/>
    <MissingParamType occurrences="2">
      <code>$key</code>
      <code>$offset</code>
    </MissingParamType>
    <ParamNameMismatch occurrences="1">
      <code>$value</code>
    </ParamNameMismatch>
    <PossiblyNullArgument occurrences="4">
      <code>$this-&gt;association</code>
      <code>$this-&gt;association</code>
      <code>$this-&gt;association</code>
      <code>$this-&gt;association['targetEntity']</code>
    </PossiblyNullArgument>
    <PossiblyNullArrayAccess occurrences="12">
      <code>$this-&gt;association['fetch']</code>
      <code>$this-&gt;association['fetch']</code>
      <code>$this-&gt;association['fetch']</code>
      <code>$this-&gt;association['fetch']</code>
      <code>$this-&gt;association['fetch']</code>
      <code>$this-&gt;association['isOwningSide']</code>
      <code>$this-&gt;association['orphanRemoval']</code>
      <code>$this-&gt;association['targetEntity']</code>
      <code>$this-&gt;association['type']</code>
      <code>$this-&gt;association['type']</code>
      <code>$this-&gt;association['type']</code>
      <code>$this-&gt;association['type']</code>
    </PossiblyNullArrayAccess>
    <PossiblyNullReference occurrences="2">
      <code>setValue</code>
      <code>setValue</code>
    </PossiblyNullReference>
    <PropertyNotSetInConstructor occurrences="1">
      <code>$backRefFieldName</code>
    </PropertyNotSetInConstructor>
    <RedundantConditionGivenDocblockType occurrences="5">
      <code>$this-&gt;em</code>
      <code>$this-&gt;em</code>
      <code>is_object($this-&gt;collection)</code>
      <code>is_object($value) &amp;&amp; $this-&gt;em</code>
      <code>is_object($value) &amp;&amp; $this-&gt;em</code>
    </RedundantConditionGivenDocblockType>
    <TooManyArguments occurrences="1">
      <code>andX</code>
    </TooManyArguments>
    <UndefinedInterfaceMethod occurrences="1">
      <code>matching</code>
    </UndefinedInterfaceMethod>
  </file>
  <file src="lib/Doctrine/ORM/Persisters/Collection/ManyToManyPersister.php">
    <PossiblyNullArgument occurrences="44">
      <code>$association</code>
      <code>$collection-&gt;getOwner()</code>
      <code>$collection-&gt;getOwner()</code>
      <code>$collection-&gt;getOwner()</code>
      <code>$collection-&gt;getOwner()</code>
      <code>$collection-&gt;getOwner()</code>
      <code>$collection-&gt;getOwner()</code>
      <code>$collection-&gt;getOwner()</code>
      <code>$collection-&gt;getOwner()</code>
      <code>$collection-&gt;getOwner()</code>
      <code>$filterMapping</code>
      <code>$filterMapping</code>
      <code>$indexBy</code>
      <code>$mapping</code>
      <code>$mapping</code>
      <code>$mapping</code>
      <code>$mapping</code>
      <code>$mapping</code>
      <code>$mapping</code>
      <code>$mapping</code>
      <code>$mapping</code>
      <code>$mapping['joinTableColumns']</code>
      <code>$mapping['relationToSourceKeyColumns']</code>
      <code>$mapping['relationToSourceKeyColumns'][$joinTableColumn]</code>
      <code>$mapping['relationToTargetKeyColumns'][$joinTableColumn]</code>
      <code>$mapping['sourceEntity']</code>
      <code>$mapping['sourceEntity']</code>
      <code>$mapping['sourceEntity']</code>
      <code>$mapping['sourceEntity']</code>
      <code>$mapping['sourceEntity']</code>
      <code>$mapping['sourceEntity']</code>
      <code>$mapping['sourceEntity']</code>
      <code>$mapping['sourceEntity']</code>
      <code>$mapping['sourceEntity']</code>
      <code>$mapping['targetEntity']</code>
      <code>$mapping['targetEntity']</code>
      <code>$mapping['targetEntity']</code>
      <code>$mapping['targetEntity']</code>
      <code>$mapping['targetEntity']</code>
      <code>$mapping['targetEntity']</code>
      <code>$mapping['targetEntity']</code>
      <code>$mapping['targetEntity']</code>
      <code>$mapping['targetEntity']</code>
      <code>$owner</code>
    </PossiblyNullArgument>
    <PossiblyNullArrayAccess occurrences="36">
      <code>$mapping['indexBy']</code>
      <code>$mapping['isOwningSide']</code>
      <code>$mapping['isOwningSide']</code>
      <code>$mapping['isOwningSide']</code>
      <code>$mapping['isOwningSide']</code>
      <code>$mapping['isOwningSide']</code>
      <code>$mapping['joinTable']</code>
      <code>$mapping['joinTable']</code>
      <code>$mapping['joinTable']</code>
      <code>$mapping['joinTable']</code>
      <code>$mapping['joinTable']['inverseJoinColumns']</code>
      <code>$mapping['joinTable']['inverseJoinColumns']</code>
      <code>$mapping['joinTableColumns']</code>
      <code>$mapping['mappedBy']</code>
      <code>$mapping['mappedBy']</code>
      <code>$mapping['mappedBy']</code>
      <code>$mapping['relationToSourceKeyColumns']</code>
      <code>$mapping['relationToSourceKeyColumns']</code>
      <code>$mapping['relationToSourceKeyColumns']</code>
      <code>$mapping['relationToTargetKeyColumns']</code>
      <code>$mapping['sourceEntity']</code>
      <code>$mapping['sourceEntity']</code>
      <code>$mapping['sourceEntity']</code>
      <code>$mapping['sourceEntity']</code>
      <code>$mapping['sourceEntity']</code>
      <code>$mapping['sourceEntity']</code>
      <code>$mapping['sourceEntity']</code>
      <code>$mapping['sourceEntity']</code>
      <code>$mapping['targetEntity']</code>
      <code>$mapping['targetEntity']</code>
      <code>$mapping['targetEntity']</code>
      <code>$mapping['targetEntity']</code>
      <code>$mapping['targetEntity']</code>
      <code>$mapping['targetEntity']</code>
      <code>$mapping['targetEntity']</code>
      <code>$mapping['targetEntity']</code>
    </PossiblyNullArrayAccess>
    <PossiblyNullArrayOffset occurrences="3">
      <code>$associationSourceClass-&gt;associationMappings</code>
      <code>$sourceClass-&gt;associationMappings</code>
      <code>$targetClass-&gt;associationMappings</code>
    </PossiblyNullArrayOffset>
    <PossiblyNullIterator occurrences="8">
      <code>$joinColumns</code>
      <code>$mapping['joinTable']['inverseJoinColumns']</code>
      <code>$mapping['joinTable']['inverseJoinColumns']</code>
      <code>$mapping['joinTable']['joinColumns']</code>
      <code>$mapping['joinTable']['joinColumns']</code>
      <code>$mapping['joinTable']['joinColumns']</code>
      <code>$mapping['joinTableColumns']</code>
      <code>$mapping['relationToSourceKeyColumns']</code>
    </PossiblyNullIterator>
    <PossiblyNullReference occurrences="2">
      <code>getFieldForColumn</code>
      <code>getFieldForColumn</code>
    </PossiblyNullReference>
  </file>
  <file src="lib/Doctrine/ORM/Persisters/Collection/OneToManyPersister.php">
    <InvalidReturnStatement occurrences="2">
      <code>$numDeleted</code>
      <code>$this-&gt;conn-&gt;executeStatement($statement, $parameters)</code>
    </InvalidReturnStatement>
    <InvalidReturnType occurrences="2">
      <code>int</code>
      <code>int</code>
    </InvalidReturnType>
    <PossiblyNullArgument occurrences="14">
      <code>$collection-&gt;getOwner()</code>
      <code>$collection-&gt;getOwner()</code>
      <code>$collection-&gt;getOwner()</code>
      <code>$mapping</code>
      <code>$mapping['mappedBy']</code>
      <code>$mapping['mappedBy']</code>
      <code>$mapping['sourceEntity']</code>
      <code>$mapping['sourceEntity']</code>
      <code>$mapping['targetEntity']</code>
      <code>$mapping['targetEntity']</code>
      <code>$mapping['targetEntity']</code>
      <code>$mapping['targetEntity']</code>
      <code>$mapping['targetEntity']</code>
      <code>$mapping['targetEntity']</code>
    </PossiblyNullArgument>
    <PossiblyNullArrayAccess occurrences="13">
      <code>$mapping['mappedBy']</code>
      <code>$mapping['mappedBy']</code>
      <code>$mapping['mappedBy']</code>
      <code>$mapping['mappedBy']</code>
      <code>$mapping['orphanRemoval']</code>
      <code>$mapping['sourceEntity']</code>
      <code>$mapping['sourceEntity']</code>
      <code>$mapping['targetEntity']</code>
      <code>$mapping['targetEntity']</code>
      <code>$mapping['targetEntity']</code>
      <code>$mapping['targetEntity']</code>
      <code>$mapping['targetEntity']</code>
      <code>$mapping['targetEntity']</code>
    </PossiblyNullArrayAccess>
    <PossiblyNullArrayOffset occurrences="1">
      <code>$targetClass-&gt;associationMappings</code>
    </PossiblyNullArrayOffset>
  </file>
  <file src="lib/Doctrine/ORM/Persisters/Entity/BasicEntityPersister.php">
    <DocblockTypeContradiction occurrences="1">
      <code>$value === null</code>
    </DocblockTypeContradiction>
    <InvalidArgument occurrences="2">
      <code>$em-&gt;getMetadataFactory()</code>
      <code>$hints</code>
    </InvalidArgument>
    <InvalidScalarArgument occurrences="4">
      <code>$hints</code>
      <code>[Query::HINT_REFRESH =&gt; true]</code>
      <code>[UnitOfWork::HINT_DEFEREAGERLOAD =&gt; true]</code>
      <code>[UnitOfWork::HINT_DEFEREAGERLOAD =&gt; true]</code>
    </InvalidScalarArgument>
    <LessSpecificReturnStatement occurrences="3">
      <code>$postInsertIds</code>
      <code>[$params, $types]</code>
      <code>[$sqlParams, $sqlTypes]</code>
    </LessSpecificReturnStatement>
    <MoreSpecificReturnType occurrences="3">
      <code>array</code>
      <code>array</code>
      <code>array</code>
    </MoreSpecificReturnType>
    <PossiblyNullArgument occurrences="2">
      <code>$association</code>
      <code>$type</code>
    </PossiblyNullArgument>
    <PossiblyNullArrayAccess occurrences="1">
      <code>$assoc['isOwningSide']</code>
    </PossiblyNullArrayAccess>
    <PossiblyNullReference occurrences="7">
      <code>getValue</code>
      <code>getValue</code>
      <code>getValue</code>
      <code>getValue</code>
      <code>getValue</code>
      <code>getValue</code>
      <code>setValue</code>
    </PossiblyNullReference>
    <PropertyTypeCoercion occurrences="1">
      <code>$this-&gt;currentPersisterContext-&gt;sqlTableAliases</code>
    </PropertyTypeCoercion>
  </file>
  <file src="lib/Doctrine/ORM/Persisters/Entity/CachedPersisterContext.php">
    <PropertyNotSetInConstructor occurrences="1">
      <code>$selectJoinSql</code>
    </PropertyNotSetInConstructor>
    <PropertyTypeCoercion occurrences="1">
      <code>$class</code>
    </PropertyTypeCoercion>
    <RedundantCastGivenDocblockType occurrences="1">
      <code>(bool) $handlesLimits</code>
    </RedundantCastGivenDocblockType>
  </file>
  <file src="lib/Doctrine/ORM/Persisters/Entity/JoinedSubclassPersister.php">
    <LessSpecificReturnStatement occurrences="1">
      <code>$postInsertIds</code>
    </LessSpecificReturnStatement>
    <MoreSpecificReturnType occurrences="1">
      <code>array</code>
    </MoreSpecificReturnType>
  </file>
  <file src="lib/Doctrine/ORM/Persisters/Entity/SingleTablePersister.php">
    <PossiblyUndefinedVariable occurrences="1">
      <code>$columnList</code>
    </PossiblyUndefinedVariable>
  </file>
  <file src="lib/Doctrine/ORM/Proxy/ProxyFactory.php">
    <ArgumentTypeCoercion occurrences="2">
      <code>$classMetadata</code>
      <code>$classMetadata</code>
    </ArgumentTypeCoercion>
    <InvalidArgument occurrences="3">
      <code>$classMetadata-&gt;getReflectionProperties()</code>
      <code>$em-&gt;getMetadataFactory()</code>
      <code>$em-&gt;getMetadataFactory()</code>
    </InvalidArgument>
    <NoInterfaceProperties occurrences="2">
      <code>$metadata-&gt;isEmbeddedClass</code>
      <code>$metadata-&gt;isMappedSuperclass</code>
    </NoInterfaceProperties>
    <PossiblyNullArgument occurrences="1">
      <code>$property-&gt;name</code>
    </PossiblyNullArgument>
    <PossiblyNullPropertyFetch occurrences="1">
      <code>$property-&gt;name</code>
    </PossiblyNullPropertyFetch>
    <PossiblyNullReference occurrences="1">
      <code>setAccessible</code>
    </PossiblyNullReference>
    <UndefinedInterfaceMethod occurrences="1">
      <code>__wakeup</code>
    </UndefinedInterfaceMethod>
  </file>
  <file src="lib/Doctrine/ORM/Query.php">
    <InvalidScalarArgument occurrences="1">
      <code>$sqlParams</code>
    </InvalidScalarArgument>
    <LessSpecificImplementedReturnType occurrences="1">
      <code>mixed</code>
    </LessSpecificImplementedReturnType>
    <LessSpecificReturnStatement occurrences="2">
      <code>parent::setHint($name, $value)</code>
      <code>parent::setHydrationMode($hydrationMode)</code>
    </LessSpecificReturnStatement>
    <MoreSpecificReturnType occurrences="2">
      <code>self</code>
      <code>self</code>
    </MoreSpecificReturnType>
    <PossiblyNullArgument occurrences="1">
      <code>$this-&gt;getDQL()</code>
    </PossiblyNullArgument>
    <PossiblyNullPropertyAssignmentValue occurrences="1">
      <code>$timeToLive</code>
    </PossiblyNullPropertyAssignmentValue>
    <PossiblyNullReference occurrences="1">
      <code>evictEntityRegion</code>
    </PossiblyNullReference>
    <PropertyNotSetInConstructor occurrences="2">
      <code>$parserResult</code>
      <code>$queryCacheTTL</code>
    </PropertyNotSetInConstructor>
    <RedundantConditionGivenDocblockType occurrences="2">
      <code>$dqlQuery !== null</code>
      <code>$timeToLive !== null</code>
    </RedundantConditionGivenDocblockType>
  </file>
  <file src="lib/Doctrine/ORM/Query/AST/ArithmeticFactor.php">
    <ParamNameMismatch occurrences="1">
      <code>$sqlWalker</code>
    </ParamNameMismatch>
  </file>
  <file src="lib/Doctrine/ORM/Query/AST/ArithmeticTerm.php">
    <ParamNameMismatch occurrences="1">
      <code>$sqlWalker</code>
    </ParamNameMismatch>
  </file>
  <file src="lib/Doctrine/ORM/Query/AST/BetweenExpression.php">
    <ParamNameMismatch occurrences="1">
      <code>$sqlWalker</code>
    </ParamNameMismatch>
    <PropertyNotSetInConstructor occurrences="1">
      <code>$not</code>
    </PropertyNotSetInConstructor>
  </file>
  <file src="lib/Doctrine/ORM/Query/AST/CoalesceExpression.php">
    <ParamNameMismatch occurrences="1">
      <code>$sqlWalker</code>
    </ParamNameMismatch>
  </file>
  <file src="lib/Doctrine/ORM/Query/AST/CollectionMemberExpression.php">
    <PropertyNotSetInConstructor occurrences="1">
      <code>$not</code>
    </PropertyNotSetInConstructor>
  </file>
  <file src="lib/Doctrine/ORM/Query/AST/ComparisonExpression.php">
    <ParamNameMismatch occurrences="1">
      <code>$sqlWalker</code>
    </ParamNameMismatch>
  </file>
  <file src="lib/Doctrine/ORM/Query/AST/ConditionalExpression.php">
    <ParamNameMismatch occurrences="1">
      <code>$sqlWalker</code>
    </ParamNameMismatch>
  </file>
  <file src="lib/Doctrine/ORM/Query/AST/ConditionalFactor.php">
    <ParamNameMismatch occurrences="1">
      <code>$sqlWalker</code>
    </ParamNameMismatch>
  </file>
  <file src="lib/Doctrine/ORM/Query/AST/ConditionalPrimary.php">
    <ParamNameMismatch occurrences="1">
      <code>$sqlWalker</code>
    </ParamNameMismatch>
  </file>
  <file src="lib/Doctrine/ORM/Query/AST/ConditionalTerm.php">
    <ParamNameMismatch occurrences="1">
      <code>$sqlWalker</code>
    </ParamNameMismatch>
  </file>
  <file src="lib/Doctrine/ORM/Query/AST/DeleteClause.php">
    <ParamNameMismatch occurrences="1">
      <code>$sqlWalker</code>
    </ParamNameMismatch>
    <PropertyNotSetInConstructor occurrences="1">
      <code>$aliasIdentificationVariable</code>
    </PropertyNotSetInConstructor>
  </file>
  <file src="lib/Doctrine/ORM/Query/AST/DeleteStatement.php">
    <ParamNameMismatch occurrences="1">
      <code>$sqlWalker</code>
    </ParamNameMismatch>
  </file>
  <file src="lib/Doctrine/ORM/Query/AST/EmptyCollectionComparisonExpression.php">
    <ParamNameMismatch occurrences="1">
      <code>$sqlWalker</code>
    </ParamNameMismatch>
    <PropertyNotSetInConstructor occurrences="1">
      <code>$not</code>
    </PropertyNotSetInConstructor>
  </file>
  <file src="lib/Doctrine/ORM/Query/AST/ExistsExpression.php">
    <ParamNameMismatch occurrences="1">
      <code>$sqlWalker</code>
    </ParamNameMismatch>
    <PropertyNotSetInConstructor occurrences="1">
      <code>$not</code>
    </PropertyNotSetInConstructor>
  </file>
  <file src="lib/Doctrine/ORM/Query/AST/FromClause.php">
    <ParamNameMismatch occurrences="1">
      <code>$sqlWalker</code>
    </ParamNameMismatch>
  </file>
  <file src="lib/Doctrine/ORM/Query/AST/Functions/AbsFunction.php">
    <PossiblyInvalidPropertyAssignmentValue occurrences="1">
      <code>$parser-&gt;SimpleArithmeticExpression()</code>
    </PossiblyInvalidPropertyAssignmentValue>
    <PropertyNotSetInConstructor occurrences="1">
      <code>$simpleArithmeticExpression</code>
    </PropertyNotSetInConstructor>
  </file>
  <file src="lib/Doctrine/ORM/Query/AST/Functions/AvgFunction.php">
    <PropertyNotSetInConstructor occurrences="1">
      <code>$aggregateExpression</code>
    </PropertyNotSetInConstructor>
  </file>
  <file src="lib/Doctrine/ORM/Query/AST/Functions/BitAndFunction.php">
    <PossiblyInvalidPropertyAssignmentValue occurrences="2">
      <code>$parser-&gt;ArithmeticPrimary()</code>
      <code>$parser-&gt;ArithmeticPrimary()</code>
    </PossiblyInvalidPropertyAssignmentValue>
    <PropertyNotSetInConstructor occurrences="2">
      <code>$firstArithmetic</code>
      <code>$secondArithmetic</code>
    </PropertyNotSetInConstructor>
  </file>
  <file src="lib/Doctrine/ORM/Query/AST/Functions/BitOrFunction.php">
    <PossiblyInvalidPropertyAssignmentValue occurrences="2">
      <code>$parser-&gt;ArithmeticPrimary()</code>
      <code>$parser-&gt;ArithmeticPrimary()</code>
    </PossiblyInvalidPropertyAssignmentValue>
    <PropertyNotSetInConstructor occurrences="2">
      <code>$firstArithmetic</code>
      <code>$secondArithmetic</code>
    </PropertyNotSetInConstructor>
  </file>
  <file src="lib/Doctrine/ORM/Query/AST/Functions/ConcatFunction.php">
    <PropertyNotSetInConstructor occurrences="2">
      <code>$firstStringPrimary</code>
      <code>$secondStringPrimary</code>
    </PropertyNotSetInConstructor>
  </file>
  <file src="lib/Doctrine/ORM/Query/AST/Functions/CountFunction.php">
    <PropertyNotSetInConstructor occurrences="1">
      <code>$aggregateExpression</code>
    </PropertyNotSetInConstructor>
  </file>
  <file src="lib/Doctrine/ORM/Query/AST/Functions/DateAddFunction.php">
    <InvalidScalarArgument occurrences="7">
      <code>$this-&gt;intervalExpression-&gt;dispatch($sqlWalker)</code>
      <code>$this-&gt;intervalExpression-&gt;dispatch($sqlWalker)</code>
      <code>$this-&gt;intervalExpression-&gt;dispatch($sqlWalker)</code>
      <code>$this-&gt;intervalExpression-&gt;dispatch($sqlWalker)</code>
      <code>$this-&gt;intervalExpression-&gt;dispatch($sqlWalker)</code>
      <code>$this-&gt;intervalExpression-&gt;dispatch($sqlWalker)</code>
      <code>$this-&gt;intervalExpression-&gt;dispatch($sqlWalker)</code>
    </InvalidScalarArgument>
    <PossiblyInvalidPropertyAssignmentValue occurrences="2">
      <code>$parser-&gt;ArithmeticPrimary()</code>
      <code>$parser-&gt;ArithmeticPrimary()</code>
    </PossiblyInvalidPropertyAssignmentValue>
    <PossiblyNullPropertyAssignmentValue occurrences="3">
      <code>null</code>
      <code>null</code>
      <code>null</code>
    </PossiblyNullPropertyAssignmentValue>
    <UndefinedPropertyFetch occurrences="1">
      <code>$this-&gt;unit-&gt;value</code>
    </UndefinedPropertyFetch>
  </file>
  <file src="lib/Doctrine/ORM/Query/AST/Functions/DateDiffFunction.php">
    <PossiblyInvalidPropertyAssignmentValue occurrences="2">
      <code>$parser-&gt;ArithmeticPrimary()</code>
      <code>$parser-&gt;ArithmeticPrimary()</code>
    </PossiblyInvalidPropertyAssignmentValue>
    <PropertyNotSetInConstructor occurrences="2">
      <code>$date1</code>
      <code>$date2</code>
    </PropertyNotSetInConstructor>
  </file>
  <file src="lib/Doctrine/ORM/Query/AST/Functions/DateSubFunction.php">
    <InvalidScalarArgument occurrences="7">
      <code>$this-&gt;intervalExpression-&gt;dispatch($sqlWalker)</code>
      <code>$this-&gt;intervalExpression-&gt;dispatch($sqlWalker)</code>
      <code>$this-&gt;intervalExpression-&gt;dispatch($sqlWalker)</code>
      <code>$this-&gt;intervalExpression-&gt;dispatch($sqlWalker)</code>
      <code>$this-&gt;intervalExpression-&gt;dispatch($sqlWalker)</code>
      <code>$this-&gt;intervalExpression-&gt;dispatch($sqlWalker)</code>
      <code>$this-&gt;intervalExpression-&gt;dispatch($sqlWalker)</code>
    </InvalidScalarArgument>
    <UndefinedPropertyFetch occurrences="1">
      <code>$this-&gt;unit-&gt;value</code>
    </UndefinedPropertyFetch>
  </file>
  <file src="lib/Doctrine/ORM/Query/AST/Functions/FunctionNode.php">
    <ParamNameMismatch occurrences="1">
      <code>$sqlWalker</code>
    </ParamNameMismatch>
  </file>
  <file src="lib/Doctrine/ORM/Query/AST/Functions/IdentityFunction.php">
    <PossiblyInvalidPropertyAssignmentValue occurrences="1">
      <code>$parser-&gt;getLexer()-&gt;token['value']</code>
    </PossiblyInvalidPropertyAssignmentValue>
    <PossiblyNullArrayAccess occurrences="1">
      <code>$parser-&gt;getLexer()-&gt;token['value']</code>
    </PossiblyNullArrayAccess>
    <PropertyNotSetInConstructor occurrences="1">
      <code>$pathExpression</code>
    </PropertyNotSetInConstructor>
  </file>
  <file src="lib/Doctrine/ORM/Query/AST/Functions/LengthFunction.php">
    <ArgumentTypeCoercion occurrences="1">
      <code>$this-&gt;stringPrimary</code>
    </ArgumentTypeCoercion>
    <PropertyNotSetInConstructor occurrences="1">
      <code>$stringPrimary</code>
    </PropertyNotSetInConstructor>
  </file>
  <file src="lib/Doctrine/ORM/Query/AST/Functions/LocateFunction.php">
    <PossiblyInvalidArgument occurrences="1">
      <code>$this-&gt;simpleArithmeticExpression</code>
    </PossiblyInvalidArgument>
    <PossiblyInvalidPropertyAssignmentValue occurrences="1">
      <code>$parser-&gt;SimpleArithmeticExpression()</code>
    </PossiblyInvalidPropertyAssignmentValue>
    <PropertyNotSetInConstructor occurrences="2">
      <code>$firstStringPrimary</code>
      <code>$secondStringPrimary</code>
    </PropertyNotSetInConstructor>
  </file>
  <file src="lib/Doctrine/ORM/Query/AST/Functions/LowerFunction.php">
    <ArgumentTypeCoercion occurrences="1">
      <code>$this-&gt;stringPrimary</code>
    </ArgumentTypeCoercion>
    <PropertyNotSetInConstructor occurrences="1">
      <code>$stringPrimary</code>
    </PropertyNotSetInConstructor>
  </file>
  <file src="lib/Doctrine/ORM/Query/AST/Functions/MaxFunction.php">
    <PropertyNotSetInConstructor occurrences="1">
      <code>$aggregateExpression</code>
    </PropertyNotSetInConstructor>
  </file>
  <file src="lib/Doctrine/ORM/Query/AST/Functions/MinFunction.php">
    <PropertyNotSetInConstructor occurrences="1">
      <code>$aggregateExpression</code>
    </PropertyNotSetInConstructor>
  </file>
  <file src="lib/Doctrine/ORM/Query/AST/Functions/ModFunction.php">
    <PossiblyInvalidPropertyAssignmentValue occurrences="2">
      <code>$parser-&gt;SimpleArithmeticExpression()</code>
      <code>$parser-&gt;SimpleArithmeticExpression()</code>
    </PossiblyInvalidPropertyAssignmentValue>
    <PropertyNotSetInConstructor occurrences="2">
      <code>$firstSimpleArithmeticExpression</code>
      <code>$secondSimpleArithmeticExpression</code>
    </PropertyNotSetInConstructor>
  </file>
  <file src="lib/Doctrine/ORM/Query/AST/Functions/SizeFunction.php">
    <PropertyNotSetInConstructor occurrences="1">
      <code>$collectionPathExpression</code>
    </PropertyNotSetInConstructor>
  </file>
  <file src="lib/Doctrine/ORM/Query/AST/Functions/SqrtFunction.php">
    <PossiblyInvalidPropertyAssignmentValue occurrences="1">
      <code>$parser-&gt;SimpleArithmeticExpression()</code>
    </PossiblyInvalidPropertyAssignmentValue>
    <PropertyNotSetInConstructor occurrences="1">
      <code>$simpleArithmeticExpression</code>
    </PropertyNotSetInConstructor>
  </file>
  <file src="lib/Doctrine/ORM/Query/AST/Functions/SubstringFunction.php">
    <PossiblyInvalidPropertyAssignmentValue occurrences="2">
      <code>$parser-&gt;SimpleArithmeticExpression()</code>
      <code>$parser-&gt;SimpleArithmeticExpression()</code>
    </PossiblyInvalidPropertyAssignmentValue>
    <PropertyNotSetInConstructor occurrences="2">
      <code>$firstSimpleArithmeticExpression</code>
      <code>$stringPrimary</code>
    </PropertyNotSetInConstructor>
  </file>
  <file src="lib/Doctrine/ORM/Query/AST/Functions/SumFunction.php">
    <PropertyNotSetInConstructor occurrences="1">
      <code>$aggregateExpression</code>
    </PropertyNotSetInConstructor>
  </file>
  <file src="lib/Doctrine/ORM/Query/AST/Functions/TrimFunction.php">
    <PossiblyInvalidArgument occurrences="3">
      <code>$value</code>
      <code>$value</code>
      <code>$value</code>
    </PossiblyInvalidArgument>
    <PossiblyInvalidPropertyAssignmentValue occurrences="1">
      <code>$lexer-&gt;token['value']</code>
    </PossiblyInvalidPropertyAssignmentValue>
    <PossiblyNullArrayAccess occurrences="2">
      <code>$lexer-&gt;lookahead['value']</code>
      <code>$lexer-&gt;token['value']</code>
    </PossiblyNullArrayAccess>
    <PropertyNotSetInConstructor occurrences="4">
      <code>$both</code>
      <code>$leading</code>
      <code>$stringPrimary</code>
      <code>$trailing</code>
    </PropertyNotSetInConstructor>
  </file>
  <file src="lib/Doctrine/ORM/Query/AST/Functions/UpperFunction.php">
    <ArgumentTypeCoercion occurrences="1">
      <code>$this-&gt;stringPrimary</code>
    </ArgumentTypeCoercion>
    <PropertyNotSetInConstructor occurrences="1">
      <code>$stringPrimary</code>
    </PropertyNotSetInConstructor>
  </file>
  <file src="lib/Doctrine/ORM/Query/AST/GeneralCaseExpression.php">
    <ParamNameMismatch occurrences="1">
      <code>$sqlWalker</code>
    </ParamNameMismatch>
  </file>
  <file src="lib/Doctrine/ORM/Query/AST/GroupByClause.php">
    <ParamNameMismatch occurrences="1">
      <code>$sqlWalker</code>
    </ParamNameMismatch>
  </file>
  <file src="lib/Doctrine/ORM/Query/AST/HavingClause.php">
    <ParamNameMismatch occurrences="1">
      <code>$sqlWalker</code>
    </ParamNameMismatch>
  </file>
  <file src="lib/Doctrine/ORM/Query/AST/IdentificationVariableDeclaration.php">
    <ParamNameMismatch occurrences="1">
      <code>$sqlWalker</code>
    </ParamNameMismatch>
  </file>
  <file src="lib/Doctrine/ORM/Query/AST/InExpression.php">
    <ParamNameMismatch occurrences="1">
      <code>$sqlWalker</code>
    </ParamNameMismatch>
    <PropertyNotSetInConstructor occurrences="1">
      <code>$not</code>
    </PropertyNotSetInConstructor>
  </file>
  <file src="lib/Doctrine/ORM/Query/AST/IndexBy.php">
    <InvalidNullableReturnType occurrences="1">
      <code>dispatch</code>
    </InvalidNullableReturnType>
    <NullableReturnStatement occurrences="1">
      <code>$sqlWalker-&gt;walkIndexBy($this)</code>
    </NullableReturnStatement>
    <ParamNameMismatch occurrences="1">
      <code>$sqlWalker</code>
    </ParamNameMismatch>
    <PossiblyNullPropertyAssignmentValue occurrences="1">
      <code>null</code>
    </PossiblyNullPropertyAssignmentValue>
  </file>
  <file src="lib/Doctrine/ORM/Query/AST/InstanceOfExpression.php">
    <ParamNameMismatch occurrences="1">
      <code>$sqlWalker</code>
    </ParamNameMismatch>
    <PropertyNotSetInConstructor occurrences="2">
      <code>$not</code>
      <code>$value</code>
    </PropertyNotSetInConstructor>
  </file>
  <file src="lib/Doctrine/ORM/Query/AST/Join.php">
    <ParamNameMismatch occurrences="1">
      <code>$sqlWalker</code>
    </ParamNameMismatch>
  </file>
  <file src="lib/Doctrine/ORM/Query/AST/JoinAssociationDeclaration.php">
    <ParamNameMismatch occurrences="1">
      <code>$sqlWalker</code>
    </ParamNameMismatch>
  </file>
  <file src="lib/Doctrine/ORM/Query/AST/JoinClassPathExpression.php">
    <UndefinedMethod occurrences="1">
      <code>walkJoinPathExpression</code>
    </UndefinedMethod>
  </file>
  <file src="lib/Doctrine/ORM/Query/AST/JoinVariableDeclaration.php">
    <UndefinedMethod occurrences="1">
      <code>walkJoinVariableDeclaration</code>
    </UndefinedMethod>
  </file>
  <file src="lib/Doctrine/ORM/Query/AST/LikeExpression.php">
    <ParamNameMismatch occurrences="1">
      <code>$sqlWalker</code>
    </ParamNameMismatch>
  </file>
  <file src="lib/Doctrine/ORM/Query/AST/NewObjectExpression.php">
    <ParamNameMismatch occurrences="1">
      <code>$sqlWalker</code>
    </ParamNameMismatch>
  </file>
  <file src="lib/Doctrine/ORM/Query/AST/Node.php">
    <DocblockTypeContradiction occurrences="1">
      <code>is_array($obj)</code>
    </DocblockTypeContradiction>
    <RedundantConditionGivenDocblockType occurrences="1">
      <code>is_object($obj)</code>
    </RedundantConditionGivenDocblockType>
  </file>
  <file src="lib/Doctrine/ORM/Query/AST/NullComparisonExpression.php">
    <ParamNameMismatch occurrences="1">
      <code>$sqlWalker</code>
    </ParamNameMismatch>
    <PropertyNotSetInConstructor occurrences="1">
      <code>$not</code>
    </PropertyNotSetInConstructor>
  </file>
  <file src="lib/Doctrine/ORM/Query/AST/NullIfExpression.php">
    <ParamNameMismatch occurrences="1">
      <code>$sqlWalker</code>
    </ParamNameMismatch>
  </file>
  <file src="lib/Doctrine/ORM/Query/AST/OrderByClause.php">
    <ParamNameMismatch occurrences="1">
      <code>$sqlWalker</code>
    </ParamNameMismatch>
  </file>
  <file src="lib/Doctrine/ORM/Query/AST/OrderByItem.php">
    <ParamNameMismatch occurrences="1">
      <code>$sqlWalker</code>
    </ParamNameMismatch>
    <PropertyNotSetInConstructor occurrences="1">
      <code>$type</code>
    </PropertyNotSetInConstructor>
  </file>
  <file src="lib/Doctrine/ORM/Query/AST/QuantifiedExpression.php">
    <ParamNameMismatch occurrences="1">
      <code>$sqlWalker</code>
    </ParamNameMismatch>
    <PropertyNotSetInConstructor occurrences="1">
      <code>$type</code>
    </PropertyNotSetInConstructor>
  </file>
  <file src="lib/Doctrine/ORM/Query/AST/SelectClause.php">
    <ParamNameMismatch occurrences="1">
      <code>$sqlWalker</code>
    </ParamNameMismatch>
  </file>
  <file src="lib/Doctrine/ORM/Query/AST/SelectExpression.php">
    <ParamNameMismatch occurrences="1">
      <code>$sqlWalker</code>
    </ParamNameMismatch>
  </file>
  <file src="lib/Doctrine/ORM/Query/AST/SelectStatement.php">
    <ParamNameMismatch occurrences="1">
      <code>$sqlWalker</code>
    </ParamNameMismatch>
  </file>
  <file src="lib/Doctrine/ORM/Query/AST/SimpleArithmeticExpression.php">
    <ParamNameMismatch occurrences="1">
      <code>$sqlWalker</code>
    </ParamNameMismatch>
  </file>
  <file src="lib/Doctrine/ORM/Query/AST/SimpleCaseExpression.php">
    <ParamNameMismatch occurrences="1">
      <code>$sqlWalker</code>
    </ParamNameMismatch>
    <PossiblyNullPropertyAssignmentValue occurrences="1">
      <code>null</code>
    </PossiblyNullPropertyAssignmentValue>
  </file>
  <file src="lib/Doctrine/ORM/Query/AST/SimpleSelectClause.php">
    <ParamNameMismatch occurrences="1">
      <code>$sqlWalker</code>
    </ParamNameMismatch>
  </file>
  <file src="lib/Doctrine/ORM/Query/AST/SimpleSelectExpression.php">
    <ParamNameMismatch occurrences="1">
      <code>$sqlWalker</code>
    </ParamNameMismatch>
    <PropertyNotSetInConstructor occurrences="1">
      <code>$fieldIdentificationVariable</code>
    </PropertyNotSetInConstructor>
  </file>
  <file src="lib/Doctrine/ORM/Query/AST/SimpleWhenClause.php">
    <ParamNameMismatch occurrences="1">
      <code>$sqlWalker</code>
    </ParamNameMismatch>
    <UndefinedMethod occurrences="1">
      <code>walkWhenClauseExpression</code>
    </UndefinedMethod>
  </file>
  <file src="lib/Doctrine/ORM/Query/AST/Subselect.php">
    <ParamNameMismatch occurrences="1">
      <code>$sqlWalker</code>
    </ParamNameMismatch>
  </file>
  <file src="lib/Doctrine/ORM/Query/AST/SubselectFromClause.php">
    <ParamNameMismatch occurrences="1">
      <code>$sqlWalker</code>
    </ParamNameMismatch>
  </file>
  <file src="lib/Doctrine/ORM/Query/AST/UpdateClause.php">
    <ParamNameMismatch occurrences="1">
      <code>$sqlWalker</code>
    </ParamNameMismatch>
    <PropertyNotSetInConstructor occurrences="1">
      <code>$aliasIdentificationVariable</code>
    </PropertyNotSetInConstructor>
  </file>
  <file src="lib/Doctrine/ORM/Query/AST/UpdateItem.php">
    <ParamNameMismatch occurrences="1">
      <code>$sqlWalker</code>
    </ParamNameMismatch>
  </file>
  <file src="lib/Doctrine/ORM/Query/AST/UpdateStatement.php">
    <ParamNameMismatch occurrences="1">
      <code>$sqlWalker</code>
    </ParamNameMismatch>
  </file>
  <file src="lib/Doctrine/ORM/Query/AST/WhenClause.php">
    <ParamNameMismatch occurrences="1">
      <code>$sqlWalker</code>
    </ParamNameMismatch>
    <PossiblyNullPropertyAssignmentValue occurrences="1">
      <code>null</code>
    </PossiblyNullPropertyAssignmentValue>
    <UndefinedMethod occurrences="1">
      <code>walkWhenClauseExpression</code>
    </UndefinedMethod>
  </file>
  <file src="lib/Doctrine/ORM/Query/AST/WhereClause.php">
    <ParamNameMismatch occurrences="1">
      <code>$sqlWalker</code>
    </ParamNameMismatch>
  </file>
  <file src="lib/Doctrine/ORM/Query/Exec/AbstractSqlExecutor.php">
    <PossiblyNullPropertyAssignmentValue occurrences="1">
      <code>null</code>
    </PossiblyNullPropertyAssignmentValue>
  </file>
  <file src="lib/Doctrine/ORM/Query/Exec/MultiTableDeleteExecutor.php">
    <InvalidReturnStatement occurrences="1">
      <code>$numDeleted</code>
    </InvalidReturnStatement>
    <InvalidReturnType occurrences="1">
      <code>int</code>
    </InvalidReturnType>
    <PossiblyInvalidIterator occurrences="1">
      <code>$this-&gt;_sqlStatements</code>
    </PossiblyInvalidIterator>
    <PropertyNotSetInConstructor occurrences="2">
      <code>MultiTableDeleteExecutor</code>
      <code>MultiTableDeleteExecutor</code>
    </PropertyNotSetInConstructor>
    <UninitializedProperty occurrences="1">
      <code>$this-&gt;_sqlStatements</code>
    </UninitializedProperty>
  </file>
  <file src="lib/Doctrine/ORM/Query/Exec/MultiTableUpdateExecutor.php">
    <InvalidReturnStatement occurrences="1">
      <code>$numUpdated</code>
    </InvalidReturnStatement>
    <InvalidReturnType occurrences="1">
      <code>int</code>
    </InvalidReturnType>
    <PossiblyInvalidIterator occurrences="1">
      <code>$this-&gt;_sqlStatements</code>
    </PossiblyInvalidIterator>
    <PropertyNotSetInConstructor occurrences="1">
      <code>MultiTableUpdateExecutor</code>
    </PropertyNotSetInConstructor>
  </file>
  <file src="lib/Doctrine/ORM/Query/Exec/SingleSelectExecutor.php">
    <PossiblyInvalidArgument occurrences="1">
      <code>$this-&gt;_sqlStatements</code>
    </PossiblyInvalidArgument>
    <PropertyNotSetInConstructor occurrences="1">
      <code>SingleSelectExecutor</code>
    </PropertyNotSetInConstructor>
  </file>
  <file src="lib/Doctrine/ORM/Query/Exec/SingleTableDeleteUpdateExecutor.php">
    <InvalidReturnStatement occurrences="1">
      <code>$conn-&gt;executeStatement($this-&gt;_sqlStatements, $params, $types)</code>
    </InvalidReturnStatement>
    <InvalidReturnType occurrences="1">
      <code>int</code>
    </InvalidReturnType>
    <PossiblyInvalidArgument occurrences="1">
      <code>$this-&gt;_sqlStatements</code>
    </PossiblyInvalidArgument>
    <PropertyNotSetInConstructor occurrences="2">
      <code>SingleTableDeleteUpdateExecutor</code>
      <code>SingleTableDeleteUpdateExecutor</code>
    </PropertyNotSetInConstructor>
  </file>
  <file src="lib/Doctrine/ORM/Query/Expr.php">
    <MissingParamType occurrences="1">
      <code>$y</code>
    </MissingParamType>
  </file>
  <file src="lib/Doctrine/ORM/Query/Expr/Andx.php">
    <NonInvariantDocblockPropertyType occurrences="2">
      <code>$allowedClasses</code>
      <code>$parts</code>
    </NonInvariantDocblockPropertyType>
  </file>
  <file src="lib/Doctrine/ORM/Query/Expr/Base.php">
    <ArgumentTypeCoercion occurrences="1">
      <code>$this-&gt;parts</code>
    </ArgumentTypeCoercion>
    <PossiblyInvalidCast occurrences="1">
      <code>$this-&gt;parts[0]</code>
    </PossiblyInvalidCast>
  </file>
  <file src="lib/Doctrine/ORM/Query/Expr/Composite.php">
    <PossiblyInvalidCast occurrences="2">
      <code>$part</code>
      <code>$this-&gt;parts[0]</code>
    </PossiblyInvalidCast>
  </file>
  <file src="lib/Doctrine/ORM/Query/Expr/GroupBy.php">
    <NonInvariantDocblockPropertyType occurrences="1">
      <code>$parts</code>
    </NonInvariantDocblockPropertyType>
  </file>
  <file src="lib/Doctrine/ORM/Query/Expr/Join.php">
    <PossiblyNullArgument occurrences="1">
      <code>$this-&gt;conditionType</code>
    </PossiblyNullArgument>
  </file>
  <file src="lib/Doctrine/ORM/Query/Expr/Literal.php">
    <NonInvariantDocblockPropertyType occurrences="1">
      <code>$parts</code>
    </NonInvariantDocblockPropertyType>
  </file>
  <file src="lib/Doctrine/ORM/Query/Expr/Orx.php">
    <NonInvariantDocblockPropertyType occurrences="2">
      <code>$allowedClasses</code>
      <code>$parts</code>
    </NonInvariantDocblockPropertyType>
  </file>
  <file src="lib/Doctrine/ORM/Query/Expr/Select.php">
    <NonInvariantDocblockPropertyType occurrences="2">
      <code>$allowedClasses</code>
      <code>$parts</code>
    </NonInvariantDocblockPropertyType>
  </file>
  <file src="lib/Doctrine/ORM/Query/Filter/SQLFilter.php">
    <PropertyTypeCoercion occurrences="1">
      <code>$this-&gt;parameters</code>
    </PropertyTypeCoercion>
  </file>
  <file src="lib/Doctrine/ORM/Query/Parser.php">
    <ArgumentTypeCoercion occurrences="1">
      <code>$stringPattern</code>
    </ArgumentTypeCoercion>
    <DocblockTypeContradiction occurrences="3">
      <code>call_user_func($functionClass, $functionName)</code>
      <code>call_user_func($functionClass, $functionName)</code>
      <code>call_user_func($functionClass, $functionName)</code>
    </DocblockTypeContradiction>
    <InvalidArgument occurrences="1">
      <code>$lookaheadType</code>
    </InvalidArgument>
    <InvalidNullableReturnType occurrences="1">
      <code>SelectStatement|UpdateStatement|DeleteStatement</code>
    </InvalidNullableReturnType>
    <InvalidReturnStatement occurrences="17">
      <code>$aliasIdentVariable</code>
      <code>$factors[0]</code>
      <code>$identVariable</code>
      <code>$primary</code>
      <code>$resultVariable</code>
      <code>$resultVariable</code>
      <code>$terms[0]</code>
      <code>$this-&gt;CollectionMemberExpression()</code>
      <code>$this-&gt;ComparisonExpression()</code>
      <code>$this-&gt;EmptyCollectionComparisonExpression()</code>
      <code>$this-&gt;ExistsExpression()</code>
      <code>$this-&gt;InExpression()</code>
      <code>$this-&gt;InstanceOfExpression()</code>
      <code>$this-&gt;LikeExpression()</code>
      <code>$this-&gt;NullComparisonExpression()</code>
      <code>$this-&gt;lexer-&gt;token['value']</code>
      <code>$this-&gt;lexer-&gt;token['value']</code>
    </InvalidReturnStatement>
    <InvalidReturnType occurrences="9">
      <code>AST\BetweenExpression|</code>
      <code>ArithmeticFactor</code>
      <code>ArithmeticTerm</code>
      <code>SimpleArithmeticExpression|ArithmeticTerm</code>
      <code>string</code>
      <code>string</code>
      <code>string</code>
      <code>string</code>
      <code>string</code>
    </InvalidReturnType>
    <InvalidScalarArgument occurrences="14">
      <code>$field</code>
      <code>$field</code>
      <code>$field</code>
      <code>$functionName</code>
      <code>$functionName</code>
      <code>$functionName</code>
      <code>$this-&gt;lexer-&gt;getLiteral($token)</code>
      <code>$this-&gt;lexer-&gt;getLiteral($token)</code>
      <code>$this-&gt;lexer-&gt;getLiteral($token)</code>
      <code>$this-&gt;lexer-&gt;token['value']</code>
      <code>$this-&gt;lexer-&gt;token['value']</code>
      <code>$this-&gt;lexer-&gt;token['value']</code>
      <code>$this-&gt;lexer-&gt;token['value']</code>
      <code>$this-&gt;lexer-&gt;token['value']</code>
    </InvalidScalarArgument>
    <LessSpecificReturnStatement occurrences="4">
      <code>$function</code>
      <code>$function</code>
      <code>$function</code>
      <code>$token</code>
    </LessSpecificReturnStatement>
    <MoreSpecificReturnType occurrences="1">
      <code>array{value: string, type: int|null|string, position: int}|null</code>
    </MoreSpecificReturnType>
    <NullableReturnStatement occurrences="9">
      <code>$aliasIdentVariable</code>
      <code>$factors[0]</code>
      <code>$identVariable</code>
      <code>$resultVariable</code>
      <code>$resultVariable</code>
      <code>$statement</code>
      <code>$terms[0]</code>
      <code>$this-&gt;lexer-&gt;token['value']</code>
      <code>$this-&gt;lexer-&gt;token['value']</code>
    </NullableReturnStatement>
    <PossiblyFalseArgument occurrences="1">
      <code>strrpos($fromClassName, '\\')</code>
    </PossiblyFalseArgument>
    <PossiblyInvalidArgument occurrences="13">
      <code>$AST</code>
      <code>$conditionalExpression</code>
      <code>$expr</code>
      <code>$pathExp</code>
      <code>$this-&gt;ConditionalExpression()</code>
      <code>$this-&gt;ConditionalExpression()</code>
      <code>$this-&gt;lexer-&gt;lookahead['value']</code>
      <code>$this-&gt;lexer-&gt;lookahead['value']</code>
      <code>$this-&gt;lexer-&gt;lookahead['value']</code>
      <code>$this-&gt;lexer-&gt;lookahead['value']</code>
      <code>$token['value']</code>
      <code>$token['value']</code>
    </PossiblyInvalidArgument>
    <PossiblyInvalidPropertyAssignmentValue occurrences="4">
      <code>$this-&gt;ConditionalExpression()</code>
      <code>$this-&gt;ConditionalExpression()</code>
      <code>$this-&gt;SimpleArithmeticExpression()</code>
      <code>$value</code>
    </PossiblyInvalidPropertyAssignmentValue>
    <PossiblyNullArgument occurrences="6">
      <code>$aliasIdentVariable</code>
      <code>$dql</code>
      <code>$fromClassName</code>
      <code>$resultVariable</code>
      <code>$this-&gt;query-&gt;getDQL()</code>
      <code>$token['value']</code>
    </PossiblyNullArgument>
    <PossiblyNullArrayAccess occurrences="72">
      <code>$glimpse['type']</code>
      <code>$glimpse['value']</code>
      <code>$lookahead['type']</code>
      <code>$lookahead['type']</code>
      <code>$next['type']</code>
      <code>$peek['type']</code>
      <code>$peek['type']</code>
      <code>$peek['type']</code>
      <code>$peek['type']</code>
      <code>$peek['type']</code>
      <code>$peek['type']</code>
      <code>$peek['type']</code>
      <code>$peek['type']</code>
      <code>$peek['type']</code>
      <code>$peek['type']</code>
      <code>$peek['value']</code>
      <code>$peek['value']</code>
      <code>$this-&gt;lexer-&gt;glimpse()['type']</code>
      <code>$this-&gt;lexer-&gt;lookahead['type']</code>
      <code>$this-&gt;lexer-&gt;lookahead['type']</code>
      <code>$this-&gt;lexer-&gt;lookahead['type']</code>
      <code>$this-&gt;lexer-&gt;lookahead['type']</code>
      <code>$this-&gt;lexer-&gt;lookahead['type']</code>
      <code>$this-&gt;lexer-&gt;lookahead['type']</code>
      <code>$this-&gt;lexer-&gt;lookahead['type']</code>
      <code>$this-&gt;lexer-&gt;lookahead['type']</code>
      <code>$this-&gt;lexer-&gt;lookahead['type']</code>
      <code>$this-&gt;lexer-&gt;lookahead['type']</code>
      <code>$this-&gt;lexer-&gt;lookahead['type']</code>
      <code>$this-&gt;lexer-&gt;lookahead['type']</code>
      <code>$this-&gt;lexer-&gt;lookahead['type']</code>
      <code>$this-&gt;lexer-&gt;lookahead['value']</code>
      <code>$this-&gt;lexer-&gt;lookahead['value']</code>
      <code>$this-&gt;lexer-&gt;lookahead['value']</code>
      <code>$this-&gt;lexer-&gt;lookahead['value']</code>
      <code>$this-&gt;lexer-&gt;lookahead['value']</code>
      <code>$this-&gt;lexer-&gt;lookahead['value']</code>
      <code>$this-&gt;lexer-&gt;lookahead['value']</code>
      <code>$this-&gt;lexer-&gt;lookahead['value']</code>
      <code>$this-&gt;lexer-&gt;lookahead['value']</code>
      <code>$this-&gt;lexer-&gt;lookahead['value']</code>
      <code>$this-&gt;lexer-&gt;token['value']</code>
      <code>$this-&gt;lexer-&gt;token['value']</code>
      <code>$this-&gt;lexer-&gt;token['value']</code>
      <code>$this-&gt;lexer-&gt;token['value']</code>
      <code>$this-&gt;lexer-&gt;token['value']</code>
      <code>$this-&gt;lexer-&gt;token['value']</code>
      <code>$this-&gt;lexer-&gt;token['value']</code>
      <code>$this-&gt;lexer-&gt;token['value']</code>
      <code>$this-&gt;lexer-&gt;token['value']</code>
      <code>$this-&gt;lexer-&gt;token['value']</code>
      <code>$this-&gt;lexer-&gt;token['value']</code>
      <code>$this-&gt;lexer-&gt;token['value']</code>
      <code>$this-&gt;lexer-&gt;token['value']</code>
      <code>$this-&gt;lexer-&gt;token['value']</code>
      <code>$this-&gt;lexer-&gt;token['value']</code>
      <code>$this-&gt;lexer-&gt;token['value']</code>
      <code>$this-&gt;lexer-&gt;token['value']</code>
      <code>$this-&gt;lexer-&gt;token['value']</code>
      <code>$this-&gt;lexer-&gt;token['value']</code>
      <code>$this-&gt;lexer-&gt;token['value']</code>
      <code>$this-&gt;lexer-&gt;token['value']</code>
      <code>$this-&gt;lexer-&gt;token['value']</code>
      <code>$this-&gt;lexer-&gt;token['value']</code>
      <code>$token['type']</code>
      <code>$token['type']</code>
      <code>$token['type']</code>
      <code>$token['type']</code>
      <code>$token['type']</code>
      <code>$token['value']</code>
      <code>$token['value']</code>
      <code>$token['value']</code>
      <code>$token['value']</code>
    </PossiblyNullArrayAccess>
    <PossiblyNullReference occurrences="1">
      <code>getNumberOfRequiredParameters</code>
    </PossiblyNullReference>
    <PossiblyUndefinedVariable occurrences="1">
      <code>$args</code>
    </PossiblyUndefinedVariable>
    <RedundantConditionGivenDocblockType occurrences="4">
      <code>$AST instanceof AST\SelectStatement</code>
      <code>is_string($functionClass)</code>
      <code>is_string($functionClass)</code>
      <code>is_string($functionClass)</code>
    </RedundantConditionGivenDocblockType>
    <UnsafeInstantiation occurrences="3">
      <code>new $funcClass($funcNameLower)</code>
      <code>new $funcClass($funcNameLower)</code>
      <code>new $funcClass($funcNameLower)</code>
    </UnsafeInstantiation>
  </file>
  <file src="lib/Doctrine/ORM/Query/ParserResult.php">
    <PropertyNotSetInConstructor occurrences="1">
      <code>$_sqlExecutor</code>
    </PropertyNotSetInConstructor>
  </file>
  <file src="lib/Doctrine/ORM/Query/QueryExpressionVisitor.php">
    <RedundantConditionGivenDocblockType occurrences="1">
      <code>Comparison::EQ</code>
    </RedundantConditionGivenDocblockType>
  </file>
  <file src="lib/Doctrine/ORM/Query/SqlWalker.php">
    <DocblockTypeContradiction occurrences="2">
      <code>''</code>
      <code>is_string($expression)</code>
    </DocblockTypeContradiction>
    <ImplicitToStringCast occurrences="1">
      <code>$expr</code>
    </ImplicitToStringCast>
    <InvalidArgument occurrences="4">
      <code>$condExpr</code>
      <code>$condTerm</code>
      <code>$factor</code>
      <code>$selectedClass['class']-&gt;name</code>
    </InvalidArgument>
    <InvalidNullableReturnType occurrences="1">
      <code>walkConditionalPrimary</code>
    </InvalidNullableReturnType>
    <InvalidScalarArgument occurrences="3">
      <code>$this-&gt;queryComponents[$expr]['token']['value']</code>
      <code>$this-&gt;queryComponents[$factor]['token']['value']</code>
      <code>$this-&gt;queryComponents[$term]['token']['value']</code>
    </InvalidScalarArgument>
    <MoreSpecificImplementedParamType occurrences="1">
      <code>$query</code>
    </MoreSpecificImplementedParamType>
    <PossiblyInvalidArgument occurrences="2">
      <code>$aggExpression-&gt;pathExpression</code>
      <code>$whereClause-&gt;conditionalExpression</code>
    </PossiblyInvalidArgument>
    <PossiblyNullArgument occurrences="8">
      <code>$AST-&gt;whereClause</code>
      <code>$AST-&gt;whereClause</code>
      <code>$AST-&gt;whereClause</code>
      <code>$arithmeticExpr-&gt;simpleArithmeticExpression</code>
      <code>$arithmeticExpr-&gt;subselect</code>
      <code>$condExpr</code>
      <code>$identificationVariableDecl-&gt;rangeVariableDeclaration</code>
      <code>$subselect-&gt;whereClause</code>
    </PossiblyNullArgument>
    <PossiblyNullArrayOffset occurrences="2">
      <code>$this-&gt;scalarResultAliasMap</code>
      <code>$this-&gt;scalarResultAliasMap</code>
    </PossiblyNullArrayOffset>
    <PossiblyNullReference occurrences="1">
      <code>dispatch</code>
    </PossiblyNullReference>
    <RedundantConditionGivenDocblockType occurrences="2">
      <code>$whereClause !== null</code>
      <code>($factor-&gt;not ? 'NOT ' : '') . $this-&gt;walkConditionalPrimary($factor-&gt;conditionalPrimary)</code>
    </RedundantConditionGivenDocblockType>
  </file>
  <file src="lib/Doctrine/ORM/Query/TreeWalkerAdapter.php">
    <ImplementedReturnTypeMismatch occurrences="47">
      <code>void</code>
      <code>void</code>
      <code>void</code>
      <code>void</code>
      <code>void</code>
      <code>void</code>
      <code>void</code>
      <code>void</code>
      <code>void</code>
      <code>void</code>
      <code>void</code>
      <code>void</code>
      <code>void</code>
      <code>void</code>
      <code>void</code>
      <code>void</code>
      <code>void</code>
      <code>void</code>
      <code>void</code>
      <code>void</code>
      <code>void</code>
      <code>void</code>
      <code>void</code>
      <code>void</code>
      <code>void</code>
      <code>void</code>
      <code>void</code>
      <code>void</code>
      <code>void</code>
      <code>void</code>
      <code>void</code>
      <code>void</code>
      <code>void</code>
      <code>void</code>
      <code>void</code>
      <code>void</code>
      <code>void</code>
      <code>void</code>
      <code>void</code>
      <code>void</code>
      <code>void</code>
      <code>void</code>
      <code>void</code>
      <code>void</code>
      <code>void</code>
      <code>void</code>
      <code>void</code>
    </ImplementedReturnTypeMismatch>
    <MissingParamType occurrences="43">
      <code>$AST</code>
      <code>$aggExpression</code>
      <code>$arithmeticExpr</code>
      <code>$betweenExpr</code>
      <code>$collMemberExpr</code>
      <code>$compExpr</code>
      <code>$condExpr</code>
      <code>$condTerm</code>
      <code>$emptyCollCompExpr</code>
      <code>$existsExpr</code>
      <code>$factor</code>
      <code>$factor</code>
      <code>$fromClause</code>
      <code>$function</code>
      <code>$groupByClause</code>
      <code>$groupByItem</code>
      <code>$havingClause</code>
      <code>$inExpr</code>
      <code>$inputParam</code>
      <code>$instanceOfExpr</code>
      <code>$join</code>
      <code>$likeExpr</code>
      <code>$literal</code>
      <code>$nullCompExpr</code>
      <code>$orderByClause</code>
      <code>$orderByItem</code>
      <code>$pathExpr</code>
      <code>$primary</code>
      <code>$qExpr</code>
      <code>$resultVariable</code>
      <code>$selectClause</code>
      <code>$selectExpression</code>
      <code>$simpleArithmeticExpr</code>
      <code>$simpleSelectClause</code>
      <code>$simpleSelectExpression</code>
      <code>$stateFieldPathExpression</code>
      <code>$stringPrimary</code>
      <code>$subselect</code>
      <code>$subselectFromClause</code>
      <code>$term</code>
      <code>$updateClause</code>
      <code>$updateItem</code>
      <code>$whereClause</code>
    </MissingParamType>
    <MissingReturnType occurrences="1">
      <code>_getQueryComponents</code>
    </MissingReturnType>
  </file>
  <file src="lib/Doctrine/ORM/Query/TreeWalkerChain.php">
    <ImplementedReturnTypeMismatch occurrences="47">
      <code>void</code>
      <code>void</code>
      <code>void</code>
      <code>void</code>
      <code>void</code>
      <code>void</code>
      <code>void</code>
      <code>void</code>
      <code>void</code>
      <code>void</code>
      <code>void</code>
      <code>void</code>
      <code>void</code>
      <code>void</code>
      <code>void</code>
      <code>void</code>
      <code>void</code>
      <code>void</code>
      <code>void</code>
      <code>void</code>
      <code>void</code>
      <code>void</code>
      <code>void</code>
      <code>void</code>
      <code>void</code>
      <code>void</code>
      <code>void</code>
      <code>void</code>
      <code>void</code>
      <code>void</code>
      <code>void</code>
      <code>void</code>
      <code>void</code>
      <code>void</code>
      <code>void</code>
      <code>void</code>
      <code>void</code>
      <code>void</code>
      <code>void</code>
      <code>void</code>
      <code>void</code>
      <code>void</code>
      <code>void</code>
      <code>void</code>
      <code>void</code>
      <code>void</code>
      <code>void</code>
    </ImplementedReturnTypeMismatch>
    <MissingParamType occurrences="44">
      <code>$AST</code>
      <code>$aggExpression</code>
      <code>$arithmeticExpr</code>
      <code>$betweenExpr</code>
      <code>$collMemberExpr</code>
      <code>$compExpr</code>
      <code>$condExpr</code>
      <code>$condPrimary</code>
      <code>$condTerm</code>
      <code>$dqlAlias</code>
      <code>$emptyCollCompExpr</code>
      <code>$existsExpr</code>
      <code>$factor</code>
      <code>$factor</code>
      <code>$fromClause</code>
      <code>$function</code>
      <code>$groupByClause</code>
      <code>$groupByItem</code>
      <code>$havingClause</code>
      <code>$inExpr</code>
      <code>$inputParam</code>
      <code>$instanceOfExpr</code>
      <code>$join</code>
      <code>$likeExpr</code>
      <code>$literal</code>
      <code>$nullCompExpr</code>
      <code>$orderByClause</code>
      <code>$orderByItem</code>
      <code>$pathExpr</code>
      <code>$qExpr</code>
      <code>$resultVariable</code>
      <code>$selectClause</code>
      <code>$selectExpression</code>
      <code>$simpleArithmeticExpr</code>
      <code>$simpleSelectClause</code>
      <code>$simpleSelectExpression</code>
      <code>$stateFieldPathExpression</code>
      <code>$stringPrimary</code>
      <code>$subselect</code>
      <code>$subselectFromClause</code>
      <code>$term</code>
      <code>$updateClause</code>
      <code>$updateItem</code>
      <code>$whereClause</code>
    </MissingParamType>
    <ParamNameMismatch occurrences="1">
      <code>$condPrimary</code>
    </ParamNameMismatch>
  </file>
  <file src="lib/Doctrine/ORM/QueryBuilder.php">
    <ArgumentTypeCoercion occurrences="2">
      <code>[$rootAlias =&gt; $join]</code>
      <code>[$rootAlias =&gt; $join]</code>
    </ArgumentTypeCoercion>
    <DeprecatedMethod occurrences="2">
      <code>getRootAlias</code>
      <code>getRootAlias</code>
    </DeprecatedMethod>
    <FalsableReturnStatement occurrences="1">
      <code>! $filteredParameters-&gt;isEmpty() ? $filteredParameters-&gt;first() : null</code>
    </FalsableReturnStatement>
    <InvalidFalsableReturnType occurrences="1">
      <code>?Parameter</code>
    </InvalidFalsableReturnType>
    <PossiblyFalseArgument occurrences="2">
      <code>$spacePos</code>
      <code>$spacePos</code>
    </PossiblyFalseArgument>
    <PossiblyFalseOperand occurrences="2">
      <code>$spacePos</code>
      <code>$spacePos</code>
    </PossiblyFalseOperand>
    <PossiblyInvalidIterator occurrences="1">
      <code>$dqlPart</code>
    </PossiblyInvalidIterator>
    <PossiblyNullArgument occurrences="2">
      <code>$alias</code>
      <code>$alias</code>
    </PossiblyNullArgument>
  </file>
  <file src="lib/Doctrine/ORM/Repository/DefaultRepositoryFactory.php">
    <TypeDoesNotContainType occurrences="1">
      <code>$repository instanceof EntityRepository</code>
    </TypeDoesNotContainType>
    <UnsafeInstantiation occurrences="1">
      <code>new $repositoryClassName($entityManager, $metadata)</code>
    </UnsafeInstantiation>
  </file>
  <file src="lib/Doctrine/ORM/Tools/Console/Command/ClearCache/CollectionRegionCommand.php">
    <PossiblyNullReference occurrences="1">
      <code>evictAll</code>
    </PossiblyNullReference>
  </file>
  <file src="lib/Doctrine/ORM/Tools/Console/Command/ClearCache/EntityRegionCommand.php">
    <PossiblyNullReference occurrences="1">
      <code>evictAll</code>
    </PossiblyNullReference>
  </file>
  <file src="lib/Doctrine/ORM/Tools/Console/Command/GenerateProxiesCommand.php">
    <NoInterfaceProperties occurrences="1">
      <code>$metadata-&gt;name</code>
    </NoInterfaceProperties>
    <PossiblyNullArgument occurrences="1">
      <code>$em-&gt;getConfiguration()-&gt;getProxyDir()</code>
    </PossiblyNullArgument>
  </file>
  <file src="lib/Doctrine/ORM/Tools/Console/Command/InfoCommand.php">
    <PossiblyNullReference occurrences="1">
      <code>getAllClassNames</code>
    </PossiblyNullReference>
  </file>
  <file src="lib/Doctrine/ORM/Tools/Console/Command/MappingDescribeCommand.php">
    <InvalidArgument occurrences="1">
      <code>$metadata-&gt;entityListeners</code>
    </InvalidArgument>
    <PossiblyNullReference occurrences="1">
      <code>getAllClassNames</code>
    </PossiblyNullReference>
  </file>
  <file src="lib/Doctrine/ORM/Tools/Console/Command/RunDqlCommand.php">
    <DeprecatedClass occurrences="1">
      <code>Debug::dump($resultSet, (int) $input-&gt;getOption('depth'), true, false)</code>
    </DeprecatedClass>
  </file>
  <file src="lib/Doctrine/ORM/Tools/Console/Command/SchemaTool/DropCommand.php">
    <PossiblyNullArgument occurrences="2">
      <code>$this-&gt;getName()</code>
      <code>$this-&gt;getName()</code>
    </PossiblyNullArgument>
  </file>
  <file src="lib/Doctrine/ORM/Tools/Console/Command/SchemaTool/UpdateCommand.php">
    <PossiblyNullArgument occurrences="2">
      <code>$this-&gt;getName()</code>
      <code>$this-&gt;getName()</code>
    </PossiblyNullArgument>
  </file>
  <file src="lib/Doctrine/ORM/Tools/DebugUnitOfWorkListener.php">
    <PossiblyNullArgument occurrences="2">
      <code>$entity</code>
      <code>$entity</code>
    </PossiblyNullArgument>
    <RedundantConditionGivenDocblockType occurrences="1">
      <code>$state === UnitOfWork::STATE_DETACHED</code>
    </RedundantConditionGivenDocblockType>
  </file>
  <file src="lib/Doctrine/ORM/Tools/Pagination/CountOutputWalker.php">
    <MoreSpecificImplementedParamType occurrences="1">
      <code>$query</code>
    </MoreSpecificImplementedParamType>
  </file>
  <file src="lib/Doctrine/ORM/Tools/Pagination/CountWalker.php">
    <ImplementedReturnTypeMismatch occurrences="1">
      <code>void</code>
    </ImplementedReturnTypeMismatch>
  </file>
  <file src="lib/Doctrine/ORM/Tools/Pagination/LimitSubqueryOutputWalker.php">
    <MoreSpecificImplementedParamType occurrences="1">
      <code>$query</code>
    </MoreSpecificImplementedParamType>
    <PossiblyFalseArgument occurrences="1">
      <code>strrpos($orderByItemString, ' ')</code>
    </PossiblyFalseArgument>
    <PossiblyNullIterator occurrences="1">
      <code>$orderByClause-&gt;orderByItems</code>
    </PossiblyNullIterator>
    <PossiblyNullPropertyAssignmentValue occurrences="3">
      <code>$AST-&gt;orderByClause</code>
      <code>$query-&gt;getFirstResult()</code>
      <code>$query-&gt;getMaxResults()</code>
    </PossiblyNullPropertyAssignmentValue>
    <PossiblyNullPropertyFetch occurrences="1">
      <code>$orderByClause-&gt;orderByItems</code>
    </PossiblyNullPropertyFetch>
  </file>
  <file src="lib/Doctrine/ORM/Tools/Pagination/LimitSubqueryWalker.php">
    <ImplementedReturnTypeMismatch occurrences="1">
      <code>void</code>
    </ImplementedReturnTypeMismatch>
  </file>
  <file src="lib/Doctrine/ORM/Tools/Pagination/Paginator.php">
    <ArgumentTypeCoercion occurrences="1">
      <code>$parameters</code>
    </ArgumentTypeCoercion>
    <DocblockTypeContradiction occurrences="1">
      <code>$this-&gt;count === null</code>
    </DocblockTypeContradiction>
    <PropertyNotSetInConstructor occurrences="1">
      <code>$count</code>
    </PropertyNotSetInConstructor>
    <RedundantCastGivenDocblockType occurrences="1">
      <code>(bool) $fetchJoinCollection</code>
    </RedundantCastGivenDocblockType>
  </file>
  <file src="lib/Doctrine/ORM/Tools/Pagination/RowNumberOverFunction.php">
    <PropertyNotSetInConstructor occurrences="1">
      <code>$orderByClause</code>
    </PropertyNotSetInConstructor>
  </file>
  <file src="lib/Doctrine/ORM/Tools/Pagination/WhereInWalker.php">
    <DocblockTypeContradiction occurrences="3">
      <code>$AST-&gt;whereClause-&gt;conditionalExpression instanceof ConditionalFactor</code>
      <code>$AST-&gt;whereClause-&gt;conditionalExpression instanceof ConditionalPrimary</code>
    </DocblockTypeContradiction>
    <ImplementedReturnTypeMismatch occurrences="1">
      <code>void</code>
    </ImplementedReturnTypeMismatch>
    <MissingClosureReturnType occurrences="1">
      <code>static function ($id) use ($connection, $type) {</code>
    </MissingClosureReturnType>
    <PossiblyInvalidPropertyAssignmentValue occurrences="1">
      <code>$AST-&gt;whereClause-&gt;conditionalExpression</code>
    </PossiblyInvalidPropertyAssignmentValue>
    <RedundantConditionGivenDocblockType occurrences="1"/>
  </file>
  <file src="lib/Doctrine/ORM/Tools/SchemaTool.php">
    <MissingClosureParamType occurrences="1">
      <code>$asset</code>
    </MissingClosureParamType>
    <PossiblyNullArgument occurrences="1">
      <code>$referencedFieldName</code>
    </PossiblyNullArgument>
    <PossiblyNullReference occurrences="1">
      <code>getColumns</code>
    </PossiblyNullReference>
    <PossiblyUndefinedArrayOffset occurrences="2">
      <code>$fieldMapping['precision']</code>
      <code>$fieldMapping['scale']</code>
    </PossiblyUndefinedArrayOffset>
    <RedundantCondition occurrences="1">
      <code>is_numeric($indexName)</code>
    </RedundantCondition>
    <RedundantConditionGivenDocblockType occurrences="2">
      <code>assert(is_array($assoc))</code>
      <code>is_array($assoc)</code>
    </RedundantConditionGivenDocblockType>
    <TypeDoesNotContainType occurrences="1">
      <code>$indexName</code>
    </TypeDoesNotContainType>
  </file>
  <file src="lib/Doctrine/ORM/UnitOfWork.php">
    <ArgumentTypeCoercion occurrences="5">
      <code>$class</code>
      <code>$class</code>
      <code>$collectionToDelete</code>
      <code>$collectionToUpdate</code>
      <code>$commitOrder[$i]</code>
    </ArgumentTypeCoercion>
    <InvalidArgument occurrences="1">
      <code>$em-&gt;getMetadataFactory()</code>
    </InvalidArgument>
    <InvalidNullableReturnType occurrences="1">
      <code>object</code>
    </InvalidNullableReturnType>
    <InvalidPropertyAssignmentValue occurrences="2">
      <code>$this-&gt;entityChangeSets</code>
      <code>$this-&gt;entityChangeSets</code>
    </InvalidPropertyAssignmentValue>
    <MissingClosureReturnType occurrences="4">
      <code>static function (array $assoc) {</code>
      <code>static function (array $assoc) {</code>
      <code>static function (array $assoc) {</code>
      <code>static function (array $assoc) {</code>
    </MissingClosureReturnType>
    <NullableReturnStatement occurrences="1">
      <code>$this-&gt;identityMap[$rootClassName][$idHash]</code>
    </NullableReturnStatement>
    <PossiblyInvalidArrayOffset occurrences="1">
      <code>$this-&gt;identityMap[$rootClassName]</code>
    </PossiblyInvalidArrayOffset>
    <PossiblyNullArgument occurrences="9">
      <code>$assoc</code>
      <code>$assoc</code>
      <code>$assoc['targetEntity']</code>
      <code>$class-&gt;getTypeOfField($class-&gt;getSingleIdentifierFieldName())</code>
      <code>$collection-&gt;getOwner()</code>
      <code>$collection-&gt;getOwner()</code>
      <code>$collectionToDelete-&gt;getMapping()</code>
      <code>$entity</code>
      <code>$owner</code>
    </PossiblyNullArgument>
    <PossiblyNullArrayAccess occurrences="2">
      <code>$assoc['targetEntity']</code>
      <code>$assoc['type']</code>
    </PossiblyNullArrayAccess>
    <PossiblyNullReference occurrences="27">
      <code>buildCachedCollectionPersister</code>
      <code>buildCachedEntityPersister</code>
      <code>getCacheFactory</code>
      <code>getCacheFactory</code>
      <code>getValue</code>
      <code>getValue</code>
      <code>getValue</code>
      <code>getValue</code>
      <code>getValue</code>
      <code>getValue</code>
      <code>getValue</code>
      <code>getValue</code>
      <code>setValue</code>
      <code>setValue</code>
      <code>setValue</code>
      <code>setValue</code>
      <code>setValue</code>
      <code>setValue</code>
      <code>setValue</code>
      <code>setValue</code>
      <code>setValue</code>
      <code>setValue</code>
      <code>setValue</code>
      <code>setValue</code>
      <code>setValue</code>
      <code>setValue</code>
      <code>setValue</code>
    </PossiblyNullReference>
    <PossiblyUndefinedMethod occurrences="4">
      <code>addPropertyChangedListener</code>
      <code>unwrap</code>
      <code>unwrap</code>
      <code>unwrap</code>
    </PossiblyUndefinedMethod>
    <ReferenceConstraintViolation occurrences="1">
      <code>$visited</code>
    </ReferenceConstraintViolation>
    <UndefinedInterfaceMethod occurrences="3">
      <code>getMapping</code>
      <code>getMapping</code>
      <code>takeSnapshot</code>
    </UndefinedInterfaceMethod>
  </file>
  <file src="lib/Doctrine/ORM/Utility/HierarchyDiscriminatorResolver.php">
    <NoInterfaceProperties occurrences="2">
      <code>$rootClassMetadata-&gt;name</code>
      <code>$rootClassMetadata-&gt;subClasses</code>
    </NoInterfaceProperties>
  </file>
</files><|MERGE_RESOLUTION|>--- conflicted
+++ resolved
@@ -205,7 +205,6 @@
       <code>ClassMetadataFactory</code>
       <code>Mapping\ClassMetadata</code>
     </InvalidReturnType>
-<<<<<<< HEAD
     <LessSpecificReturnStatement occurrences="1">
       <code>$this-&gt;repositoryFactory-&gt;getRepository($this, $entityName)</code>
     </LessSpecificReturnStatement>
@@ -213,13 +212,6 @@
       <code>EntityRepository&lt;T&gt;</code>
     </MoreSpecificReturnType>
     <ParamNameMismatch occurrences="6">
-=======
-    <MissingReturnType occurrences="1">
-      <code>wrapInTransaction</code>
-    </MissingReturnType>
-    <ParamNameMismatch occurrences="8">
-      <code>$entity</code>
->>>>>>> d9e8e839
       <code>$entity</code>
       <code>$entity</code>
       <code>$entity</code>
@@ -411,7 +403,6 @@
       <code>$this-&gt;em-&gt;getConfiguration()-&gt;getMetadataDriverImpl()</code>
     </PossiblyNullPropertyAssignmentValue>
     <PossiblyNullReference occurrences="5">
-      <code>getConfiguration</code>
       <code>getConfiguration</code>
       <code>getConfiguration</code>
       <code>getConfiguration</code>
@@ -1921,7 +1912,7 @@
     <PossiblyFalseArgument occurrences="1">
       <code>strrpos($fromClassName, '\\')</code>
     </PossiblyFalseArgument>
-    <PossiblyInvalidArgument occurrences="13">
+    <PossiblyInvalidArgument occurrences="12">
       <code>$AST</code>
       <code>$conditionalExpression</code>
       <code>$expr</code>
@@ -1991,7 +1982,6 @@
       <code>$this-&gt;lexer-&gt;lookahead['value']</code>
       <code>$this-&gt;lexer-&gt;lookahead['value']</code>
       <code>$this-&gt;lexer-&gt;lookahead['value']</code>
-      <code>$this-&gt;lexer-&gt;token['value']</code>
       <code>$this-&gt;lexer-&gt;token['value']</code>
       <code>$this-&gt;lexer-&gt;token['value']</code>
       <code>$this-&gt;lexer-&gt;token['value']</code>
