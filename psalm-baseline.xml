<?xml version="1.0" encoding="UTF-8"?>
<files psalm-version="4.30.0@d0bc6e25d89f649e4f36a534f330f8bb4643dd69">
  <file src="lib/Doctrine/ORM/AbstractQuery.php">
    <FalsableReturnStatement occurrences="1">
      <code>! $filteredParameters-&gt;isEmpty() ? $filteredParameters-&gt;first() : null</code>
    </FalsableReturnStatement>
    <InvalidFalsableReturnType occurrences="1">
      <code>Parameter|null</code>
    </InvalidFalsableReturnType>
    <MissingClosureParamType occurrences="3">
      <code>$alias</code>
      <code>$data</code>
      <code>$data</code>
    </MissingClosureParamType>
    <PossiblyInvalidArgument occurrences="1">
      <code>$stmt</code>
    </PossiblyInvalidArgument>
    <PossiblyNullReference occurrences="2">
      <code>getCacheLogger</code>
      <code>getQueryCache</code>
    </PossiblyNullReference>
  </file>
  <file src="lib/Doctrine/ORM/Cache/CacheConfiguration.php">
    <PossiblyNullReference occurrences="1">
      <code>getTimestampRegion</code>
    </PossiblyNullReference>
  </file>
  <file src="lib/Doctrine/ORM/Cache/DefaultCache.php">
    <InvalidOperand occurrences="1">
      <code>! $association['type']</code>
    </InvalidOperand>
    <PossiblyNullPropertyAssignmentValue occurrences="1"/>
    <PossiblyNullReference occurrences="1">
      <code>getCacheFactory</code>
    </PossiblyNullReference>
  </file>
  <file src="lib/Doctrine/ORM/Cache/DefaultCacheFactory.php">
    <InvalidNullableReturnType occurrences="1">
      <code>string</code>
    </InvalidNullableReturnType>
    <NullableReturnStatement occurrences="1">
      <code>$this-&gt;fileLockRegionDirectory</code>
    </NullableReturnStatement>
  </file>
  <file src="lib/Doctrine/ORM/Cache/DefaultEntityHydrator.php">
    <InvalidScalarArgument occurrences="1">
      <code>$data</code>
    </InvalidScalarArgument>
    <PossiblyNullArrayOffset occurrences="1">
      <code>$targetClassMetadata-&gt;associationMappings</code>
    </PossiblyNullArrayOffset>
    <PossiblyUndefinedArrayOffset occurrences="3">
      <code>$assoc['joinColumnFieldNames']</code>
      <code>$assoc['targetToSourceKeyColumns']</code>
      <code>$owningAssociation['targetToSourceKeyColumns']</code>
    </PossiblyUndefinedArrayOffset>
    <UndefinedInterfaceMethod occurrences="1">
      <code>getCacheRegion</code>
    </UndefinedInterfaceMethod>
  </file>
  <file src="lib/Doctrine/ORM/Cache/DefaultQueryCache.php">
    <ArgumentTypeCoercion occurrences="4">
      <code>$assocKeys-&gt;identifiers[$assocIndex]</code>
      <code>$assocKeys-&gt;identifiers[$assocIndex]</code>
      <code>$cacheKeys-&gt;identifiers[$index]</code>
      <code>$cacheKeys-&gt;identifiers[$index]</code>
    </ArgumentTypeCoercion>
    <NoInterfaceProperties occurrences="2">
      <code>$assocEntry-&gt;class</code>
      <code>$assocEntry-&gt;class</code>
    </NoInterfaceProperties>
    <PossiblyNullReference occurrences="1">
      <code>getCacheLogger</code>
    </PossiblyNullReference>
    <RedundantConditionGivenDocblockType occurrences="1">
      <code>assert($cm instanceof ClassMetadata)</code>
    </RedundantConditionGivenDocblockType>
    <UndefinedInterfaceMethod occurrences="5">
      <code>getCacheRegion</code>
      <code>resolveAssociationEntries</code>
      <code>resolveAssociationEntries</code>
      <code>storeEntityCache</code>
      <code>storeEntityCache</code>
    </UndefinedInterfaceMethod>
  </file>
  <file src="lib/Doctrine/ORM/Cache/Persister/Collection/AbstractCollectionPersister.php">
    <ArgumentTypeCoercion occurrences="2">
      <code>$cache</code>
      <code>$entityKey</code>
    </ArgumentTypeCoercion>
    <NoInterfaceProperties occurrences="1">
      <code>$entry-&gt;identifiers</code>
    </NoInterfaceProperties>
    <PossiblyNullArgument occurrences="1">
      <code>$collection-&gt;getOwner()</code>
    </PossiblyNullArgument>
    <PossiblyNullReference occurrences="2">
      <code>buildCollectionHydrator</code>
      <code>getCacheFactory</code>
    </PossiblyNullReference>
  </file>
  <file src="lib/Doctrine/ORM/Cache/Persister/Collection/NonStrictReadWriteCachedCollectionPersister.php">
    <PossiblyNullArgument occurrences="2">
      <code>$collection-&gt;getOwner()</code>
      <code>$collection-&gt;getOwner()</code>
    </PossiblyNullArgument>
  </file>
  <file src="lib/Doctrine/ORM/Cache/Persister/Collection/ReadOnlyCachedCollectionPersister.php">
    <PossiblyNullArgument occurrences="1">
      <code>$collection-&gt;getOwner()</code>
    </PossiblyNullArgument>
  </file>
  <file src="lib/Doctrine/ORM/Cache/Persister/Collection/ReadWriteCachedCollectionPersister.php">
    <PossiblyNullArgument occurrences="2">
      <code>$collection-&gt;getOwner()</code>
      <code>$collection-&gt;getOwner()</code>
    </PossiblyNullArgument>
    <UndefinedInterfaceMethod occurrences="2">
      <code>lock</code>
      <code>lock</code>
    </UndefinedInterfaceMethod>
  </file>
  <file src="lib/Doctrine/ORM/Cache/Persister/Entity/AbstractEntityPersister.php">
    <ArgumentTypeCoercion occurrences="1">
      <code>$cacheEntry</code>
    </ArgumentTypeCoercion>
    <NoInterfaceProperties occurrences="1">
      <code>$cacheEntry-&gt;class</code>
    </NoInterfaceProperties>
    <PossiblyNullArgument occurrences="2">
      <code>$collection-&gt;getOwner()</code>
      <code>$collection-&gt;getOwner()</code>
    </PossiblyNullArgument>
    <PossiblyNullPropertyAssignmentValue occurrences="1">
      <code>$em-&gt;getCache()</code>
    </PossiblyNullPropertyAssignmentValue>
    <PossiblyNullReference occurrences="2">
      <code>getCacheFactory</code>
      <code>getTimestampRegion</code>
    </PossiblyNullReference>
    <RedundantConditionGivenDocblockType occurrences="1">
      <code>assert($metadata instanceof ClassMetadata)</code>
    </RedundantConditionGivenDocblockType>
    <UndefinedInterfaceMethod occurrences="9">
      <code>getCacheRegion</code>
      <code>getCacheRegion</code>
      <code>getCacheRegion</code>
      <code>getCacheRegion</code>
      <code>loadCollectionCache</code>
      <code>loadCollectionCache</code>
      <code>storeCollectionCache</code>
      <code>storeCollectionCache</code>
      <code>storeEntityCache</code>
    </UndefinedInterfaceMethod>
  </file>
  <file src="lib/Doctrine/ORM/Cache/Persister/Entity/ReadWriteCachedEntityPersister.php">
    <RedundantCondition occurrences="1">
      <code>$isChanged</code>
    </RedundantCondition>
    <UndefinedInterfaceMethod occurrences="2">
      <code>lock</code>
      <code>lock</code>
    </UndefinedInterfaceMethod>
  </file>
  <file src="lib/Doctrine/ORM/Cache/TimestampQueryCacheValidator.php">
    <NoInterfaceProperties occurrences="1">
      <code>$timestamp-&gt;time</code>
    </NoInterfaceProperties>
  </file>
  <file src="lib/Doctrine/ORM/Configuration.php">
    <ArgumentTypeCoercion occurrences="1">
      <code>$className</code>
    </ArgumentTypeCoercion>
  </file>
  <file src="lib/Doctrine/ORM/EntityManager.php">
    <ArgumentTypeCoercion occurrences="1">
      <code>$className</code>
    </ArgumentTypeCoercion>
    <InvalidReturnStatement occurrences="10">
      <code>$entity</code>
      <code>$entity</code>
      <code>$entity</code>
      <code>$entity</code>
      <code>$entity instanceof $class-&gt;name ? $entity : null</code>
      <code>$entity instanceof $class-&gt;name ? $entity : null</code>
      <code>$persister-&gt;load($sortedId, null, null, [], $lockMode)</code>
      <code>$persister-&gt;loadById($sortedId)</code>
      <code>$this-&gt;metadataFactory</code>
      <code>$this-&gt;metadataFactory-&gt;getMetadataFor($className)</code>
    </InvalidReturnStatement>
    <InvalidReturnType occurrences="5">
      <code>ClassMetadataFactory</code>
      <code>Mapping\ClassMetadata</code>
      <code>object|null</code>
      <code>object|null</code>
      <code>object|null</code>
    </InvalidReturnType>
    <PossiblyNullArgument occurrences="2">
      <code>$config-&gt;getProxyDir()</code>
      <code>$config-&gt;getProxyNamespace()</code>
    </PossiblyNullArgument>
    <PossiblyNullReference occurrences="2">
      <code>createCache</code>
      <code>getCacheFactory</code>
    </PossiblyNullReference>
    <PropertyTypeCoercion occurrences="1">
      <code>new $metadataFactoryClassName()</code>
    </PropertyTypeCoercion>
    <RedundantCast occurrences="1">
      <code>(string) $hydrationMode</code>
    </RedundantCast>
    <UnsafeInstantiation occurrences="1">
      <code>new $class($this)</code>
    </UnsafeInstantiation>
  </file>
  <file src="lib/Doctrine/ORM/EntityRepository.php">
    <InvalidReturnStatement occurrences="2">
      <code>$persister-&gt;load($criteria, null, null, [], null, 1, $orderBy)</code>
      <code>new LazyCriteriaCollection($persister, $criteria)</code>
    </InvalidReturnStatement>
    <InvalidReturnType occurrences="2">
      <code>AbstractLazyCollection&lt;int, T&gt;&amp;Selectable&lt;int, T&gt;</code>
      <code>T|null</code>
    </InvalidReturnType>
  </file>
  <file src="lib/Doctrine/ORM/Event/OnClassMetadataNotFoundEventArgs.php">
    <RedundantCastGivenDocblockType occurrences="1">
      <code>(string) $className</code>
    </RedundantCastGivenDocblockType>
  </file>
  <file src="lib/Doctrine/ORM/Id/AssignedGenerator.php">
    <PossiblyNullArgument occurrences="1">
      <code>$entity</code>
    </PossiblyNullArgument>
  </file>
  <file src="lib/Doctrine/ORM/Internal/CommitOrderCalculator.php">
    <RedundantCondition occurrences="2">
      <code>$vertex-&gt;state !== self::VISITED</code>
      <code>$vertex-&gt;state !== self::VISITED</code>
    </RedundantCondition>
  </file>
  <file src="lib/Doctrine/ORM/Internal/Hydration/AbstractHydrator.php">
    <PossiblyUndefinedArrayOffset occurrences="2">
      <code>$class-&gt;associationMappings[$fieldName]['joinColumns']</code>
      <code>$class-&gt;associationMappings[$fieldName]['joinColumns']</code>
    </PossiblyUndefinedArrayOffset>
    <ReferenceConstraintViolation occurrences="1">
      <code>return $rowData;</code>
    </ReferenceConstraintViolation>
  </file>
  <file src="lib/Doctrine/ORM/Internal/Hydration/ArrayHydrator.php">
    <PossiblyInvalidArgument occurrences="1">
      <code>$index</code>
    </PossiblyInvalidArgument>
    <PossiblyNullArgument occurrences="1">
      <code>$index</code>
    </PossiblyNullArgument>
    <PossiblyNullArrayAssignment occurrences="2">
      <code>$result[$resultKey]</code>
      <code>$result[$resultKey]</code>
    </PossiblyNullArrayAssignment>
    <PossiblyUndefinedArrayOffset occurrences="1">
      <code>$newObject['args']</code>
    </PossiblyUndefinedArrayOffset>
    <ReferenceConstraintViolation occurrences="1">
      <code>$result</code>
    </ReferenceConstraintViolation>
  </file>
  <file src="lib/Doctrine/ORM/Internal/Hydration/ObjectHydrator.php">
    <PossiblyFalseArgument occurrences="1">
      <code>$index</code>
    </PossiblyFalseArgument>
    <PossiblyInvalidArgument occurrences="7">
      <code>$parentObject</code>
      <code>$parentObject</code>
      <code>$parentObject</code>
      <code>$parentObject</code>
      <code>$parentObject</code>
      <code>$parentObject</code>
      <code>$parentObject</code>
    </PossiblyInvalidArgument>
    <PossiblyNullArgument occurrences="2">
      <code>$objectClass</code>
      <code>$relation['mappedBy']</code>
    </PossiblyNullArgument>
    <PossiblyNullArrayOffset occurrences="1">
      <code>$targetClass-&gt;reflFields</code>
    </PossiblyNullArrayOffset>
    <PossiblyNullReference occurrences="6">
      <code>getValue</code>
      <code>getValue</code>
      <code>getValue</code>
      <code>setValue</code>
      <code>setValue</code>
      <code>setValue</code>
    </PossiblyNullReference>
    <PossiblyUndefinedArrayOffset occurrences="3">
      <code>$class-&gt;associationMappings[$class-&gt;identifier[0]]['joinColumns']</code>
      <code>$class-&gt;associationMappings[$fieldName]['joinColumns']</code>
      <code>$newObject['args']</code>
    </PossiblyUndefinedArrayOffset>
  </file>
  <file src="lib/Doctrine/ORM/Mapping/Builder/ClassMetadataBuilder.php">
    <ArgumentTypeCoercion occurrences="1">
      <code>$repositoryClassName</code>
    </ArgumentTypeCoercion>
  </file>
  <file src="lib/Doctrine/ORM/Mapping/Builder/EntityListenerBuilder.php">
    <PossiblyNullArgument occurrences="1">
      <code>$class</code>
    </PossiblyNullArgument>
  </file>
  <file src="lib/Doctrine/ORM/Mapping/ClassMetadata.php">
    <PropertyNotSetInConstructor occurrences="2">
      <code>ClassMetadata</code>
      <code>ClassMetadata</code>
    </PropertyNotSetInConstructor>
  </file>
  <file src="lib/Doctrine/ORM/Mapping/ClassMetadataFactory.php">
    <ArgumentTypeCoercion occurrences="2">
      <code>$nonSuperclassParents</code>
      <code>new $definition['class']()</code>
    </ArgumentTypeCoercion>
    <InvalidArrayOffset occurrences="1">
      <code>$subClass-&gt;table[$indexType][$indexName]</code>
    </InvalidArrayOffset>
    <InvalidNullableReturnType occurrences="1">
      <code>MappingDriver</code>
    </InvalidNullableReturnType>
    <InvalidPropertyAssignmentValue occurrences="1">
      <code>$subClass-&gt;table</code>
    </InvalidPropertyAssignmentValue>
    <NullableReturnStatement occurrences="1">
      <code>$this-&gt;driver</code>
    </NullableReturnStatement>
    <PossiblyInvalidArrayAssignment occurrences="1">
      <code>$subClass-&gt;table[$indexType][$indexName]</code>
    </PossiblyInvalidArrayAssignment>
    <PossiblyInvalidIterator occurrences="1">
      <code>$parentClass-&gt;table[$indexType]</code>
    </PossiblyInvalidIterator>
    <PossiblyNullArgument occurrences="2">
      <code>$this-&gt;em</code>
      <code>$this-&gt;em</code>
    </PossiblyNullArgument>
    <PossiblyNullReference occurrences="8">
      <code>getAllClassNames</code>
      <code>getConfiguration</code>
      <code>getConfiguration</code>
      <code>getConfiguration</code>
      <code>getConnection</code>
      <code>hasListeners</code>
      <code>hasListeners</code>
      <code>loadMetadataForClass</code>
    </PossiblyNullReference>
    <RedundantCondition occurrences="2">
      <code>$parent-&gt;idGenerator</code>
      <code>$parent-&gt;idGenerator</code>
    </RedundantCondition>
    <RedundantConditionGivenDocblockType occurrences="2">
      <code>$parent-&gt;generatorType</code>
      <code>$parent-&gt;generatorType</code>
    </RedundantConditionGivenDocblockType>
  </file>
  <file src="lib/Doctrine/ORM/Mapping/ClassMetadataInfo.php">
    <DeprecatedProperty occurrences="4">
      <code>$this-&gt;columnNames</code>
      <code>$this-&gt;columnNames</code>
      <code>$this-&gt;columnNames</code>
      <code>$this-&gt;columnNames</code>
    </DeprecatedProperty>
    <DocblockTypeContradiction occurrences="1">
      <code>! class_exists($mapping['targetEntity'])</code>
    </DocblockTypeContradiction>
    <InvalidDocblock occurrences="3">
      <code>protected function _validateAndCompleteAssociationMapping(array $mapping)</code>
      <code>protected function _validateAndCompleteManyToManyMapping(array $mapping)</code>
      <code>protected function _validateAndCompleteOneToOneMapping(array $mapping)</code>
    </InvalidDocblock>
    <InvalidNullableReturnType occurrences="2">
      <code>getReflectionClass</code>
      <code>string</code>
    </InvalidNullableReturnType>
    <InvalidPropertyAssignmentValue occurrences="2">
      <code>$definition</code>
      <code>$this-&gt;subClasses</code>
    </InvalidPropertyAssignmentValue>
    <LessSpecificReturnStatement occurrences="4">
      <code>$cache</code>
      <code>$className</code>
      <code>$className</code>
      <code>$this-&gt;namespace . '\\' . $className</code>
    </LessSpecificReturnStatement>
    <MissingReturnType occurrences="3">
      <code>_validateAndCompleteAssociationMapping</code>
      <code>_validateAndCompleteManyToManyMapping</code>
      <code>_validateAndCompleteOneToOneMapping</code>
    </MissingReturnType>
    <MoreSpecificReturnType occurrences="2">
      <code>array{usage: int, region: string|null}</code>
      <code>class-string|null</code>
    </MoreSpecificReturnType>
    <NullableReturnStatement occurrences="2">
      <code>$this-&gt;associationMappings[$assocName]['mappedBy']</code>
      <code>$this-&gt;reflClass</code>
    </NullableReturnStatement>
    <ParamNameMismatch occurrences="1">
      <code>$entity</code>
    </ParamNameMismatch>
    <PossiblyNullArgument occurrences="6">
      <code>$class</code>
      <code>$className</code>
      <code>$mapping['targetEntity']</code>
      <code>$mapping['targetEntity']</code>
      <code>$parentReflFields[$embeddedClass['declaredField']]</code>
      <code>$parentReflFields[$mapping['declaredField']]</code>
    </PossiblyNullArgument>
    <PossiblyNullReference occurrences="9">
      <code>getProperty</code>
      <code>getProperty</code>
      <code>getProperty</code>
      <code>getValue</code>
      <code>getValue</code>
      <code>getValue</code>
      <code>instantiate</code>
      <code>setValue</code>
      <code>setValue</code>
    </PossiblyNullReference>
    <PossiblyUndefinedArrayOffset occurrences="7">
      <code>$mapping['originalClass']</code>
      <code>$mapping['originalField']</code>
      <code>$mapping['targetEntity']</code>
      <code>$this-&gt;associationMappings[$assocName]['joinColumns']</code>
      <code>$this-&gt;associationMappings[$fieldName]['joinColumns']</code>
      <code>$this-&gt;associationMappings[$fieldName]['joinColumns']</code>
      <code>$this-&gt;associationMappings[$idProperty]['joinColumns']</code>
    </PossiblyUndefinedArrayOffset>
    <PropertyNotSetInConstructor occurrences="2">
      <code>$idGenerator</code>
      <code>$table</code>
    </PropertyNotSetInConstructor>
    <PropertyTypeCoercion occurrences="11">
      <code>$this-&gt;associationMappings</code>
      <code>$this-&gt;associationMappings</code>
      <code>$this-&gt;entityListeners</code>
      <code>$this-&gt;fieldMappings</code>
      <code>$this-&gt;fullyQualifiedClassName($repositoryClassName)</code>
      <code>$this-&gt;table</code>
      <code>$this-&gt;table</code>
      <code>$this-&gt;table</code>
      <code>$this-&gt;table</code>
      <code>$this-&gt;table</code>
      <code>$this-&gt;table</code>
    </PropertyTypeCoercion>
    <RedundantCondition occurrences="2">
      <code>$mapping !== false</code>
      <code>$mapping !== false</code>
    </RedundantCondition>
    <RedundantFunctionCall occurrences="1">
      <code>array_values</code>
    </RedundantFunctionCall>
    <TypeDoesNotContainType occurrences="2">
      <code>! $this-&gt;table</code>
      <code>$this-&gt;table</code>
    </TypeDoesNotContainType>
  </file>
  <file src="lib/Doctrine/ORM/Mapping/DefaultEntityListenerResolver.php">
    <InvalidStringClass occurrences="1">
      <code>new $className()</code>
    </InvalidStringClass>
    <PropertyTypeCoercion occurrences="1">
      <code>$this-&gt;instances</code>
    </PropertyTypeCoercion>
  </file>
  <file src="lib/Doctrine/ORM/Mapping/DefaultNamingStrategy.php">
    <PossiblyFalseOperand occurrences="1">
      <code>strrpos($className, '\\')</code>
    </PossiblyFalseOperand>
  </file>
  <file src="lib/Doctrine/ORM/Mapping/DefaultQuoteStrategy.php">
    <PossiblyUndefinedArrayOffset occurrences="1">
      <code>$class-&gt;associationMappings[$fieldName]['joinColumns']</code>
    </PossiblyUndefinedArrayOffset>
  </file>
  <file src="lib/Doctrine/ORM/Mapping/Driver/AttributeDriver.php">
    <DocblockTypeContradiction occurrences="1">
      <code>new ReflectionClass($metadata-&gt;name)</code>
    </DocblockTypeContradiction>
    <InvalidArgument occurrences="1"/>
    <InvalidArrayAccess occurrences="4">
      <code>$value[0]</code>
      <code>$value[0]</code>
      <code>$value[1]</code>
      <code>$value[1]</code>
    </InvalidArrayAccess>
    <LessSpecificReturnStatement occurrences="1">
      <code>$mapping</code>
    </LessSpecificReturnStatement>
    <MoreSpecificImplementedParamType occurrences="1">
      <code>$metadata</code>
    </MoreSpecificImplementedParamType>
    <MoreSpecificReturnType occurrences="1"/>
    <PossiblyNullArgument occurrences="1">
      <code>$listenerClassName</code>
    </PossiblyNullArgument>
    <RedundantCondition occurrences="3">
      <code>assert($method instanceof ReflectionMethod)</code>
      <code>assert($method instanceof ReflectionMethod)</code>
      <code>assert($property instanceof ReflectionProperty)</code>
    </RedundantCondition>
    <RedundantConditionGivenDocblockType occurrences="2">
      <code>$metadata-&gt;getReflectionClass()</code>
      <code>assert($cacheAttribute instanceof Mapping\Cache)</code>
    </RedundantConditionGivenDocblockType>
  </file>
  <file src="lib/Doctrine/ORM/Mapping/Driver/DatabaseDriver.php">
    <DocblockTypeContradiction occurrences="1">
      <code>$metadata instanceof ClassMetadata</code>
    </DocblockTypeContradiction>
    <MoreSpecificImplementedParamType occurrences="1">
      <code>$metadata</code>
    </MoreSpecificImplementedParamType>
    <PossiblyNullArrayAccess occurrences="2">
      <code>$this-&gt;tables[$tableName]</code>
      <code>$this-&gt;tables[$tableName]</code>
    </PossiblyNullArrayAccess>
    <PossiblyNullReference occurrences="3">
      <code>getColumns</code>
      <code>getColumns</code>
      <code>getIndexes</code>
    </PossiblyNullReference>
  </file>
  <file src="lib/Doctrine/ORM/Mapping/Driver/SimplifiedXmlDriver.php">
    <MissingParamType occurrences="2">
      <code>$fileExtension</code>
      <code>$prefixes</code>
    </MissingParamType>
  </file>
  <file src="lib/Doctrine/ORM/Mapping/Driver/XmlDriver.php">
    <ArgumentTypeCoercion occurrences="2">
      <code>(string) $xmlRoot['repository-class']</code>
      <code>isset($xmlRoot['repository-class']) ? (string) $xmlRoot['repository-class'] : null</code>
    </ArgumentTypeCoercion>
    <DocblockTypeContradiction occurrences="3">
      <code>$xmlRoot-&gt;getName() === 'embeddable'</code>
      <code>$xmlRoot-&gt;getName() === 'entity'</code>
      <code>$xmlRoot-&gt;getName() === 'mapped-superclass'</code>
    </DocblockTypeContradiction>
    <InvalidArgument occurrences="4">
      <code>$this-&gt;cacheToArray($manyToManyElement-&gt;cache)</code>
      <code>$this-&gt;cacheToArray($manyToOneElement-&gt;cache)</code>
      <code>$this-&gt;cacheToArray($oneToManyElement-&gt;cache)</code>
      <code>$this-&gt;cacheToArray($oneToOneElement-&gt;cache)</code>
    </InvalidArgument>
    <InvalidPropertyAssignmentValue occurrences="1">
      <code>$metadata-&gt;table</code>
    </InvalidPropertyAssignmentValue>
    <LessSpecificReturnStatement occurrences="1"/>
    <MissingParamType occurrences="2">
      <code>$fileExtension</code>
      <code>$locator</code>
    </MissingParamType>
    <MoreSpecificImplementedParamType occurrences="1">
      <code>$metadata</code>
    </MoreSpecificImplementedParamType>
    <MoreSpecificReturnType occurrences="1">
      <code>array{usage: int|null, region?: string}</code>
    </MoreSpecificReturnType>
    <NoInterfaceProperties occurrences="2">
      <code>$indexXml-&gt;options</code>
      <code>$uniqueXml-&gt;options</code>
    </NoInterfaceProperties>
    <PossiblyInvalidPropertyFetch occurrences="2">
      <code>$indexXml-&gt;options</code>
      <code>$uniqueXml-&gt;options</code>
    </PossiblyInvalidPropertyFetch>
    <RedundantCondition occurrences="16">
      <code>isset($xmlRoot-&gt;cache)</code>
      <code>isset($xmlRoot-&gt;embedded)</code>
      <code>isset($xmlRoot-&gt;field)</code>
      <code>isset($xmlRoot-&gt;indexes)</code>
      <code>isset($xmlRoot-&gt;options)</code>
      <code>isset($xmlRoot-&gt;{'association-overrides'})</code>
      <code>isset($xmlRoot-&gt;{'attribute-overrides'})</code>
      <code>isset($xmlRoot-&gt;{'discriminator-column'})</code>
      <code>isset($xmlRoot-&gt;{'discriminator-map'})</code>
      <code>isset($xmlRoot-&gt;{'entity-listeners'})</code>
      <code>isset($xmlRoot-&gt;{'lifecycle-callbacks'})</code>
      <code>isset($xmlRoot-&gt;{'many-to-many'})</code>
      <code>isset($xmlRoot-&gt;{'many-to-one'})</code>
      <code>isset($xmlRoot-&gt;{'one-to-many'})</code>
      <code>isset($xmlRoot-&gt;{'one-to-one'})</code>
      <code>isset($xmlRoot-&gt;{'unique-constraints'})</code>
    </RedundantCondition>
  </file>
  <file src="lib/Doctrine/ORM/Mapping/MappingException.php">
    <ArgumentTypeCoercion occurrences="2">
      <code>$className</code>
      <code>$entityName</code>
    </ArgumentTypeCoercion>
    <MissingParamType occurrences="4">
      <code>$className</code>
      <code>$className</code>
      <code>$indexName</code>
      <code>$indexName</code>
    </MissingParamType>
  </file>
  <file src="lib/Doctrine/ORM/Mapping/ReflectionEmbeddedProperty.php">
    <MethodSignatureMismatch occurrences="1">
      <code>$object</code>
    </MethodSignatureMismatch>
  </file>
  <file src="lib/Doctrine/ORM/Mapping/ReflectionEnumProperty.php">
    <MethodSignatureMismatch occurrences="1">
      <code>$object</code>
    </MethodSignatureMismatch>
  </file>
  <file src="lib/Doctrine/ORM/Mapping/UnderscoreNamingStrategy.php">
    <PossiblyFalseOperand occurrences="1">
      <code>strrpos($className, '\\')</code>
    </PossiblyFalseOperand>
  </file>
  <file src="lib/Doctrine/ORM/NativeQuery.php">
    <PropertyNotSetInConstructor occurrences="1">
      <code>$sql</code>
    </PropertyNotSetInConstructor>
  </file>
  <file src="lib/Doctrine/ORM/ORMInvalidArgumentException.php">
    <PossiblyInvalidArgument occurrences="1">
      <code>$entity</code>
    </PossiblyInvalidArgument>
  </file>
  <file src="lib/Doctrine/ORM/PersistentCollection.php">
    <ImplementedReturnTypeMismatch occurrences="1">
      <code>Collection&lt;TKey, T&gt;</code>
    </ImplementedReturnTypeMismatch>
    <InvalidReturnStatement occurrences="2">
      <code>$this-&gt;em-&gt;find($this-&gt;typeClass-&gt;name, $key)</code>
    </InvalidReturnStatement>
    <ParamNameMismatch occurrences="1">
      <code>$value</code>
    </ParamNameMismatch>
    <PossiblyNullArgument occurrences="5">
      <code>$this-&gt;association</code>
      <code>$this-&gt;association</code>
      <code>$this-&gt;association</code>
      <code>$this-&gt;association['targetEntity']</code>
      <code>$this-&gt;backRefFieldName</code>
    </PossiblyNullArgument>
    <PossiblyNullArrayAccess occurrences="12">
      <code>$this-&gt;association['fetch']</code>
      <code>$this-&gt;association['fetch']</code>
      <code>$this-&gt;association['fetch']</code>
      <code>$this-&gt;association['fetch']</code>
      <code>$this-&gt;association['fetch']</code>
      <code>$this-&gt;association['isOwningSide']</code>
      <code>$this-&gt;association['orphanRemoval']</code>
      <code>$this-&gt;association['targetEntity']</code>
      <code>$this-&gt;association['type']</code>
      <code>$this-&gt;association['type']</code>
      <code>$this-&gt;association['type']</code>
      <code>$this-&gt;association['type']</code>
    </PossiblyNullArrayAccess>
    <PossiblyNullReference occurrences="2">
      <code>setValue</code>
      <code>setValue</code>
    </PossiblyNullReference>
    <UndefinedInterfaceMethod occurrences="1">
      <code>matching</code>
    </UndefinedInterfaceMethod>
  </file>
  <file src="lib/Doctrine/ORM/Persisters/Collection/ManyToManyPersister.php">
    <PossiblyNullArgument occurrences="44">
      <code>$association</code>
      <code>$collection-&gt;getOwner()</code>
      <code>$collection-&gt;getOwner()</code>
      <code>$collection-&gt;getOwner()</code>
      <code>$collection-&gt;getOwner()</code>
      <code>$collection-&gt;getOwner()</code>
      <code>$collection-&gt;getOwner()</code>
      <code>$collection-&gt;getOwner()</code>
      <code>$collection-&gt;getOwner()</code>
      <code>$collection-&gt;getOwner()</code>
      <code>$filterMapping</code>
      <code>$filterMapping</code>
      <code>$indexBy</code>
      <code>$mapping</code>
      <code>$mapping</code>
      <code>$mapping</code>
      <code>$mapping</code>
      <code>$mapping</code>
      <code>$mapping</code>
      <code>$mapping</code>
      <code>$mapping</code>
      <code>$mapping['joinTableColumns']</code>
      <code>$mapping['relationToSourceKeyColumns']</code>
      <code>$mapping['relationToSourceKeyColumns'][$joinTableColumn]</code>
      <code>$mapping['relationToTargetKeyColumns'][$joinTableColumn]</code>
      <code>$mapping['sourceEntity']</code>
      <code>$mapping['sourceEntity']</code>
      <code>$mapping['sourceEntity']</code>
      <code>$mapping['sourceEntity']</code>
      <code>$mapping['sourceEntity']</code>
      <code>$mapping['sourceEntity']</code>
      <code>$mapping['sourceEntity']</code>
      <code>$mapping['sourceEntity']</code>
      <code>$mapping['sourceEntity']</code>
      <code>$mapping['targetEntity']</code>
      <code>$mapping['targetEntity']</code>
      <code>$mapping['targetEntity']</code>
      <code>$mapping['targetEntity']</code>
      <code>$mapping['targetEntity']</code>
      <code>$mapping['targetEntity']</code>
      <code>$mapping['targetEntity']</code>
      <code>$mapping['targetEntity']</code>
      <code>$mapping['targetEntity']</code>
      <code>$owner</code>
    </PossiblyNullArgument>
    <PossiblyNullArrayAccess occurrences="36">
      <code>$mapping['indexBy']</code>
      <code>$mapping['isOwningSide']</code>
      <code>$mapping['isOwningSide']</code>
      <code>$mapping['isOwningSide']</code>
      <code>$mapping['isOwningSide']</code>
      <code>$mapping['isOwningSide']</code>
      <code>$mapping['joinTable']</code>
      <code>$mapping['joinTable']</code>
      <code>$mapping['joinTable']</code>
      <code>$mapping['joinTable']</code>
      <code>$mapping['joinTable']['inverseJoinColumns']</code>
      <code>$mapping['joinTable']['inverseJoinColumns']</code>
      <code>$mapping['joinTableColumns']</code>
      <code>$mapping['mappedBy']</code>
      <code>$mapping['mappedBy']</code>
      <code>$mapping['mappedBy']</code>
      <code>$mapping['relationToSourceKeyColumns']</code>
      <code>$mapping['relationToSourceKeyColumns']</code>
      <code>$mapping['relationToSourceKeyColumns']</code>
      <code>$mapping['relationToTargetKeyColumns']</code>
      <code>$mapping['sourceEntity']</code>
      <code>$mapping['sourceEntity']</code>
      <code>$mapping['sourceEntity']</code>
      <code>$mapping['sourceEntity']</code>
      <code>$mapping['sourceEntity']</code>
      <code>$mapping['sourceEntity']</code>
      <code>$mapping['sourceEntity']</code>
      <code>$mapping['sourceEntity']</code>
      <code>$mapping['targetEntity']</code>
      <code>$mapping['targetEntity']</code>
      <code>$mapping['targetEntity']</code>
      <code>$mapping['targetEntity']</code>
      <code>$mapping['targetEntity']</code>
      <code>$mapping['targetEntity']</code>
      <code>$mapping['targetEntity']</code>
      <code>$mapping['targetEntity']</code>
    </PossiblyNullArrayAccess>
    <PossiblyNullArrayOffset occurrences="3">
      <code>$associationSourceClass-&gt;associationMappings</code>
      <code>$sourceClass-&gt;associationMappings</code>
      <code>$targetClass-&gt;associationMappings</code>
    </PossiblyNullArrayOffset>
    <PossiblyNullIterator occurrences="8">
      <code>$joinColumns</code>
      <code>$mapping['joinTable']['inverseJoinColumns']</code>
      <code>$mapping['joinTable']['inverseJoinColumns']</code>
      <code>$mapping['joinTable']['joinColumns']</code>
      <code>$mapping['joinTable']['joinColumns']</code>
      <code>$mapping['joinTable']['joinColumns']</code>
      <code>$mapping['joinTableColumns']</code>
      <code>$mapping['relationToSourceKeyColumns']</code>
    </PossiblyNullIterator>
    <PossiblyNullReference occurrences="2">
      <code>getFieldForColumn</code>
      <code>getFieldForColumn</code>
    </PossiblyNullReference>
    <PossiblyUndefinedArrayOffset occurrences="1">
      <code>$mapping['joinTable']</code>
    </PossiblyUndefinedArrayOffset>
  </file>
  <file src="lib/Doctrine/ORM/Persisters/Collection/OneToManyPersister.php">
    <InvalidReturnStatement occurrences="2">
      <code>$numDeleted</code>
      <code>$this-&gt;conn-&gt;executeStatement($statement, $parameters)</code>
    </InvalidReturnStatement>
    <InvalidReturnType occurrences="2">
      <code>int</code>
      <code>int</code>
    </InvalidReturnType>
    <PossiblyNullArgument occurrences="14">
      <code>$collection-&gt;getOwner()</code>
      <code>$collection-&gt;getOwner()</code>
      <code>$collection-&gt;getOwner()</code>
      <code>$mapping</code>
      <code>$mapping['mappedBy']</code>
      <code>$mapping['mappedBy']</code>
      <code>$mapping['sourceEntity']</code>
      <code>$mapping['sourceEntity']</code>
      <code>$mapping['targetEntity']</code>
      <code>$mapping['targetEntity']</code>
      <code>$mapping['targetEntity']</code>
      <code>$mapping['targetEntity']</code>
      <code>$mapping['targetEntity']</code>
      <code>$mapping['targetEntity']</code>
    </PossiblyNullArgument>
    <PossiblyNullArrayAccess occurrences="13">
      <code>$mapping['mappedBy']</code>
      <code>$mapping['mappedBy']</code>
      <code>$mapping['mappedBy']</code>
      <code>$mapping['mappedBy']</code>
      <code>$mapping['orphanRemoval']</code>
      <code>$mapping['sourceEntity']</code>
      <code>$mapping['sourceEntity']</code>
      <code>$mapping['targetEntity']</code>
      <code>$mapping['targetEntity']</code>
      <code>$mapping['targetEntity']</code>
      <code>$mapping['targetEntity']</code>
      <code>$mapping['targetEntity']</code>
      <code>$mapping['targetEntity']</code>
    </PossiblyNullArrayAccess>
    <PossiblyNullArrayOffset occurrences="1">
      <code>$targetClass-&gt;associationMappings</code>
    </PossiblyNullArrayOffset>
    <PossiblyUndefinedArrayOffset occurrences="1">
      <code>$targetClass-&gt;associationMappings[$mapping['mappedBy']]['joinColumns']</code>
    </PossiblyUndefinedArrayOffset>
  </file>
  <file src="lib/Doctrine/ORM/Persisters/Entity/BasicEntityPersister.php">
    <DocblockTypeContradiction occurrences="1">
      <code>$value === null</code>
    </DocblockTypeContradiction>
    <InvalidArgument occurrences="1">
      <code>$hints</code>
    </InvalidArgument>
    <InvalidScalarArgument occurrences="4">
      <code>$hints</code>
      <code>[Query::HINT_REFRESH =&gt; true]</code>
      <code>[UnitOfWork::HINT_DEFEREAGERLOAD =&gt; true]</code>
      <code>[UnitOfWork::HINT_DEFEREAGERLOAD =&gt; true]</code>
    </InvalidScalarArgument>
    <LessSpecificReturnStatement occurrences="3">
      <code>$postInsertIds</code>
      <code>[$params, $types]</code>
      <code>[$sqlParams, $sqlTypes]</code>
    </LessSpecificReturnStatement>
    <MoreSpecificReturnType occurrences="3">
      <code>array</code>
      <code>array</code>
      <code>array</code>
    </MoreSpecificReturnType>
    <PossiblyNullArgument occurrences="2">
      <code>$assoc['mappedBy']</code>
      <code>$association</code>
    </PossiblyNullArgument>
    <PossiblyNullArrayAccess occurrences="1">
      <code>$assoc['isOwningSide']</code>
    </PossiblyNullArrayAccess>
    <PossiblyNullArrayOffset occurrences="2">
      <code>$class-&gt;associationMappings</code>
      <code>$class-&gt;associationMappings</code>
    </PossiblyNullArrayOffset>
    <PossiblyNullReference occurrences="7">
      <code>getValue</code>
      <code>getValue</code>
      <code>getValue</code>
      <code>getValue</code>
      <code>getValue</code>
      <code>getValue</code>
      <code>setValue</code>
    </PossiblyNullReference>
    <PossiblyUndefinedArrayOffset occurrences="15">
      <code>$assoc['joinColumns']</code>
      <code>$assoc['joinColumns']</code>
      <code>$assoc['relationToTargetKeyColumns']</code>
      <code>$assoc['sourceToTargetKeyColumns']</code>
      <code>$association['joinColumns']</code>
      <code>$association['joinColumns']</code>
      <code>$association['joinColumns']</code>
      <code>$association['joinTable']</code>
      <code>$association['joinTable']</code>
      <code>$association['joinTable']</code>
      <code>$association['joinTable']</code>
      <code>$owningAssoc['targetToSourceKeyColumns']</code>
      <code>$owningAssoc['targetToSourceKeyColumns']</code>
      <code>$this-&gt;class-&gt;associationMappings[$fieldName]['joinColumns']</code>
      <code>$this-&gt;class-&gt;associationMappings[$idField]['joinColumns']</code>
    </PossiblyUndefinedArrayOffset>
    <PropertyTypeCoercion occurrences="1">
      <code>$this-&gt;currentPersisterContext-&gt;sqlTableAliases</code>
    </PropertyTypeCoercion>
  </file>
  <file src="lib/Doctrine/ORM/Persisters/Entity/CachedPersisterContext.php">
    <PropertyNotSetInConstructor occurrences="1">
      <code>$selectJoinSql</code>
    </PropertyNotSetInConstructor>
    <PropertyTypeCoercion occurrences="1">
      <code>$class</code>
    </PropertyTypeCoercion>
    <RedundantCastGivenDocblockType occurrences="1">
      <code>(bool) $handlesLimits</code>
    </RedundantCastGivenDocblockType>
  </file>
  <file src="lib/Doctrine/ORM/Persisters/Entity/JoinedSubclassPersister.php">
    <LessSpecificReturnStatement occurrences="1">
      <code>$postInsertIds</code>
    </LessSpecificReturnStatement>
    <MoreSpecificReturnType occurrences="1">
      <code>array</code>
    </MoreSpecificReturnType>
    <PossiblyUndefinedArrayOffset occurrences="3">
      <code>$assoc['targetToSourceKeyColumns']</code>
      <code>$mapping['joinColumns']</code>
      <code>$mapping['joinColumns']</code>
    </PossiblyUndefinedArrayOffset>
  </file>
  <file src="lib/Doctrine/ORM/Persisters/Entity/SingleTablePersister.php">
    <PossiblyUndefinedArrayOffset occurrences="1">
      <code>$assoc['joinColumns']</code>
    </PossiblyUndefinedArrayOffset>
    <PossiblyUndefinedVariable occurrences="1">
      <code>$columnList</code>
    </PossiblyUndefinedVariable>
  </file>
  <file src="lib/Doctrine/ORM/Proxy/ProxyFactory.php">
    <ArgumentTypeCoercion occurrences="2">
      <code>$classMetadata</code>
      <code>$classMetadata</code>
    </ArgumentTypeCoercion>
    <InvalidArgument occurrences="1">
      <code>$classMetadata-&gt;getReflectionProperties()</code>
    </InvalidArgument>
    <NoInterfaceProperties occurrences="2">
      <code>$metadata-&gt;isEmbeddedClass</code>
      <code>$metadata-&gt;isMappedSuperclass</code>
    </NoInterfaceProperties>
    <PossiblyNullArgument occurrences="1">
      <code>$property-&gt;name</code>
    </PossiblyNullArgument>
    <PossiblyNullPropertyFetch occurrences="1">
      <code>$property-&gt;name</code>
    </PossiblyNullPropertyFetch>
    <PossiblyNullReference occurrences="2">
      <code>getValue</code>
      <code>setValue</code>
    </PossiblyNullReference>
    <UndefinedInterfaceMethod occurrences="1">
      <code>__wakeup</code>
    </UndefinedInterfaceMethod>
  </file>
  <file src="lib/Doctrine/ORM/Query.php">
    <InvalidScalarArgument occurrences="1">
      <code>$sqlParams</code>
    </InvalidScalarArgument>
    <PossiblyNullArgument occurrences="1">
      <code>$this-&gt;getDQL()</code>
    </PossiblyNullArgument>
    <PossiblyNullReference occurrences="1">
      <code>evictEntityRegion</code>
    </PossiblyNullReference>
    <PropertyNotSetInConstructor occurrences="1">
      <code>$parserResult</code>
    </PropertyNotSetInConstructor>
  </file>
  <file src="lib/Doctrine/ORM/Query/AST/Functions/AbsFunction.php">
    <PossiblyInvalidPropertyAssignmentValue occurrences="1">
      <code>$parser-&gt;SimpleArithmeticExpression()</code>
    </PossiblyInvalidPropertyAssignmentValue>
  </file>
  <file src="lib/Doctrine/ORM/Query/AST/Functions/BitAndFunction.php">
    <PossiblyInvalidPropertyAssignmentValue occurrences="2">
      <code>$parser-&gt;ArithmeticPrimary()</code>
      <code>$parser-&gt;ArithmeticPrimary()</code>
    </PossiblyInvalidPropertyAssignmentValue>
  </file>
  <file src="lib/Doctrine/ORM/Query/AST/Functions/BitOrFunction.php">
    <PossiblyInvalidPropertyAssignmentValue occurrences="2">
      <code>$parser-&gt;ArithmeticPrimary()</code>
      <code>$parser-&gt;ArithmeticPrimary()</code>
    </PossiblyInvalidPropertyAssignmentValue>
  </file>
  <file src="lib/Doctrine/ORM/Query/AST/Functions/DateAddFunction.php">
    <PossiblyInvalidPropertyAssignmentValue occurrences="2">
      <code>$parser-&gt;ArithmeticPrimary()</code>
      <code>$parser-&gt;ArithmeticPrimary()</code>
    </PossiblyInvalidPropertyAssignmentValue>
    <UndefinedPropertyFetch occurrences="1">
      <code>$this-&gt;unit-&gt;value</code>
    </UndefinedPropertyFetch>
  </file>
  <file src="lib/Doctrine/ORM/Query/AST/Functions/DateDiffFunction.php">
    <PossiblyInvalidPropertyAssignmentValue occurrences="2">
      <code>$parser-&gt;ArithmeticPrimary()</code>
      <code>$parser-&gt;ArithmeticPrimary()</code>
    </PossiblyInvalidPropertyAssignmentValue>
  </file>
  <file src="lib/Doctrine/ORM/Query/AST/Functions/DateSubFunction.php">
    <UndefinedPropertyFetch occurrences="1">
      <code>$this-&gt;unit-&gt;value</code>
    </UndefinedPropertyFetch>
  </file>
  <file src="lib/Doctrine/ORM/Query/AST/Functions/FunctionNode.php">
    <ParamNameMismatch occurrences="1">
      <code>$sqlWalker</code>
    </ParamNameMismatch>
  </file>
  <file src="lib/Doctrine/ORM/Query/AST/Functions/IdentityFunction.php">
    <PossiblyInvalidPropertyAssignmentValue occurrences="1">
      <code>$parser-&gt;getLexer()-&gt;token['value']</code>
    </PossiblyInvalidPropertyAssignmentValue>
    <PossiblyNullArrayAccess occurrences="1">
      <code>$parser-&gt;getLexer()-&gt;token['value']</code>
    </PossiblyNullArrayAccess>
    <PossiblyUndefinedArrayOffset occurrences="1">
      <code>$assoc['joinColumns']</code>
    </PossiblyUndefinedArrayOffset>
  </file>
  <file src="lib/Doctrine/ORM/Query/AST/Functions/LocateFunction.php">
    <PossiblyInvalidArgument occurrences="1">
      <code>$this-&gt;simpleArithmeticExpression</code>
    </PossiblyInvalidArgument>
    <PossiblyInvalidPropertyAssignmentValue occurrences="1">
      <code>$parser-&gt;SimpleArithmeticExpression()</code>
    </PossiblyInvalidPropertyAssignmentValue>
  </file>
  <file src="lib/Doctrine/ORM/Query/AST/Functions/ModFunction.php">
    <PossiblyInvalidPropertyAssignmentValue occurrences="2">
      <code>$parser-&gt;SimpleArithmeticExpression()</code>
      <code>$parser-&gt;SimpleArithmeticExpression()</code>
    </PossiblyInvalidPropertyAssignmentValue>
  </file>
  <file src="lib/Doctrine/ORM/Query/AST/Functions/SizeFunction.php">
    <PossiblyNullArrayOffset occurrences="2">
      <code>$targetClass-&gt;associationMappings</code>
      <code>$targetClass-&gt;associationMappings</code>
    </PossiblyNullArrayOffset>
    <PossiblyUndefinedArrayOffset occurrences="2">
      <code>$owningAssoc['joinTable']</code>
      <code>$owningAssoc['targetToSourceKeyColumns']</code>
    </PossiblyUndefinedArrayOffset>
  </file>
  <file src="lib/Doctrine/ORM/Query/AST/Functions/SqrtFunction.php">
    <PossiblyInvalidPropertyAssignmentValue occurrences="1">
      <code>$parser-&gt;SimpleArithmeticExpression()</code>
    </PossiblyInvalidPropertyAssignmentValue>
  </file>
  <file src="lib/Doctrine/ORM/Query/AST/Functions/SubstringFunction.php">
    <PossiblyInvalidPropertyAssignmentValue occurrences="2">
      <code>$parser-&gt;SimpleArithmeticExpression()</code>
      <code>$parser-&gt;SimpleArithmeticExpression()</code>
    </PossiblyInvalidPropertyAssignmentValue>
  </file>
  <file src="lib/Doctrine/ORM/Query/AST/Functions/TrimFunction.php">
    <PossiblyInvalidArgument occurrences="3">
      <code>$value</code>
      <code>$value</code>
      <code>$value</code>
    </PossiblyInvalidArgument>
    <PossiblyInvalidPropertyAssignmentValue occurrences="1">
      <code>$lexer-&gt;token['value']</code>
    </PossiblyInvalidPropertyAssignmentValue>
    <PossiblyNullArrayAccess occurrences="2">
      <code>$lexer-&gt;lookahead['value']</code>
      <code>$lexer-&gt;token['value']</code>
    </PossiblyNullArrayAccess>
  </file>
  <file src="lib/Doctrine/ORM/Query/AST/IndexBy.php">
    <PossiblyNullPropertyAssignmentValue occurrences="1">
      <code>null</code>
    </PossiblyNullPropertyAssignmentValue>
  </file>
  <file src="lib/Doctrine/ORM/Query/AST/JoinClassPathExpression.php">
    <UndefinedMethod occurrences="1">
      <code>walkJoinPathExpression</code>
    </UndefinedMethod>
  </file>
  <file src="lib/Doctrine/ORM/Query/AST/JoinVariableDeclaration.php">
    <UndefinedMethod occurrences="1">
      <code>walkJoinVariableDeclaration</code>
    </UndefinedMethod>
  </file>
  <file src="lib/Doctrine/ORM/Query/AST/SimpleWhenClause.php">
    <UndefinedMethod occurrences="1">
      <code>walkWhenClauseExpression</code>
    </UndefinedMethod>
  </file>
  <file src="lib/Doctrine/ORM/Query/AST/WhenClause.php">
<<<<<<< HEAD
=======
    <ParamNameMismatch occurrences="1">
      <code>$sqlWalker</code>
    </ParamNameMismatch>
>>>>>>> da356316
    <UndefinedMethod occurrences="1">
      <code>walkWhenClauseExpression</code>
    </UndefinedMethod>
  </file>
  <file src="lib/Doctrine/ORM/Query/Exec/AbstractSqlExecutor.php">
    <PossiblyNullPropertyAssignmentValue occurrences="1">
      <code>null</code>
    </PossiblyNullPropertyAssignmentValue>
  </file>
  <file src="lib/Doctrine/ORM/Query/Exec/MultiTableDeleteExecutor.php">
    <InvalidReturnStatement occurrences="1">
      <code>$numDeleted</code>
    </InvalidReturnStatement>
    <InvalidReturnType occurrences="1">
      <code>int</code>
    </InvalidReturnType>
    <PossiblyInvalidIterator occurrences="1">
      <code>$this-&gt;_sqlStatements</code>
    </PossiblyInvalidIterator>
    <PropertyNotSetInConstructor occurrences="2">
      <code>MultiTableDeleteExecutor</code>
      <code>MultiTableDeleteExecutor</code>
    </PropertyNotSetInConstructor>
    <UninitializedProperty occurrences="1">
      <code>$this-&gt;_sqlStatements</code>
    </UninitializedProperty>
  </file>
  <file src="lib/Doctrine/ORM/Query/Exec/MultiTableUpdateExecutor.php">
    <InvalidReturnStatement occurrences="1">
      <code>$numUpdated</code>
    </InvalidReturnStatement>
    <InvalidReturnType occurrences="1">
      <code>int</code>
    </InvalidReturnType>
    <PossiblyInvalidIterator occurrences="1">
      <code>$this-&gt;_sqlStatements</code>
    </PossiblyInvalidIterator>
    <PropertyNotSetInConstructor occurrences="1">
      <code>MultiTableUpdateExecutor</code>
    </PropertyNotSetInConstructor>
    <PropertyTypeCoercion occurrences="1">
      <code>$this-&gt;_sqlStatements</code>
    </PropertyTypeCoercion>
  </file>
  <file src="lib/Doctrine/ORM/Query/Exec/SingleSelectExecutor.php">
    <PossiblyInvalidArgument occurrences="1">
      <code>$this-&gt;_sqlStatements</code>
    </PossiblyInvalidArgument>
    <PropertyNotSetInConstructor occurrences="1">
      <code>SingleSelectExecutor</code>
    </PropertyNotSetInConstructor>
  </file>
  <file src="lib/Doctrine/ORM/Query/Exec/SingleTableDeleteUpdateExecutor.php">
    <InvalidReturnStatement occurrences="1">
      <code>$conn-&gt;executeStatement($this-&gt;_sqlStatements, $params, $types)</code>
    </InvalidReturnStatement>
    <InvalidReturnType occurrences="1">
      <code>int</code>
    </InvalidReturnType>
    <PossiblyInvalidArgument occurrences="1">
      <code>$this-&gt;_sqlStatements</code>
    </PossiblyInvalidArgument>
    <PropertyNotSetInConstructor occurrences="2">
      <code>SingleTableDeleteUpdateExecutor</code>
      <code>SingleTableDeleteUpdateExecutor</code>
    </PropertyNotSetInConstructor>
  </file>
  <file src="lib/Doctrine/ORM/Query/Expr/Andx.php">
    <NonInvariantDocblockPropertyType occurrences="2">
      <code>$allowedClasses</code>
      <code>$parts</code>
    </NonInvariantDocblockPropertyType>
  </file>
  <file src="lib/Doctrine/ORM/Query/Expr/Composite.php">
    <PossiblyInvalidCast occurrences="1">
      <code>$part</code>
    </PossiblyInvalidCast>
  </file>
  <file src="lib/Doctrine/ORM/Query/Expr/GroupBy.php">
    <NonInvariantDocblockPropertyType occurrences="1">
      <code>$parts</code>
    </NonInvariantDocblockPropertyType>
  </file>
  <file src="lib/Doctrine/ORM/Query/Expr/Join.php">
    <PossiblyNullArgument occurrences="1">
      <code>$this-&gt;conditionType</code>
    </PossiblyNullArgument>
  </file>
  <file src="lib/Doctrine/ORM/Query/Expr/Literal.php">
    <NonInvariantDocblockPropertyType occurrences="1">
      <code>$parts</code>
    </NonInvariantDocblockPropertyType>
  </file>
  <file src="lib/Doctrine/ORM/Query/Expr/Orx.php">
    <NonInvariantDocblockPropertyType occurrences="2">
      <code>$allowedClasses</code>
      <code>$parts</code>
    </NonInvariantDocblockPropertyType>
  </file>
  <file src="lib/Doctrine/ORM/Query/Expr/Select.php">
    <NonInvariantDocblockPropertyType occurrences="2">
      <code>$allowedClasses</code>
      <code>$parts</code>
    </NonInvariantDocblockPropertyType>
  </file>
  <file src="lib/Doctrine/ORM/Query/Filter/SQLFilter.php">
    <PropertyTypeCoercion occurrences="1">
      <code>$this-&gt;parameters</code>
    </PropertyTypeCoercion>
  </file>
  <file src="lib/Doctrine/ORM/Query/Parser.php">
    <ArgumentTypeCoercion occurrences="1">
      <code>$stringPattern</code>
    </ArgumentTypeCoercion>
    <InvalidArgument occurrences="1">
      <code>$lookaheadType</code>
    </InvalidArgument>
    <InvalidNullableReturnType occurrences="1">
      <code>SelectStatement|UpdateStatement|DeleteStatement</code>
    </InvalidNullableReturnType>
    <InvalidReturnStatement occurrences="17">
      <code>$aliasIdentVariable</code>
      <code>$factors[0]</code>
      <code>$identVariable</code>
      <code>$primary</code>
      <code>$resultVariable</code>
      <code>$resultVariable</code>
      <code>$terms[0]</code>
      <code>$this-&gt;CollectionMemberExpression()</code>
      <code>$this-&gt;ComparisonExpression()</code>
      <code>$this-&gt;EmptyCollectionComparisonExpression()</code>
      <code>$this-&gt;ExistsExpression()</code>
      <code>$this-&gt;InExpression()</code>
      <code>$this-&gt;InstanceOfExpression()</code>
      <code>$this-&gt;LikeExpression()</code>
      <code>$this-&gt;NullComparisonExpression()</code>
      <code>$this-&gt;lexer-&gt;token['value']</code>
      <code>$this-&gt;lexer-&gt;token['value']</code>
    </InvalidReturnStatement>
    <InvalidReturnType occurrences="9">
      <code>AST\BetweenExpression|</code>
      <code>ArithmeticFactor</code>
      <code>ArithmeticTerm</code>
      <code>SimpleArithmeticExpression|ArithmeticTerm</code>
      <code>string</code>
      <code>string</code>
      <code>string</code>
      <code>string</code>
      <code>string</code>
    </InvalidReturnType>
    <InvalidScalarArgument occurrences="11">
      <code>$field</code>
      <code>$field</code>
      <code>$functionName</code>
      <code>$this-&gt;lexer-&gt;getLiteral($token)</code>
      <code>$this-&gt;lexer-&gt;getLiteral($token)</code>
      <code>$this-&gt;lexer-&gt;getLiteral($token)</code>
      <code>$this-&gt;lexer-&gt;token['value']</code>
      <code>$this-&gt;lexer-&gt;token['value']</code>
      <code>$this-&gt;lexer-&gt;token['value']</code>
      <code>$this-&gt;lexer-&gt;token['value']</code>
      <code>$this-&gt;lexer-&gt;token['value']</code>
    </InvalidScalarArgument>
    <InvalidStringClass occurrences="3">
      <code>new $functionClass($functionName)</code>
      <code>new $functionClass($functionName)</code>
      <code>new $functionClass($functionName)</code>
    </InvalidStringClass>
    <LessSpecificReturnStatement occurrences="4">
      <code>$function</code>
      <code>$function</code>
      <code>$function</code>
      <code>$token</code>
    </LessSpecificReturnStatement>
    <MoreSpecificReturnType occurrences="1">
      <code>array{value: string, type: int|null|string, position: int}|null</code>
    </MoreSpecificReturnType>
    <NullableReturnStatement occurrences="9">
      <code>$aliasIdentVariable</code>
      <code>$factors[0]</code>
      <code>$identVariable</code>
      <code>$resultVariable</code>
      <code>$resultVariable</code>
      <code>$statement</code>
      <code>$terms[0]</code>
      <code>$this-&gt;lexer-&gt;token['value']</code>
      <code>$this-&gt;lexer-&gt;token['value']</code>
    </NullableReturnStatement>
    <PossiblyFalseArgument occurrences="1">
      <code>strrpos($fromClassName, '\\')</code>
    </PossiblyFalseArgument>
    <PossiblyInvalidArgument occurrences="13">
      <code>$AST</code>
      <code>$conditionalExpression</code>
      <code>$expr</code>
      <code>$field</code>
      <code>$pathExp</code>
      <code>$this-&gt;ConditionalExpression()</code>
      <code>$this-&gt;ConditionalExpression()</code>
      <code>$this-&gt;lexer-&gt;lookahead['value']</code>
      <code>$this-&gt;lexer-&gt;lookahead['value']</code>
      <code>$this-&gt;lexer-&gt;lookahead['value']</code>
      <code>$this-&gt;lexer-&gt;lookahead['value']</code>
      <code>$token['value']</code>
      <code>$token['value']</code>
    </PossiblyInvalidArgument>
    <PossiblyInvalidPropertyAssignmentValue occurrences="4">
      <code>$this-&gt;ConditionalExpression()</code>
      <code>$this-&gt;ConditionalExpression()</code>
      <code>$this-&gt;SimpleArithmeticExpression()</code>
      <code>$value</code>
    </PossiblyInvalidPropertyAssignmentValue>
    <PossiblyNullArgument occurrences="5">
      <code>$aliasIdentVariable</code>
      <code>$dql</code>
      <code>$resultVariable</code>
      <code>$this-&gt;query-&gt;getDQL()</code>
      <code>$token['value']</code>
    </PossiblyNullArgument>
    <PossiblyNullArrayAccess occurrences="72">
      <code>$glimpse['type']</code>
      <code>$glimpse['value']</code>
      <code>$lookahead['type']</code>
      <code>$lookahead['type']</code>
      <code>$next['type']</code>
      <code>$peek['type']</code>
      <code>$peek['type']</code>
      <code>$peek['type']</code>
      <code>$peek['type']</code>
      <code>$peek['type']</code>
      <code>$peek['type']</code>
      <code>$peek['type']</code>
      <code>$peek['type']</code>
      <code>$peek['type']</code>
      <code>$peek['type']</code>
      <code>$peek['value']</code>
      <code>$peek['value']</code>
      <code>$this-&gt;lexer-&gt;glimpse()['type']</code>
      <code>$this-&gt;lexer-&gt;lookahead['type']</code>
      <code>$this-&gt;lexer-&gt;lookahead['type']</code>
      <code>$this-&gt;lexer-&gt;lookahead['type']</code>
      <code>$this-&gt;lexer-&gt;lookahead['type']</code>
      <code>$this-&gt;lexer-&gt;lookahead['type']</code>
      <code>$this-&gt;lexer-&gt;lookahead['type']</code>
      <code>$this-&gt;lexer-&gt;lookahead['type']</code>
      <code>$this-&gt;lexer-&gt;lookahead['type']</code>
      <code>$this-&gt;lexer-&gt;lookahead['type']</code>
      <code>$this-&gt;lexer-&gt;lookahead['type']</code>
      <code>$this-&gt;lexer-&gt;lookahead['type']</code>
      <code>$this-&gt;lexer-&gt;lookahead['type']</code>
      <code>$this-&gt;lexer-&gt;lookahead['type']</code>
      <code>$this-&gt;lexer-&gt;lookahead['value']</code>
      <code>$this-&gt;lexer-&gt;lookahead['value']</code>
      <code>$this-&gt;lexer-&gt;lookahead['value']</code>
      <code>$this-&gt;lexer-&gt;lookahead['value']</code>
      <code>$this-&gt;lexer-&gt;lookahead['value']</code>
      <code>$this-&gt;lexer-&gt;lookahead['value']</code>
      <code>$this-&gt;lexer-&gt;lookahead['value']</code>
      <code>$this-&gt;lexer-&gt;lookahead['value']</code>
      <code>$this-&gt;lexer-&gt;lookahead['value']</code>
      <code>$this-&gt;lexer-&gt;lookahead['value']</code>
      <code>$this-&gt;lexer-&gt;token['value']</code>
      <code>$this-&gt;lexer-&gt;token['value']</code>
      <code>$this-&gt;lexer-&gt;token['value']</code>
      <code>$this-&gt;lexer-&gt;token['value']</code>
      <code>$this-&gt;lexer-&gt;token['value']</code>
      <code>$this-&gt;lexer-&gt;token['value']</code>
      <code>$this-&gt;lexer-&gt;token['value']</code>
      <code>$this-&gt;lexer-&gt;token['value']</code>
      <code>$this-&gt;lexer-&gt;token['value']</code>
      <code>$this-&gt;lexer-&gt;token['value']</code>
      <code>$this-&gt;lexer-&gt;token['value']</code>
      <code>$this-&gt;lexer-&gt;token['value']</code>
      <code>$this-&gt;lexer-&gt;token['value']</code>
      <code>$this-&gt;lexer-&gt;token['value']</code>
      <code>$this-&gt;lexer-&gt;token['value']</code>
      <code>$this-&gt;lexer-&gt;token['value']</code>
      <code>$this-&gt;lexer-&gt;token['value']</code>
      <code>$this-&gt;lexer-&gt;token['value']</code>
      <code>$this-&gt;lexer-&gt;token['value']</code>
      <code>$this-&gt;lexer-&gt;token['value']</code>
      <code>$this-&gt;lexer-&gt;token['value']</code>
      <code>$this-&gt;lexer-&gt;token['value']</code>
      <code>$token['type']</code>
      <code>$token['type']</code>
      <code>$token['type']</code>
      <code>$token['type']</code>
      <code>$token['type']</code>
      <code>$token['value']</code>
      <code>$token['value']</code>
      <code>$token['value']</code>
      <code>$token['value']</code>
    </PossiblyNullArrayAccess>
    <PossiblyNullReference occurrences="1">
      <code>getNumberOfRequiredParameters</code>
    </PossiblyNullReference>
    <PossiblyUndefinedVariable occurrences="1">
      <code>$args</code>
    </PossiblyUndefinedVariable>
    <RedundantConditionGivenDocblockType occurrences="1">
      <code>$AST instanceof AST\SelectStatement</code>
    </RedundantConditionGivenDocblockType>
  </file>
  <file src="lib/Doctrine/ORM/Query/ParserResult.php">
    <PropertyNotSetInConstructor occurrences="1">
      <code>$_sqlExecutor</code>
    </PropertyNotSetInConstructor>
  </file>
  <file src="lib/Doctrine/ORM/Query/QueryExpressionVisitor.php">
    <RedundantConditionGivenDocblockType occurrences="1">
      <code>Comparison::EQ</code>
    </RedundantConditionGivenDocblockType>
  </file>
  <file src="lib/Doctrine/ORM/Query/ResultSetMappingBuilder.php">
    <PossiblyUndefinedArrayOffset occurrences="2">
      <code>$associationMapping['joinColumns']</code>
      <code>$associationMapping['joinColumns']</code>
    </PossiblyUndefinedArrayOffset>
  </file>
  <file src="lib/Doctrine/ORM/Query/SqlWalker.php">
    <DocblockTypeContradiction occurrences="2">
      <code>$this-&gt;conn-&gt;quote((string) $newValue)</code>
      <code>is_string($expression)</code>
    </DocblockTypeContradiction>
    <InvalidArgument occurrences="2">
      <code>$join-&gt;conditionalExpression</code>
      <code>$selectedClass['class']-&gt;name</code>
    </InvalidArgument>
    <PossiblyInvalidArgument occurrences="4">
      <code>$expr</code>
      <code>$this-&gt;queryComponents[$expr]['token']['value']</code>
      <code>$this-&gt;queryComponents[$factor]['token']['value']</code>
      <code>$this-&gt;queryComponents[$term]['token']['value']</code>
    </PossiblyInvalidArgument>
    <PossiblyNullArgument occurrences="7">
      <code>$arithmeticExpr-&gt;simpleArithmeticExpression</code>
      <code>$arithmeticExpr-&gt;subselect</code>
      <code>$condExpr</code>
      <code>$generalCaseExpression-&gt;elseScalarExpression</code>
      <code>$identificationVariableDecl-&gt;rangeVariableDeclaration</code>
      <code>$simpleCaseExpression-&gt;caseOperand</code>
      <code>$simpleCaseExpression-&gt;elseScalarExpression</code>
    </PossiblyNullArgument>
    <PossiblyNullArrayOffset occurrences="4">
      <code>$targetClass-&gt;associationMappings</code>
      <code>$targetClass-&gt;associationMappings</code>
      <code>$this-&gt;scalarResultAliasMap</code>
      <code>$this-&gt;scalarResultAliasMap</code>
    </PossiblyNullArrayOffset>
    <PossiblyNullReference occurrences="1">
      <code>dispatch</code>
    </PossiblyNullReference>
    <PossiblyUndefinedArrayOffset occurrences="8">
      <code>$assoc['joinColumns']</code>
      <code>$assoc['joinColumns']</code>
      <code>$assoc['sourceToTargetKeyColumns']</code>
      <code>$assoc['targetToSourceKeyColumns']</code>
      <code>$association['sourceToTargetKeyColumns']</code>
      <code>$association['targetToSourceKeyColumns']</code>
      <code>$owningAssoc['joinTable']</code>
      <code>$owningAssoc['targetToSourceKeyColumns']</code>
    </PossiblyUndefinedArrayOffset>
  </file>
  <file src="lib/Doctrine/ORM/QueryBuilder.php">
    <ArgumentTypeCoercion occurrences="2">
      <code>[$rootAlias =&gt; $join]</code>
      <code>[$rootAlias =&gt; $join]</code>
    </ArgumentTypeCoercion>
    <DeprecatedMethod occurrences="2">
      <code>getRootAlias</code>
      <code>getRootAlias</code>
    </DeprecatedMethod>
    <FalsableReturnStatement occurrences="1">
      <code>! $filteredParameters-&gt;isEmpty() ? $filteredParameters-&gt;first() : null</code>
    </FalsableReturnStatement>
    <InvalidFalsableReturnType occurrences="1">
      <code>Parameter|null</code>
    </InvalidFalsableReturnType>
    <PossiblyFalseArgument occurrences="2">
      <code>$spacePos</code>
      <code>$spacePos</code>
    </PossiblyFalseArgument>
    <PossiblyFalseOperand occurrences="2">
      <code>$spacePos</code>
      <code>$spacePos</code>
    </PossiblyFalseOperand>
    <PossiblyInvalidIterator occurrences="1">
      <code>$dqlPart</code>
    </PossiblyInvalidIterator>
  </file>
  <file src="lib/Doctrine/ORM/Repository/DefaultRepositoryFactory.php">
    <InvalidReturnStatement occurrences="1">
      <code>$this-&gt;repositoryList[$repositoryHash] ??= $this-&gt;createRepository($entityManager, $entityName)</code>
    </InvalidReturnStatement>
    <InvalidReturnType occurrences="1">
      <code>EntityRepository</code>
    </InvalidReturnType>
    <UnsafeInstantiation occurrences="1">
      <code>new $repositoryClassName($entityManager, $metadata)</code>
    </UnsafeInstantiation>
  </file>
  <file src="lib/Doctrine/ORM/Tools/Console/Command/ClearCache/CollectionRegionCommand.php">
    <PossiblyNullReference occurrences="1">
      <code>evictAll</code>
    </PossiblyNullReference>
  </file>
  <file src="lib/Doctrine/ORM/Tools/Console/Command/ClearCache/EntityRegionCommand.php">
    <PossiblyNullReference occurrences="1">
      <code>evictAll</code>
    </PossiblyNullReference>
  </file>
  <file src="lib/Doctrine/ORM/Tools/Console/Command/GenerateProxiesCommand.php">
    <NoInterfaceProperties occurrences="1">
      <code>$metadata-&gt;name</code>
    </NoInterfaceProperties>
    <PossiblyNullArgument occurrences="1">
      <code>$em-&gt;getConfiguration()-&gt;getProxyDir()</code>
    </PossiblyNullArgument>
  </file>
  <file src="lib/Doctrine/ORM/Tools/Console/Command/InfoCommand.php">
    <PossiblyNullReference occurrences="1">
      <code>getAllClassNames</code>
    </PossiblyNullReference>
  </file>
  <file src="lib/Doctrine/ORM/Tools/Console/Command/MappingDescribeCommand.php">
    <InvalidArgument occurrences="1">
      <code>$metadata-&gt;entityListeners</code>
    </InvalidArgument>
    <PossiblyNullReference occurrences="1">
      <code>getAllClassNames</code>
    </PossiblyNullReference>
  </file>
  <file src="lib/Doctrine/ORM/Tools/Console/Command/RunDqlCommand.php">
    <DeprecatedClass occurrences="1">
      <code>Debug::dump($resultSet, (int) $input-&gt;getOption('depth'), true, false)</code>
    </DeprecatedClass>
  </file>
  <file src="lib/Doctrine/ORM/Tools/Console/Command/SchemaTool/DropCommand.php">
    <PossiblyNullArgument occurrences="2">
      <code>$this-&gt;getName()</code>
      <code>$this-&gt;getName()</code>
    </PossiblyNullArgument>
  </file>
  <file src="lib/Doctrine/ORM/Tools/Console/Command/SchemaTool/UpdateCommand.php">
    <PossiblyNullArgument occurrences="2">
      <code>$this-&gt;getName()</code>
      <code>$this-&gt;getName()</code>
    </PossiblyNullArgument>
  </file>
  <file src="lib/Doctrine/ORM/Tools/DebugUnitOfWorkListener.php">
    <PossiblyNullArgument occurrences="1">
      <code>$entity</code>
    </PossiblyNullArgument>
    <RedundantConditionGivenDocblockType occurrences="1">
      <code>$state === UnitOfWork::STATE_DETACHED</code>
    </RedundantConditionGivenDocblockType>
  </file>
  <file src="lib/Doctrine/ORM/Tools/Pagination/CountOutputWalker.php">
    <PossiblyUndefinedArrayOffset occurrences="1">
      <code>$rootClass-&gt;associationMappings[$property]['joinColumns']</code>
    </PossiblyUndefinedArrayOffset>
  </file>
  <file src="lib/Doctrine/ORM/Tools/Pagination/LimitSubqueryOutputWalker.php">
    <PossiblyFalseArgument occurrences="1">
      <code>strrpos($orderByItemString, ' ')</code>
    </PossiblyFalseArgument>
    <PossiblyNullIterator occurrences="1">
      <code>$orderByClause-&gt;orderByItems</code>
    </PossiblyNullIterator>
    <PossiblyNullPropertyAssignmentValue occurrences="1">
      <code>$AST-&gt;orderByClause</code>
    </PossiblyNullPropertyAssignmentValue>
    <PossiblyNullPropertyFetch occurrences="1">
      <code>$orderByClause-&gt;orderByItems</code>
    </PossiblyNullPropertyFetch>
    <PossiblyUndefinedArrayOffset occurrences="1">
      <code>$rootClass-&gt;associationMappings[$property]['joinColumns']</code>
    </PossiblyUndefinedArrayOffset>
  </file>
  <file src="lib/Doctrine/ORM/Tools/Pagination/Paginator.php">
    <ArgumentTypeCoercion occurrences="1">
      <code>$parameters</code>
    </ArgumentTypeCoercion>
  </file>
  <file src="lib/Doctrine/ORM/Tools/Pagination/RowNumberOverFunction.php">
    <PropertyNotSetInConstructor occurrences="1">
      <code>$orderByClause</code>
    </PropertyNotSetInConstructor>
  </file>
  <file src="lib/Doctrine/ORM/Tools/Pagination/WhereInWalker.php">
    <DocblockTypeContradiction occurrences="3">
      <code>$selectStatement-&gt;whereClause-&gt;conditionalExpression instanceof ConditionalFactor</code>
      <code>$selectStatement-&gt;whereClause-&gt;conditionalExpression instanceof ConditionalPrimary</code>
    </DocblockTypeContradiction>
    <MissingClosureReturnType occurrences="1">
      <code>static function ($id) use ($connection, $type) {</code>
    </MissingClosureReturnType>
    <PossiblyInvalidPropertyAssignmentValue occurrences="1">
      <code>$selectStatement-&gt;whereClause-&gt;conditionalExpression</code>
    </PossiblyInvalidPropertyAssignmentValue>
    <RedundantConditionGivenDocblockType occurrences="1"/>
  </file>
  <file src="lib/Doctrine/ORM/Tools/SchemaTool.php">
    <MissingClosureParamType occurrences="1">
      <code>$asset</code>
    </MissingClosureParamType>
    <PossiblyNullArgument occurrences="1">
      <code>$referencedFieldName</code>
    </PossiblyNullArgument>
    <PossiblyUndefinedArrayOffset occurrences="7">
      <code>$assoc['joinColumns']</code>
      <code>$class-&gt;getAssociationMapping($fieldName)['joinColumns']</code>
      <code>$fieldMapping['precision']</code>
      <code>$fieldMapping['scale']</code>
      <code>$idMapping['joinColumns']</code>
      <code>$mapping['joinColumns']</code>
      <code>$mapping['joinTable']</code>
    </PossiblyUndefinedArrayOffset>
    <RedundantCondition occurrences="1">
      <code>is_numeric($indexName)</code>
    </RedundantCondition>
    <RedundantConditionGivenDocblockType occurrences="2">
      <code>assert(is_array($assoc))</code>
      <code>is_array($assoc)</code>
    </RedundantConditionGivenDocblockType>
    <TypeDoesNotContainType occurrences="1">
      <code>$indexName</code>
    </TypeDoesNotContainType>
  </file>
  <file src="lib/Doctrine/ORM/Tools/SchemaValidator.php">
    <PossiblyUndefinedArrayOffset occurrences="4">
      <code>$assoc['joinColumns']</code>
      <code>$assoc['joinTable']</code>
      <code>$assoc['relationToSourceKeyColumns']</code>
      <code>$assoc['relationToTargetKeyColumns']</code>
    </PossiblyUndefinedArrayOffset>
    <RedundantConditionGivenDocblockType occurrences="2">
      <code>$assoc['orderBy'] !== null</code>
      <code>isset($assoc['orderBy']) &amp;&amp; $assoc['orderBy'] !== null</code>
    </RedundantConditionGivenDocblockType>
    <TypeDoesNotContainType occurrences="1">
      <code>! class_exists($assoc['targetEntity'])</code>
    </TypeDoesNotContainType>
  </file>
  <file src="lib/Doctrine/ORM/UnitOfWork.php">
    <ArgumentTypeCoercion occurrences="5">
      <code>$class</code>
      <code>$class</code>
      <code>$collectionToDelete</code>
      <code>$collectionToUpdate</code>
      <code>$commitOrder[$i]</code>
    </ArgumentTypeCoercion>
    <InvalidPropertyAssignmentValue occurrences="2">
      <code>$this-&gt;entityChangeSets</code>
      <code>$this-&gt;entityChangeSets</code>
    </InvalidPropertyAssignmentValue>
    <PossiblyInvalidArrayOffset occurrences="1">
      <code>$this-&gt;identityMap[$rootClassName]</code>
    </PossiblyInvalidArrayOffset>
    <PossiblyNullArgument occurrences="9">
      <code>$assoc</code>
      <code>$assoc</code>
      <code>$assoc['targetEntity']</code>
      <code>$class-&gt;getTypeOfField($class-&gt;getSingleIdentifierFieldName())</code>
      <code>$collection-&gt;getOwner()</code>
      <code>$collection-&gt;getOwner()</code>
      <code>$collectionToDelete-&gt;getMapping()</code>
      <code>$entity</code>
      <code>$owner</code>
    </PossiblyNullArgument>
    <PossiblyNullArrayAccess occurrences="2">
      <code>$assoc['targetEntity']</code>
      <code>$assoc['type']</code>
    </PossiblyNullArrayAccess>
    <PossiblyNullArrayOffset occurrences="1">
      <code>$targetClass-&gt;reflFields</code>
    </PossiblyNullArrayOffset>
    <PossiblyNullReference occurrences="27">
      <code>buildCachedCollectionPersister</code>
      <code>buildCachedEntityPersister</code>
      <code>getCacheFactory</code>
      <code>getCacheFactory</code>
      <code>getValue</code>
      <code>getValue</code>
      <code>getValue</code>
      <code>getValue</code>
      <code>getValue</code>
      <code>getValue</code>
      <code>getValue</code>
      <code>getValue</code>
      <code>setValue</code>
      <code>setValue</code>
      <code>setValue</code>
      <code>setValue</code>
      <code>setValue</code>
      <code>setValue</code>
      <code>setValue</code>
      <code>setValue</code>
      <code>setValue</code>
      <code>setValue</code>
      <code>setValue</code>
      <code>setValue</code>
      <code>setValue</code>
      <code>setValue</code>
      <code>setValue</code>
    </PossiblyNullReference>
    <PossiblyUndefinedArrayOffset occurrences="3">
      <code>$assoc['joinColumns']</code>
      <code>$assoc['orphanRemoval']</code>
      <code>$assoc['targetToSourceKeyColumns']</code>
    </PossiblyUndefinedArrayOffset>
    <PossiblyUndefinedMethod occurrences="3">
      <code>unwrap</code>
      <code>unwrap</code>
      <code>unwrap</code>
    </PossiblyUndefinedMethod>
    <ReferenceConstraintViolation occurrences="1">
      <code>$visited</code>
    </ReferenceConstraintViolation>
    <UndefinedInterfaceMethod occurrences="3">
      <code>getMapping</code>
      <code>getMapping</code>
      <code>takeSnapshot</code>
    </UndefinedInterfaceMethod>
  </file>
  <file src="lib/Doctrine/ORM/Utility/HierarchyDiscriminatorResolver.php">
    <NoInterfaceProperties occurrences="2">
      <code>$rootClassMetadata-&gt;name</code>
      <code>$rootClassMetadata-&gt;subClasses</code>
    </NoInterfaceProperties>
  </file>
  <file src="lib/Doctrine/ORM/Utility/IdentifierFlattener.php">
    <PossiblyUndefinedArrayOffset occurrences="1">
      <code>$class-&gt;associationMappings[$field]['joinColumns']</code>
    </PossiblyUndefinedArrayOffset>
  </file>
  <file src="lib/Doctrine/ORM/Utility/PersisterHelper.php">
    <PossiblyNullArgument occurrences="1">
      <code>$assoc['mappedBy']</code>
    </PossiblyNullArgument>
    <PossiblyUndefinedArrayOffset occurrences="1">
      <code>$assoc['joinTable']</code>
    </PossiblyUndefinedArrayOffset>
  </file>
</files><|MERGE_RESOLUTION|>--- conflicted
+++ resolved
@@ -1083,12 +1083,6 @@
     </UndefinedMethod>
   </file>
   <file src="lib/Doctrine/ORM/Query/AST/WhenClause.php">
-<<<<<<< HEAD
-=======
-    <ParamNameMismatch occurrences="1">
-      <code>$sqlWalker</code>
-    </ParamNameMismatch>
->>>>>>> da356316
     <UndefinedMethod occurrences="1">
       <code>walkWhenClauseExpression</code>
     </UndefinedMethod>
