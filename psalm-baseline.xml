--- conflicted
+++ resolved
@@ -296,138 +296,7 @@
     </PossiblyNullArgument>
   </file>
   <file src="lib/Doctrine/ORM/Mapping/ClassMetadata.php">
-<<<<<<< HEAD
-=======
-    <PropertyNotSetInConstructor>
-      <code>ClassMetadata</code>
-      <code>ClassMetadata</code>
-      <code>ClassMetadata</code>
-      <code>ClassMetadata</code>
-    </PropertyNotSetInConstructor>
-  </file>
-  <file src="lib/Doctrine/ORM/Mapping/ClassMetadataFactory.php">
-    <ArgumentTypeCoercion>
-      <code>$class</code>
-      <code>$class</code>
-      <code><![CDATA[new $definition['class']()]]></code>
-      <code>$platformFamily</code>
-    </ArgumentTypeCoercion>
-    <DeprecatedClass>
-      <code>new UuidGenerator()</code>
-    </DeprecatedClass>
-    <DeprecatedConstant>
-      <code>ClassMetadata::GENERATOR_TYPE_UUID</code>
-    </DeprecatedConstant>
-    <DeprecatedMethod>
-      <code>addNamedNativeQuery</code>
-      <code>addNamedQuery</code>
-    </DeprecatedMethod>
-    <InvalidArrayOffset>
-      <code><![CDATA[$subClass->table[$indexType][$indexName]]]></code>
-    </InvalidArrayOffset>
-    <MissingConstructor>
-      <code>$driver</code>
-      <code>$evm</code>
-    </MissingConstructor>
-    <PossiblyInvalidIterator>
-      <code><![CDATA[$parentClass->table[$indexType]]]></code>
-    </PossiblyInvalidIterator>
-    <PossiblyNullArgument>
-      <code><![CDATA[$this->em]]></code>
-      <code><![CDATA[$this->em]]></code>
-    </PossiblyNullArgument>
-    <PossiblyNullReference>
-      <code>getConfiguration</code>
-      <code>getConfiguration</code>
-      <code>getConfiguration</code>
-      <code>getConfiguration</code>
-      <code>getConfiguration</code>
-      <code>getConnection</code>
-    </PossiblyNullReference>
-  </file>
-  <file src="lib/Doctrine/ORM/Mapping/ClassMetadataInfo.php">
-    <ArgumentTypeCoercion>
-      <code>$mapping</code>
-    </ArgumentTypeCoercion>
-    <DeprecatedMethod>
-      <code>canEmulateSchemas</code>
-      <code>canRequireSQLConversion</code>
-    </DeprecatedMethod>
->>>>>>> c5137da9
-    <DeprecatedProperty>
-      <code><![CDATA[$this->columnNames]]></code>
-      <code><![CDATA[$this->columnNames]]></code>
-      <code><![CDATA[$this->columnNames]]></code>
-      <code><![CDATA[$this->columnNames]]></code>
-    </DeprecatedProperty>
-    <InvalidArgument>
-      <code>$mapping</code>
-      <code>$mapping</code>
-      <code>$mapping</code>
-      <code>$mapping</code>
-      <code>$overrideMapping</code>
-    </InvalidArgument>
-    <InvalidNullableReturnType>
-      <code>ReflectionClass|null</code>
-    </InvalidNullableReturnType>
-    <InvalidPropertyAssignmentValue>
-      <code>$definition</code>
-      <code><![CDATA[$this->subClasses]]></code>
-    </InvalidPropertyAssignmentValue>
-    <LessSpecificReturnStatement>
-      <code>$className</code>
-      <code>$className</code>
-      <code><![CDATA[$this->namespace . '\\' . $className]]></code>
-    </LessSpecificReturnStatement>
-    <MoreSpecificReturnType>
-      <code>class-string|null</code>
-    </MoreSpecificReturnType>
-    <NullableReturnStatement>
-      <code><![CDATA[$this->reflClass]]></code>
-    </NullableReturnStatement>
-    <ParamNameMismatch>
-      <code>$entity</code>
-    </ParamNameMismatch>
-    <PossiblyNullArgument>
-      <code>$class</code>
-      <code>$className</code>
-      <code><![CDATA[$mapping['targetEntity']]]></code>
-      <code><![CDATA[$mapping['targetEntity']]]></code>
-      <code><![CDATA[$parentReflFields[$embeddedClass->declaredField]]]></code>
-    </PossiblyNullArgument>
-    <PossiblyNullReference>
-      <code>getProperty</code>
-      <code>getProperty</code>
-      <code>getProperty</code>
-      <code>getValue</code>
-      <code>getValue</code>
-      <code>getValue</code>
-      <code>instantiate</code>
-      <code>setValue</code>
-      <code>setValue</code>
-    </PossiblyNullReference>
-    <PossiblyUndefinedArrayOffset>
-      <code><![CDATA[$mapping['isOwningSide']]]></code>
-      <code><![CDATA[$mapping['isOwningSide']]]></code>
-      <code><![CDATA[$mapping['isOwningSide']]]></code>
-      <code><![CDATA[$mapping['targetEntity']]]></code>
-      <code><![CDATA[$table['name']]]></code>
-    </PossiblyUndefinedArrayOffset>
-    <PropertyNotSetInConstructor>
-      <code>$idGenerator</code>
-      <code>$table</code>
-    </PropertyNotSetInConstructor>
-    <RedundantCondition>
-      <code>$mapping !== false</code>
-      <code>$mapping !== false</code>
-    </RedundantCondition>
-    <RedundantFunctionCall>
-      <code>array_values</code>
-    </RedundantFunctionCall>
-    <RedundantPropertyInitializationCheck>
-      <code><![CDATA[$this->table]]></code>
-      <code>null</code>
-    </RedundantPropertyInitializationCheck>
+    <PropertyNotSetInConstructor/>
   </file>
   <file src="lib/Doctrine/ORM/Mapping/ClassMetadataFactory.php">
     <ArgumentTypeCoercion>
