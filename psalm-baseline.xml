--- conflicted
+++ resolved
@@ -474,24 +474,6 @@
     <PossiblyNullArgument occurrences="1">
       <code>$entity</code>
     </PossiblyNullArgument>
-  </file>
-<<<<<<< HEAD
-  <file src="lib/Doctrine/ORM/Id/TableGenerator.php">
-    <PossiblyFalseOperand occurrences="3">
-      <code>$currentLevel</code>
-      <code>$this-&gt;_nextValue</code>
-      <code>$this-&gt;_nextValue</code>
-    </PossiblyFalseOperand>
-    <UndefinedMethod occurrences="2">
-      <code>getTableHiLoCurrentValSql</code>
-      <code>getTableHiLoUpdateNextValSql</code>
-    </UndefinedMethod>
-=======
-  <file src="lib/Doctrine/ORM/Id/BigIntegerIdentityGenerator.php">
-    <PossiblyNullPropertyAssignmentValue occurrences="1">
-      <code>$sequenceName</code>
-    </PossiblyNullPropertyAssignmentValue>
->>>>>>> 4b1a4198
   </file>
   <file src="lib/Doctrine/ORM/Internal/CommitOrderCalculator.php">
     <RedundantCondition occurrences="2">
