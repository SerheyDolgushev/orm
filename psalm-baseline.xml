<?xml version="1.0" encoding="UTF-8"?>
<files psalm-version="4.23.0@f1fe6ff483bf325c803df9f510d09a03fd796f88">
  <file src="lib/Doctrine/ORM/AbstractQuery.php">
    <DeprecatedClass occurrences="1">
      <code>IterableResult</code>
    </DeprecatedClass>
    <DeprecatedMethod occurrences="1">
      <code>iterate</code>
    </DeprecatedMethod>
    <DocblockTypeContradiction occurrences="1">
      <code>in_array($fetchMode, [Mapping\ClassMetadata::FETCH_EAGER, Mapping\ClassMetadata::FETCH_LAZY], true)</code>
    </DocblockTypeContradiction>
    <FalsableReturnStatement occurrences="1">
      <code>! $filteredParameters-&gt;isEmpty() ? $filteredParameters-&gt;first() : null</code>
    </FalsableReturnStatement>
    <InvalidFalsableReturnType occurrences="1">
      <code>Parameter|null</code>
    </InvalidFalsableReturnType>
    <InvalidNullableReturnType occurrences="1">
      <code>\Doctrine\Common\Cache\Cache</code>
    </InvalidNullableReturnType>
    <MissingClosureParamType occurrences="3">
      <code>$alias</code>
      <code>$data</code>
      <code>$data</code>
    </MissingClosureParamType>
    <NullableReturnStatement occurrences="2">
      <code>$this-&gt;_em-&gt;getConfiguration()-&gt;getResultCacheImpl()</code>
      <code>$this-&gt;_queryCacheProfile-&gt;getResultCacheDriver()</code>
    </NullableReturnStatement>
    <PossiblyInvalidArgument occurrences="2">
      <code>$stmt</code>
      <code>$stmt</code>
    </PossiblyInvalidArgument>
    <PossiblyNullReference occurrences="2">
      <code>getCacheLogger</code>
      <code>getQueryCache</code>
    </PossiblyNullReference>
    <RedundantCastGivenDocblockType occurrences="4">
      <code>(bool) $cacheable</code>
      <code>(int) $cacheMode</code>
      <code>(int) $lifetime</code>
      <code>(string) $cacheRegion</code>
    </RedundantCastGivenDocblockType>
  </file>
  <file src="lib/Doctrine/ORM/Cache/CacheConfiguration.php">
    <PossiblyNullReference occurrences="1">
      <code>getTimestampRegion</code>
    </PossiblyNullReference>
  </file>
  <file src="lib/Doctrine/ORM/Cache/CollectionCacheKey.php">
    <RedundantCastGivenDocblockType occurrences="2">
      <code>(string) $association</code>
      <code>(string) $entityClass</code>
    </RedundantCastGivenDocblockType>
  </file>
  <file src="lib/Doctrine/ORM/Cache/DefaultCache.php">
    <InvalidOperand occurrences="1">
      <code>! $association['type']</code>
    </InvalidOperand>
    <PossiblyNullPropertyAssignmentValue occurrences="1"/>
    <PossiblyNullReference occurrences="1">
      <code>getCacheFactory</code>
    </PossiblyNullReference>
  </file>
  <file src="lib/Doctrine/ORM/Cache/DefaultCacheFactory.php">
    <InvalidNullableReturnType occurrences="1">
      <code>string</code>
    </InvalidNullableReturnType>
    <NullableReturnStatement occurrences="1">
      <code>$this-&gt;fileLockRegionDirectory</code>
    </NullableReturnStatement>
    <RedundantCastGivenDocblockType occurrences="1">
      <code>(string) $fileLockRegionDirectory</code>
    </RedundantCastGivenDocblockType>
  </file>
  <file src="lib/Doctrine/ORM/Cache/DefaultEntityHydrator.php">
    <InvalidArgument occurrences="1">
      <code>$em-&gt;getMetadataFactory()</code>
    </InvalidArgument>
    <PossiblyNullArrayOffset occurrences="1">
      <code>$targetClassMetadata-&gt;associationMappings</code>
    </PossiblyNullArrayOffset>
    <PossiblyUndefinedArrayOffset occurrences="5">
      <code>$assoc['fetch']</code>
      <code>$assoc['isOwningSide']</code>
      <code>$assoc['isOwningSide']</code>
      <code>$assoc['joinColumnFieldNames']</code>
      <code>$assoc['mappedBy']</code>
    </PossiblyUndefinedArrayOffset>
    <UndefinedInterfaceMethod occurrences="1">
      <code>getCacheRegion</code>
    </UndefinedInterfaceMethod>
  </file>
  <file src="lib/Doctrine/ORM/Cache/DefaultQueryCache.php">
    <ArgumentTypeCoercion occurrences="4">
      <code>$assocKeys-&gt;identifiers[$assocIndex]</code>
      <code>$assocKeys-&gt;identifiers[$assocIndex]</code>
      <code>$cacheKeys-&gt;identifiers[$index]</code>
      <code>$cacheKeys-&gt;identifiers[$index]</code>
    </ArgumentTypeCoercion>
    <MissingClosureParamType occurrences="1">
      <code>$id</code>
    </MissingClosureParamType>
    <NoInterfaceProperties occurrences="2">
      <code>$assocEntry-&gt;class</code>
      <code>$assocEntry-&gt;class</code>
    </NoInterfaceProperties>
    <PossiblyNullReference occurrences="1">
      <code>getCacheLogger</code>
    </PossiblyNullReference>
    <RedundantConditionGivenDocblockType occurrences="1">
      <code>assert($cm instanceof ClassMetadata)</code>
    </RedundantConditionGivenDocblockType>
    <UndefinedInterfaceMethod occurrences="5">
      <code>getCacheRegion</code>
      <code>resolveAssociationEntries</code>
      <code>resolveAssociationEntries</code>
      <code>storeEntityCache</code>
      <code>storeEntityCache</code>
    </UndefinedInterfaceMethod>
  </file>
  <file src="lib/Doctrine/ORM/Cache/Persister/Collection/AbstractCollectionPersister.php">
    <ArgumentTypeCoercion occurrences="2">
      <code>$cache</code>
      <code>$entityKey</code>
    </ArgumentTypeCoercion>
    <NoInterfaceProperties occurrences="1">
      <code>$entry-&gt;identifiers</code>
    </NoInterfaceProperties>
    <PossiblyNullArgument occurrences="2">
      <code>$collection-&gt;getOwner()</code>
      <code>$collection-&gt;getOwner()</code>
    </PossiblyNullArgument>
    <PossiblyNullReference occurrences="2">
      <code>buildCollectionHydrator</code>
      <code>getCacheFactory</code>
    </PossiblyNullReference>
  </file>
  <file src="lib/Doctrine/ORM/Cache/Persister/Collection/NonStrictReadWriteCachedCollectionPersister.php">
    <PossiblyNullArgument occurrences="2">
      <code>$collection-&gt;getOwner()</code>
      <code>$collection-&gt;getOwner()</code>
    </PossiblyNullArgument>
  </file>
  <file src="lib/Doctrine/ORM/Cache/Persister/Collection/ReadOnlyCachedCollectionPersister.php">
    <PossiblyNullArgument occurrences="1">
      <code>$collection-&gt;getOwner()</code>
    </PossiblyNullArgument>
  </file>
  <file src="lib/Doctrine/ORM/Cache/Persister/Collection/ReadWriteCachedCollectionPersister.php">
    <PossiblyNullArgument occurrences="2">
      <code>$collection-&gt;getOwner()</code>
      <code>$collection-&gt;getOwner()</code>
    </PossiblyNullArgument>
    <UndefinedInterfaceMethod occurrences="2">
      <code>lock</code>
      <code>lock</code>
    </UndefinedInterfaceMethod>
  </file>
  <file src="lib/Doctrine/ORM/Cache/Persister/Entity/AbstractEntityPersister.php">
    <ArgumentTypeCoercion occurrences="1">
      <code>$cacheEntry</code>
    </ArgumentTypeCoercion>
    <MissingReturnType occurrences="1">
      <code>loadAll</code>
    </MissingReturnType>
    <NoInterfaceProperties occurrences="1">
      <code>$cacheEntry-&gt;class</code>
    </NoInterfaceProperties>
    <PossiblyNullArgument occurrences="2">
      <code>$collection-&gt;getOwner()</code>
      <code>$collection-&gt;getOwner()</code>
    </PossiblyNullArgument>
    <PossiblyNullPropertyAssignmentValue occurrences="1">
      <code>$em-&gt;getCache()</code>
    </PossiblyNullPropertyAssignmentValue>
    <PossiblyNullReference occurrences="2">
      <code>getCacheFactory</code>
      <code>getTimestampRegion</code>
    </PossiblyNullReference>
    <PossiblyUndefinedArrayOffset occurrences="2">
      <code>$assoc['fetch']</code>
      <code>$assoc['isOwningSide']</code>
    </PossiblyUndefinedArrayOffset>
    <RedundantConditionGivenDocblockType occurrences="1">
      <code>assert($metadata instanceof ClassMetadata)</code>
    </RedundantConditionGivenDocblockType>
    <UndefinedInterfaceMethod occurrences="9">
      <code>getCacheRegion</code>
      <code>getCacheRegion</code>
      <code>getCacheRegion</code>
      <code>getCacheRegion</code>
      <code>loadCollectionCache</code>
      <code>loadCollectionCache</code>
      <code>storeCollectionCache</code>
      <code>storeCollectionCache</code>
      <code>storeEntityCache</code>
    </UndefinedInterfaceMethod>
  </file>
  <file src="lib/Doctrine/ORM/Cache/Persister/Entity/ReadWriteCachedEntityPersister.php">
    <RedundantCondition occurrences="1">
      <code>$isChanged</code>
    </RedundantCondition>
    <UndefinedInterfaceMethod occurrences="2">
      <code>lock</code>
      <code>lock</code>
    </UndefinedInterfaceMethod>
  </file>
  <file src="lib/Doctrine/ORM/Cache/Region/DefaultRegion.php">
    <LessSpecificReturnStatement occurrences="1">
      <code>$this-&gt;cache</code>
    </LessSpecificReturnStatement>
    <MoreSpecificReturnType occurrences="1">
      <code>CacheProvider</code>
    </MoreSpecificReturnType>
  </file>
  <file src="lib/Doctrine/ORM/Cache/RegionsConfiguration.php">
    <RedundantCastGivenDocblockType occurrences="6">
      <code>(int) $defaultLifetime</code>
      <code>(int) $defaultLifetime</code>
      <code>(int) $defaultLockLifetime</code>
      <code>(int) $defaultLockLifetime</code>
      <code>(int) $lifetime</code>
      <code>(int) $lifetime</code>
    </RedundantCastGivenDocblockType>
  </file>
  <file src="lib/Doctrine/ORM/Cache/TimestampCacheEntry.php">
    <RedundantCastGivenDocblockType occurrences="1">
      <code>(float) $time</code>
    </RedundantCastGivenDocblockType>
  </file>
  <file src="lib/Doctrine/ORM/Cache/TimestampCacheKey.php">
    <RedundantCastGivenDocblockType occurrences="1">
      <code>(string) $space</code>
    </RedundantCastGivenDocblockType>
  </file>
  <file src="lib/Doctrine/ORM/Cache/TimestampQueryCacheValidator.php">
    <NoInterfaceProperties occurrences="1">
      <code>$timestamp-&gt;time</code>
    </NoInterfaceProperties>
  </file>
  <file src="lib/Doctrine/ORM/Configuration.php">
    <ArgumentTypeCoercion occurrences="1">
      <code>$className</code>
    </ArgumentTypeCoercion>
    <DeprecatedClass occurrences="2">
      <code>new CachedReader($reader, new ArrayCache())</code>
      <code>new SimpleAnnotationReader()</code>
    </DeprecatedClass>
    <DeprecatedMethod occurrences="3">
      <code>AnnotationRegistry::registerFile(__DIR__ . '/Mapping/Driver/DoctrineAnnotations.php')</code>
      <code>getMetadataCacheImpl</code>
      <code>getQueryCacheImpl</code>
    </DeprecatedMethod>
    <RedundantCastGivenDocblockType occurrences="1">
      <code>(bool) $flag</code>
    </RedundantCastGivenDocblockType>
  </file>
  <file src="lib/Doctrine/ORM/Decorator/EntityManagerDecorator.php">
    <DeprecatedMethod occurrences="4">
      <code>copy</code>
      <code>getHydrator</code>
      <code>transactional</code>
      <code>transactional</code>
    </DeprecatedMethod>
    <MissingParamType occurrences="3">
      <code>$entity</code>
      <code>$lockMode</code>
      <code>$lockVersion</code>
    </MissingParamType>
    <MissingReturnType occurrences="1">
      <code>wrapInTransaction</code>
    </MissingReturnType>
    <MoreSpecificImplementedParamType occurrences="1">
      <code>$className</code>
    </MoreSpecificImplementedParamType>
    <TooManyArguments occurrences="2">
      <code>find</code>
      <code>flush</code>
    </TooManyArguments>
  </file>
  <file src="lib/Doctrine/ORM/EntityManager.php">
    <ArgumentTypeCoercion occurrences="6">
      <code>$className</code>
      <code>$connection</code>
      <code>$entityName</code>
      <code>ltrim($className, '\\')</code>
      <code>ltrim($entityName, '\\')</code>
      <code>ltrim($entityName, '\\')</code>
    </ArgumentTypeCoercion>
    <DeprecatedMethod occurrences="2">
      <code>getMetadataCacheImpl</code>
      <code>merge</code>
    </DeprecatedMethod>
    <DocblockTypeContradiction occurrences="6">
      <code>$entityName !== null &amp;&amp; ! is_string($entityName)</code>
      <code>is_object($entity)</code>
      <code>is_object($entity)</code>
      <code>is_object($entity)</code>
      <code>is_object($entity)</code>
      <code>is_object($entity)</code>
    </DocblockTypeContradiction>
    <ImplementedReturnTypeMismatch occurrences="1">
      <code>ClassMetadataFactory</code>
    </ImplementedReturnTypeMismatch>
    <InvalidReturnStatement occurrences="9">
      <code>$entity</code>
      <code>$entity</code>
      <code>$entity</code>
      <code>$entity</code>
      <code>$entity instanceof $class-&gt;name ? $entity : null</code>
      <code>$entity instanceof $class-&gt;name ? $entity : null</code>
      <code>$persister-&gt;load($sortedId, null, null, [], $lockMode)</code>
      <code>$persister-&gt;loadById($sortedId)</code>
      <code>$this-&gt;metadataFactory-&gt;getMetadataFor($className)</code>
    </InvalidReturnStatement>
    <InvalidReturnType occurrences="4">
      <code>?T</code>
      <code>getClassMetadata</code>
      <code>getPartialReference</code>
      <code>getReference</code>
    </InvalidReturnType>
    <MissingReturnType occurrences="1">
      <code>wrapInTransaction</code>
    </MissingReturnType>
    <ParamNameMismatch occurrences="6">
      <code>$entity</code>
      <code>$entity</code>
      <code>$entity</code>
      <code>$entity</code>
      <code>$entity</code>
      <code>$entityName</code>
    </ParamNameMismatch>
    <PossiblyNullArgument occurrences="2">
      <code>$config-&gt;getProxyDir()</code>
      <code>$config-&gt;getProxyNamespace()</code>
    </PossiblyNullArgument>
    <PossiblyNullReference occurrences="2">
      <code>createCache</code>
      <code>getCacheFactory</code>
    </PossiblyNullReference>
    <PropertyTypeCoercion occurrences="1">
      <code>new $metadataFactoryClassName()</code>
    </PropertyTypeCoercion>
    <RedundantCastGivenDocblockType occurrences="1">
      <code>(string) $hydrationMode</code>
    </RedundantCastGivenDocblockType>
    <RedundantCondition occurrences="1">
      <code>is_object($connection)</code>
    </RedundantCondition>
    <TypeDoesNotContainType occurrences="1">
      <code>': "' . $connection . '"'</code>
    </TypeDoesNotContainType>
    <UnsafeInstantiation occurrences="1">
      <code>new $class($this)</code>
    </UnsafeInstantiation>
  </file>
  <file src="lib/Doctrine/ORM/EntityRepository.php">
    <DeprecatedMethod occurrences="1">
      <code>addNamedNativeQueryMapping</code>
    </DeprecatedMethod>
    <InvalidReturnStatement occurrences="2">
      <code>$persister-&gt;load($criteria, null, null, [], null, 1, $orderBy)</code>
      <code>new LazyCriteriaCollection($persister, $criteria)</code>
    </InvalidReturnStatement>
    <InvalidReturnType occurrences="2">
      <code>?T</code>
      <code>AbstractLazyCollection&lt;int, T&gt;&amp;Selectable&lt;int, T&gt;</code>
    </InvalidReturnType>
    <TooManyArguments occurrences="1">
      <code>find</code>
    </TooManyArguments>
  </file>
  <file src="lib/Doctrine/ORM/Event/OnClassMetadataNotFoundEventArgs.php">
    <RedundantCastGivenDocblockType occurrences="1">
      <code>(string) $className</code>
    </RedundantCastGivenDocblockType>
  </file>
  <file src="lib/Doctrine/ORM/Exception/ORMException.php">
    <DeprecatedClass occurrences="1">
      <code>BaseORMException</code>
    </DeprecatedClass>
  </file>
  <file src="lib/Doctrine/ORM/Id/AssignedGenerator.php">
    <PossiblyNullArgument occurrences="1">
      <code>$entity</code>
    </PossiblyNullArgument>
  </file>
  <file src="lib/Doctrine/ORM/Id/TableGenerator.php">
    <PossiblyFalseOperand occurrences="3">
      <code>$currentLevel</code>
      <code>$this-&gt;_nextValue</code>
      <code>$this-&gt;_nextValue</code>
    </PossiblyFalseOperand>
    <UndefinedMethod occurrences="2">
      <code>getTableHiLoCurrentValSql</code>
      <code>getTableHiLoUpdateNextValSql</code>
    </UndefinedMethod>
  </file>
  <file src="lib/Doctrine/ORM/Internal/CommitOrderCalculator.php">
    <RedundantCondition occurrences="2">
      <code>$vertex-&gt;state !== self::VISITED</code>
      <code>$vertex-&gt;state !== self::VISITED</code>
    </RedundantCondition>
  </file>
  <file src="lib/Doctrine/ORM/Internal/Hydration/AbstractHydrator.php">
    <DeprecatedClass occurrences="2">
      <code>IterableResult</code>
      <code>new IterableResult($this)</code>
    </DeprecatedClass>
    <PossiblyUndefinedArrayOffset occurrences="2">
      <code>$class-&gt;associationMappings[$fieldName]['joinColumns']</code>
      <code>$class-&gt;associationMappings[$fieldName]['joinColumns']</code>
    </PossiblyUndefinedArrayOffset>
    <ReferenceConstraintViolation occurrences="1">
      <code>return $rowData;</code>
    </ReferenceConstraintViolation>
  </file>
  <file src="lib/Doctrine/ORM/Internal/Hydration/ArrayHydrator.php">
    <PossiblyInvalidArgument occurrences="1">
      <code>$index</code>
    </PossiblyInvalidArgument>
    <PossiblyNullArrayAssignment occurrences="2">
      <code>$result[$resultKey]</code>
      <code>$result[$resultKey]</code>
    </PossiblyNullArrayAssignment>
    <PossiblyUndefinedArrayOffset occurrences="1">
      <code>$newObject['args']</code>
    </PossiblyUndefinedArrayOffset>
    <ReferenceConstraintViolation occurrences="1">
      <code>$result</code>
    </ReferenceConstraintViolation>
  </file>
  <file src="lib/Doctrine/ORM/Internal/Hydration/IterableResult.php">
    <ImplementedReturnTypeMismatch occurrences="1">
      <code>mixed[]|false</code>
    </ImplementedReturnTypeMismatch>
    <PossiblyFalsePropertyAssignmentValue occurrences="2">
      <code>$this-&gt;_hydrator-&gt;hydrateRow()</code>
      <code>$this-&gt;next()</code>
    </PossiblyFalsePropertyAssignmentValue>
    <RedundantConditionGivenDocblockType occurrences="1">
      <code>$this-&gt;_current !== false</code>
    </RedundantConditionGivenDocblockType>
  </file>
  <file src="lib/Doctrine/ORM/Internal/Hydration/ObjectHydrator.php">
    <PossiblyFalseArgument occurrences="1">
      <code>$index</code>
    </PossiblyFalseArgument>
    <PossiblyInvalidArgument occurrences="7">
      <code>$parentObject</code>
      <code>$parentObject</code>
      <code>$parentObject</code>
      <code>$parentObject</code>
      <code>$parentObject</code>
      <code>$parentObject</code>
      <code>$parentObject</code>
    </PossiblyInvalidArgument>
    <PossiblyNullArgument occurrences="2">
      <code>$objectClass</code>
      <code>$relation['mappedBy']</code>
    </PossiblyNullArgument>
    <PossiblyNullArrayOffset occurrences="1">
      <code>$targetClass-&gt;reflFields</code>
    </PossiblyNullArrayOffset>
    <PossiblyNullReference occurrences="6">
      <code>getValue</code>
      <code>getValue</code>
      <code>getValue</code>
      <code>setValue</code>
      <code>setValue</code>
      <code>setValue</code>
    </PossiblyNullReference>
    <PossiblyUndefinedArrayOffset occurrences="9">
      <code>$assoc['inversedBy']</code>
      <code>$assoc['mappedBy']</code>
      <code>$class-&gt;associationMappings[$class-&gt;identifier[0]]['joinColumns']</code>
      <code>$class-&gt;associationMappings[$fieldName]['joinColumns']</code>
      <code>$newObject['args']</code>
      <code>$relation['inversedBy']</code>
      <code>$relation['isOwningSide']</code>
      <code>$relation['mappedBy']</code>
      <code>$relation['mappedBy']</code>
    </PossiblyUndefinedArrayOffset>
  </file>
  <file src="lib/Doctrine/ORM/Internal/Hydration/SimpleObjectHydrator.php">
    <PropertyNotSetInConstructor occurrences="1">
      <code>$class</code>
    </PropertyNotSetInConstructor>
  </file>
  <file src="lib/Doctrine/ORM/LazyCriteriaCollection.php">
    <PropertyNotSetInConstructor occurrences="1">
      <code>LazyCriteriaCollection</code>
    </PropertyNotSetInConstructor>
  </file>
  <file src="lib/Doctrine/ORM/Mapping/Builder/ClassMetadataBuilder.php">
    <ArgumentTypeCoercion occurrences="2">
      <code>$class</code>
      <code>$repositoryClassName</code>
    </ArgumentTypeCoercion>
    <DeprecatedMethod occurrences="1">
      <code>addNamedQuery</code>
    </DeprecatedMethod>
  </file>
  <file src="lib/Doctrine/ORM/Mapping/Builder/EntityListenerBuilder.php">
    <PossiblyNullArgument occurrences="1">
      <code>$class</code>
    </PossiblyNullArgument>
  </file>
  <file src="lib/Doctrine/ORM/Mapping/Builder/FieldBuilder.php">
    <PropertyNotSetInConstructor occurrences="3">
      <code>$generatedValue</code>
      <code>$sequenceDef</code>
      <code>$version</code>
    </PropertyNotSetInConstructor>
    <RedundantCastGivenDocblockType occurrences="3">
      <code>(bool) $flag</code>
      <code>(bool) $flag</code>
      <code>(string) $customIdGenerator</code>
    </RedundantCastGivenDocblockType>
  </file>
  <file src="lib/Doctrine/ORM/Mapping/ClassMetadata.php">
    <PropertyNotSetInConstructor occurrences="5">
      <code>ClassMetadata</code>
      <code>ClassMetadata</code>
      <code>ClassMetadata</code>
      <code>ClassMetadata</code>
      <code>ClassMetadata</code>
    </PropertyNotSetInConstructor>
  </file>
  <file src="lib/Doctrine/ORM/Mapping/ClassMetadataFactory.php">
    <ArgumentTypeCoercion occurrences="4">
      <code>$class</code>
      <code>$class</code>
      <code>$nonSuperclassParents</code>
      <code>new $definition['class']()</code>
    </ArgumentTypeCoercion>
    <DeprecatedClass occurrences="1">
      <code>new UuidGenerator()</code>
    </DeprecatedClass>
    <DeprecatedConstant occurrences="1">
      <code>ClassMetadata::GENERATOR_TYPE_UUID</code>
    </DeprecatedConstant>
    <DeprecatedMethod occurrences="2">
      <code>addNamedNativeQuery</code>
      <code>addNamedQuery</code>
    </DeprecatedMethod>
    <DocblockTypeContradiction occurrences="2">
      <code>! $definition</code>
      <code>$definition</code>
    </DocblockTypeContradiction>
    <InvalidArrayOffset occurrences="1">
      <code>$subClass-&gt;table[$indexType][$indexName]</code>
    </InvalidArrayOffset>
    <InvalidPropertyAssignmentValue occurrences="1">
      <code>$subClass-&gt;table</code>
    </InvalidPropertyAssignmentValue>
    <MissingConstructor occurrences="2">
      <code>$driver</code>
      <code>$evm</code>
    </MissingConstructor>
    <PossiblyInvalidArrayAssignment occurrences="1">
      <code>$subClass-&gt;table[$indexType][$indexName]</code>
    </PossiblyInvalidArrayAssignment>
    <PossiblyInvalidIterator occurrences="1">
      <code>$parentClass-&gt;table[$indexType]</code>
    </PossiblyInvalidIterator>
    <PossiblyNullArgument occurrences="2">
      <code>$this-&gt;em</code>
      <code>$this-&gt;em</code>
    </PossiblyNullArgument>
    <PossiblyNullPropertyAssignmentValue occurrences="1">
      <code>$this-&gt;em-&gt;getConfiguration()-&gt;getMetadataDriverImpl()</code>
    </PossiblyNullPropertyAssignmentValue>
    <PossiblyNullReference occurrences="6">
      <code>getConfiguration</code>
      <code>getConfiguration</code>
      <code>getConfiguration</code>
      <code>getConfiguration</code>
      <code>getConfiguration</code>
      <code>getConnection</code>
    </PossiblyNullReference>
    <PossiblyUndefinedArrayOffset occurrences="1">
      <code>$mapping['isOwningSide']</code>
    </PossiblyUndefinedArrayOffset>
  </file>
  <file src="lib/Doctrine/ORM/Mapping/ClassMetadataInfo.php">
    <DeprecatedConstant occurrences="1">
      <code>self::GENERATOR_TYPE_UUID</code>
    </DeprecatedConstant>
    <DeprecatedMethod occurrences="2">
      <code>canEmulateSchemas</code>
      <code>canRequireSQLConversion</code>
    </DeprecatedMethod>
    <DeprecatedProperty occurrences="4">
      <code>$this-&gt;columnNames</code>
      <code>$this-&gt;columnNames</code>
      <code>$this-&gt;columnNames</code>
      <code>$this-&gt;columnNames</code>
    </DeprecatedProperty>
    <DocblockTypeContradiction occurrences="3">
      <code>! $this-&gt;table</code>
      <code>! class_exists($mapping['targetEntity'])</code>
      <code>$this-&gt;table</code>
    </DocblockTypeContradiction>
    <InvalidDocblock occurrences="3">
      <code>protected function _validateAndCompleteAssociationMapping(array $mapping)</code>
      <code>protected function _validateAndCompleteManyToManyMapping(array $mapping)</code>
      <code>protected function _validateAndCompleteOneToOneMapping(array $mapping)</code>
    </InvalidDocblock>
    <InvalidNullableReturnType occurrences="4">
      <code>ReflectionProperty</code>
      <code>ReflectionProperty</code>
      <code>getAssociationMappedByTargetField</code>
      <code>getReflectionClass</code>
    </InvalidNullableReturnType>
    <InvalidPropertyAssignmentValue occurrences="2">
      <code>$definition</code>
      <code>$this-&gt;subClasses</code>
    </InvalidPropertyAssignmentValue>
    <LessSpecificReturnStatement occurrences="4">
      <code>$cache</code>
      <code>$className</code>
      <code>$className</code>
      <code>$this-&gt;namespace . '\\' . $className</code>
    </LessSpecificReturnStatement>
    <MissingClosureReturnType occurrences="1">
      <code>static function ($joinColumn) {</code>
    </MissingClosureReturnType>
    <MissingReturnType occurrences="3">
      <code>_validateAndCompleteAssociationMapping</code>
      <code>_validateAndCompleteManyToManyMapping</code>
      <code>_validateAndCompleteOneToOneMapping</code>
    </MissingReturnType>
    <MoreSpecificReturnType occurrences="2">
      <code>array{usage: int, region: string|null}</code>
      <code>class-string|null</code>
    </MoreSpecificReturnType>
    <NullableReturnStatement occurrences="4">
      <code>$this-&gt;associationMappings[$fieldName]['mappedBy']</code>
      <code>$this-&gt;reflClass</code>
      <code>$this-&gt;reflFields[$name]</code>
      <code>$this-&gt;reflFields[$this-&gt;identifier[0]]</code>
    </NullableReturnStatement>
    <ParamNameMismatch occurrences="3">
      <code>$entity</code>
      <code>$fieldName</code>
      <code>$fieldName</code>
    </ParamNameMismatch>
    <PossiblyNullArgument occurrences="8">
      <code>$class</code>
      <code>$className</code>
      <code>$entityResult['entityClass']</code>
      <code>$mapping['targetEntity']</code>
      <code>$mapping['targetEntity']</code>
      <code>$parentReflFields[$embeddedClass['declaredField']]</code>
      <code>$parentReflFields[$mapping['declaredField']]</code>
      <code>$queryMapping['resultClass']</code>
    </PossiblyNullArgument>
    <PossiblyNullPropertyFetch occurrences="2">
      <code>$embeddable-&gt;reflClass-&gt;name</code>
      <code>$this-&gt;reflClass-&gt;name</code>
    </PossiblyNullPropertyFetch>
    <PossiblyNullReference occurrences="9">
      <code>getProperty</code>
      <code>getProperty</code>
      <code>getProperty</code>
      <code>getValue</code>
      <code>getValue</code>
      <code>getValue</code>
      <code>instantiate</code>
      <code>setValue</code>
      <code>setValue</code>
    </PossiblyNullReference>
    <PossiblyUndefinedArrayOffset occurrences="10">
      <code>$mapping['originalClass']</code>
      <code>$mapping['originalField']</code>
      <code>$mapping['targetEntity']</code>
      <code>$this-&gt;associationMappings[$assocName]['joinColumns']</code>
      <code>$this-&gt;associationMappings[$fieldName]['isOwningSide']</code>
      <code>$this-&gt;associationMappings[$fieldName]['joinColumns']</code>
      <code>$this-&gt;associationMappings[$fieldName]['joinColumns']</code>
      <code>$this-&gt;associationMappings[$fieldName]['mappedBy']</code>
      <code>$this-&gt;associationMappings[$idProperty]['joinColumns']</code>
      <code>$this-&gt;associationMappings[$idProperty]['joinColumns']</code>
    </PossiblyUndefinedArrayOffset>
    <PropertyNotSetInConstructor occurrences="5">
      <code>$idGenerator</code>
      <code>$namespace</code>
      <code>$sequenceGeneratorDefinition</code>
      <code>$table</code>
      <code>$tableGeneratorDefinition</code>
    </PropertyNotSetInConstructor>
    <PropertyTypeCoercion occurrences="13">
      <code>$this-&gt;associationMappings</code>
      <code>$this-&gt;associationMappings</code>
      <code>$this-&gt;discriminatorMap</code>
      <code>$this-&gt;entityListeners</code>
      <code>$this-&gt;fieldMappings</code>
      <code>$this-&gt;fullyQualifiedClassName($repositoryClassName)</code>
      <code>$this-&gt;sqlResultSetMappings</code>
      <code>$this-&gt;table</code>
      <code>$this-&gt;table</code>
      <code>$this-&gt;table</code>
      <code>$this-&gt;table</code>
      <code>$this-&gt;table</code>
      <code>$this-&gt;table</code>
    </PropertyTypeCoercion>
    <RedundantConditionGivenDocblockType occurrences="2">
      <code>$mapping !== false</code>
      <code>$mapping !== false</code>
    </RedundantConditionGivenDocblockType>
    <RedundantFunctionCall occurrences="1">
      <code>array_values</code>
    </RedundantFunctionCall>
    <TooManyArguments occurrences="2">
      <code>joinColumnName</code>
      <code>joinColumnName</code>
    </TooManyArguments>
  </file>
  <file src="lib/Doctrine/ORM/Mapping/ColumnResult.php">
    <MissingConstructor occurrences="1">
      <code>$name</code>
    </MissingConstructor>
  </file>
  <file src="lib/Doctrine/ORM/Mapping/DefaultEntityListenerResolver.php">
    <DocblockTypeContradiction occurrences="1">
      <code>is_object($object)</code>
    </DocblockTypeContradiction>
    <InvalidStringClass occurrences="1">
      <code>new $className()</code>
    </InvalidStringClass>
    <MissingReturnType occurrences="1">
      <code>register</code>
    </MissingReturnType>
    <PropertyTypeCoercion occurrences="1">
      <code>$this-&gt;instances</code>
    </PropertyTypeCoercion>
  </file>
  <file src="lib/Doctrine/ORM/Mapping/DefaultNamingStrategy.php">
    <PossiblyFalseOperand occurrences="1">
      <code>strrpos($className, '\\')</code>
    </PossiblyFalseOperand>
  </file>
  <file src="lib/Doctrine/ORM/Mapping/DefaultQuoteStrategy.php">
    <DeprecatedMethod occurrences="2">
      <code>canEmulateSchemas</code>
      <code>canEmulateSchemas</code>
    </DeprecatedMethod>
    <PossiblyUndefinedArrayOffset occurrences="1">
      <code>$class-&gt;associationMappings[$fieldName]['joinColumns']</code>
    </PossiblyUndefinedArrayOffset>
  </file>
  <file src="lib/Doctrine/ORM/Mapping/DiscriminatorColumn.php">
    <PossiblyNullPropertyAssignmentValue occurrences="1">
      <code>$columnDefinition</code>
    </PossiblyNullPropertyAssignmentValue>
  </file>
  <file src="lib/Doctrine/ORM/Mapping/Driver/AnnotationDriver.php">
    <DeprecatedMethod occurrences="2">
      <code>addNamedNativeQuery</code>
      <code>addNamedQuery</code>
    </DeprecatedMethod>
    <DocblockTypeContradiction occurrences="1">
      <code>new ReflectionClass($metadata-&gt;name)</code>
    </DocblockTypeContradiction>
    <LessSpecificReturnStatement occurrences="1">
      <code>$mapping</code>
    </LessSpecificReturnStatement>
    <MoreSpecificImplementedParamType occurrences="1">
      <code>$metadata</code>
    </MoreSpecificImplementedParamType>
    <MoreSpecificReturnType occurrences="1"/>
    <PossiblyNullArgument occurrences="1">
      <code>$listenerClassName</code>
    </PossiblyNullArgument>
    <PossiblyUndefinedArrayOffset occurrences="2">
      <code>$primaryTable['indexes']</code>
      <code>$primaryTable['uniqueConstraints']</code>
    </PossiblyUndefinedArrayOffset>
    <RedundantConditionGivenDocblockType occurrences="1">
      <code>$metadata-&gt;getReflectionClass()</code>
    </RedundantConditionGivenDocblockType>
    <UndefinedInterfaceMethod occurrences="5">
      <code>mapEmbedded</code>
      <code>mapManyToMany</code>
      <code>mapManyToOne</code>
      <code>mapOneToMany</code>
      <code>mapOneToOne</code>
    </UndefinedInterfaceMethod>
  </file>
  <file src="lib/Doctrine/ORM/Mapping/Driver/AttributeDriver.php">
    <InvalidArrayAccess occurrences="4">
      <code>$value[0]</code>
      <code>$value[0]</code>
      <code>$value[1]</code>
      <code>$value[1]</code>
    </InvalidArrayAccess>
    <LessSpecificReturnStatement occurrences="1">
      <code>$mapping</code>
    </LessSpecificReturnStatement>
    <MoreSpecificImplementedParamType occurrences="1">
      <code>$metadata</code>
    </MoreSpecificImplementedParamType>
    <MoreSpecificReturnType occurrences="1"/>
    <PossiblyNullArgument occurrences="1">
      <code>$listenerClassName</code>
    </PossiblyNullArgument>
    <RedundantCondition occurrences="3">
      <code>assert($method instanceof ReflectionMethod)</code>
      <code>assert($method instanceof ReflectionMethod)</code>
      <code>assert($property instanceof ReflectionProperty)</code>
    </RedundantCondition>
    <RedundantConditionGivenDocblockType occurrences="1">
      <code>assert($cacheAttribute instanceof Mapping\Cache)</code>
    </RedundantConditionGivenDocblockType>
  </file>
  <file src="lib/Doctrine/ORM/Mapping/Driver/DatabaseDriver.php">
    <DocblockTypeContradiction occurrences="1">
      <code>$metadata instanceof ClassMetadata</code>
    </DocblockTypeContradiction>
    <LessSpecificReturnStatement occurrences="2">
      <code>$this-&gt;namespace . $this-&gt;classNamesForTables[$tableName]</code>
      <code>$this-&gt;namespace . $this-&gt;inflector-&gt;classify(strtolower($tableName))</code>
    </LessSpecificReturnStatement>
    <MoreSpecificImplementedParamType occurrences="1">
      <code>$metadata</code>
    </MoreSpecificImplementedParamType>
    <MoreSpecificReturnType occurrences="1">
      <code>class-string</code>
    </MoreSpecificReturnType>
    <PossiblyNullArrayAccess occurrences="2">
      <code>$this-&gt;tables[$tableName]</code>
      <code>$this-&gt;tables[$tableName]</code>
    </PossiblyNullArrayAccess>
    <PossiblyNullReference occurrences="4">
      <code>getColumns</code>
      <code>getColumns</code>
      <code>getColumns</code>
      <code>getIndexes</code>
    </PossiblyNullReference>
    <PropertyTypeCoercion occurrences="1">
      <code>$metadata-&gt;table</code>
    </PropertyTypeCoercion>
  </file>
  <file src="lib/Doctrine/ORM/Mapping/Driver/PHPDriver.php">
    <PropertyNotSetInConstructor occurrences="1">
      <code>PHPDriver</code>
    </PropertyNotSetInConstructor>
  </file>
  <file src="lib/Doctrine/ORM/Mapping/Driver/SimplifiedXmlDriver.php">
    <MissingParamType occurrences="2">
      <code>$fileExtension</code>
      <code>$prefixes</code>
    </MissingParamType>
  </file>
  <file src="lib/Doctrine/ORM/Mapping/Driver/SimplifiedYamlDriver.php">
    <MissingParamType occurrences="2">
      <code>$fileExtension</code>
      <code>$prefixes</code>
    </MissingParamType>
  </file>
  <file src="lib/Doctrine/ORM/Mapping/Driver/XmlDriver.php">
    <ArgumentTypeCoercion occurrences="3">
      <code>$map</code>
      <code>(string) $xmlRoot['repository-class']</code>
      <code>isset($xmlRoot['repository-class']) ? (string) $xmlRoot['repository-class'] : null</code>
    </ArgumentTypeCoercion>
    <DeprecatedMethod occurrences="2">
      <code>addNamedNativeQuery</code>
      <code>addNamedQuery</code>
    </DeprecatedMethod>
    <DocblockTypeContradiction occurrences="3">
      <code>$xmlRoot-&gt;getName() === 'embeddable'</code>
      <code>$xmlRoot-&gt;getName() === 'entity'</code>
      <code>$xmlRoot-&gt;getName() === 'mapped-superclass'</code>
    </DocblockTypeContradiction>
    <InvalidArgument occurrences="4">
      <code>$this-&gt;cacheToArray($manyToManyElement-&gt;cache)</code>
      <code>$this-&gt;cacheToArray($manyToOneElement-&gt;cache)</code>
      <code>$this-&gt;cacheToArray($oneToManyElement-&gt;cache)</code>
      <code>$this-&gt;cacheToArray($oneToOneElement-&gt;cache)</code>
    </InvalidArgument>
    <InvalidPropertyAssignmentValue occurrences="1">
      <code>$metadata-&gt;table</code>
    </InvalidPropertyAssignmentValue>
    <LessSpecificReturnStatement occurrences="1"/>
    <MissingParamType occurrences="2">
      <code>$fileExtension</code>
      <code>$locator</code>
    </MissingParamType>
    <MoreSpecificImplementedParamType occurrences="1">
      <code>$metadata</code>
    </MoreSpecificImplementedParamType>
    <MoreSpecificReturnType occurrences="1">
      <code>array{usage: int|null, region?: string}</code>
    </MoreSpecificReturnType>
    <NoInterfaceProperties occurrences="2">
      <code>$indexXml-&gt;options</code>
      <code>$uniqueXml-&gt;options</code>
    </NoInterfaceProperties>
    <PossiblyInvalidPropertyFetch occurrences="2">
      <code>$indexXml-&gt;options</code>
      <code>$uniqueXml-&gt;options</code>
    </PossiblyInvalidPropertyFetch>
    <RedundantCondition occurrences="19">
      <code>isset($xmlRoot-&gt;cache)</code>
      <code>isset($xmlRoot-&gt;embedded)</code>
      <code>isset($xmlRoot-&gt;field)</code>
      <code>isset($xmlRoot-&gt;indexes)</code>
      <code>isset($xmlRoot-&gt;options)</code>
      <code>isset($xmlRoot-&gt;{'association-overrides'})</code>
      <code>isset($xmlRoot-&gt;{'attribute-overrides'})</code>
      <code>isset($xmlRoot-&gt;{'discriminator-column'})</code>
      <code>isset($xmlRoot-&gt;{'discriminator-map'})</code>
      <code>isset($xmlRoot-&gt;{'entity-listeners'})</code>
      <code>isset($xmlRoot-&gt;{'lifecycle-callbacks'})</code>
      <code>isset($xmlRoot-&gt;{'many-to-many'})</code>
      <code>isset($xmlRoot-&gt;{'many-to-one'})</code>
      <code>isset($xmlRoot-&gt;{'named-native-queries'})</code>
      <code>isset($xmlRoot-&gt;{'named-queries'})</code>
      <code>isset($xmlRoot-&gt;{'one-to-many'})</code>
      <code>isset($xmlRoot-&gt;{'one-to-one'})</code>
      <code>isset($xmlRoot-&gt;{'sql-result-set-mappings'})</code>
      <code>isset($xmlRoot-&gt;{'unique-constraints'})</code>
    </RedundantCondition>
  </file>
  <file src="lib/Doctrine/ORM/Mapping/Driver/YamlDriver.php">
    <DeprecatedMethod occurrences="2">
      <code>addNamedNativeQuery</code>
      <code>addNamedQuery</code>
    </DeprecatedMethod>
    <InvalidDocblock occurrences="1">
      <code>private function cacheToArray(array $cacheMapping): array</code>
    </InvalidDocblock>
    <MissingParamType occurrences="2">
      <code>$fileExtension</code>
      <code>$locator</code>
    </MissingParamType>
    <MoreSpecificImplementedParamType occurrences="1">
      <code>$metadata</code>
    </MoreSpecificImplementedParamType>
    <PossiblyUndefinedMethod occurrences="18">
      <code>$element</code>
      <code>$element</code>
      <code>$element</code>
      <code>$element</code>
      <code>$element</code>
      <code>$element</code>
      <code>$element</code>
      <code>$element</code>
      <code>$element</code>
      <code>$element</code>
      <code>$element</code>
      <code>$element</code>
      <code>$element</code>
      <code>$element</code>
      <code>$element</code>
      <code>$element</code>
      <code>$element</code>
      <code>$element</code>
    </PossiblyUndefinedMethod>
    <PropertyTypeCoercion occurrences="1">
      <code>$metadata-&gt;table</code>
    </PropertyTypeCoercion>
    <UndefinedInterfaceMethod occurrences="10">
      <code>$element</code>
      <code>$element</code>
      <code>$element</code>
      <code>$element</code>
      <code>$element</code>
      <code>$element</code>
      <code>$element</code>
      <code>$element</code>
      <code>$element</code>
      <code>$element</code>
    </UndefinedInterfaceMethod>
  </file>
  <file src="lib/Doctrine/ORM/Mapping/Embedded.php">
    <MissingParamType occurrences="1">
      <code>$columnPrefix</code>
    </MissingParamType>
  </file>
  <file src="lib/Doctrine/ORM/Mapping/EntityListenerResolver.php">
    <MissingReturnType occurrences="1">
      <code>register</code>
    </MissingReturnType>
  </file>
  <file src="lib/Doctrine/ORM/Mapping/EntityResult.php">
    <MissingConstructor occurrences="2">
      <code>$discriminatorColumn</code>
      <code>$entityClass</code>
    </MissingConstructor>
  </file>
  <file src="lib/Doctrine/ORM/Mapping/FieldResult.php">
    <MissingConstructor occurrences="2">
      <code>$column</code>
      <code>$name</code>
    </MissingConstructor>
  </file>
  <file src="lib/Doctrine/ORM/Mapping/InverseJoinColumn.php">
    <MissingParamType occurrences="1">
      <code>$onDelete</code>
    </MissingParamType>
  </file>
  <file src="lib/Doctrine/ORM/Mapping/JoinColumn.php">
    <MissingParamType occurrences="1">
      <code>$onDelete</code>
    </MissingParamType>
  </file>
  <file src="lib/Doctrine/ORM/Mapping/JoinColumns.php">
    <MissingConstructor occurrences="1">
      <code>$value</code>
    </MissingConstructor>
  </file>
  <file src="lib/Doctrine/ORM/Mapping/JoinTable.php">
    <MissingParamType occurrences="2">
      <code>$inverseJoinColumns</code>
      <code>$joinColumns</code>
    </MissingParamType>
  </file>
  <file src="lib/Doctrine/ORM/Mapping/MappingException.php">
    <MissingParamType occurrences="4">
      <code>$className</code>
      <code>$className</code>
      <code>$indexName</code>
      <code>$indexName</code>
    </MissingParamType>
  </file>
  <file src="lib/Doctrine/ORM/Mapping/NamedNativeQuery.php">
    <MissingConstructor occurrences="4">
      <code>$name</code>
      <code>$query</code>
      <code>$resultClass</code>
      <code>$resultSetMapping</code>
    </MissingConstructor>
  </file>
  <file src="lib/Doctrine/ORM/Mapping/NamedQueries.php">
    <MissingConstructor occurrences="1">
      <code>$value</code>
    </MissingConstructor>
  </file>
  <file src="lib/Doctrine/ORM/Mapping/NamedQuery.php">
    <MissingConstructor occurrences="2">
      <code>$name</code>
      <code>$query</code>
    </MissingConstructor>
  </file>
  <file src="lib/Doctrine/ORM/Mapping/OneToMany.php">
    <PossiblyNullPropertyAssignmentValue occurrences="3">
      <code>$cascade</code>
      <code>$indexBy</code>
      <code>$mappedBy</code>
    </PossiblyNullPropertyAssignmentValue>
  </file>
  <file src="lib/Doctrine/ORM/Mapping/ReflectionEmbeddedProperty.php">
    <ArgumentTypeCoercion occurrences="1">
      <code>$this-&gt;embeddedClass</code>
    </ArgumentTypeCoercion>
    <MissingParamType occurrences="3">
      <code>$object</code>
      <code>$object</code>
      <code>$value</code>
    </MissingParamType>
    <RedundantCastGivenDocblockType occurrences="1">
      <code>(string) $embeddedClass</code>
    </RedundantCastGivenDocblockType>
  </file>
  <file src="lib/Doctrine/ORM/Mapping/SequenceGenerator.php">
    <PossiblyNullPropertyAssignmentValue occurrences="1">
      <code>$sequenceName</code>
    </PossiblyNullPropertyAssignmentValue>
  </file>
  <file src="lib/Doctrine/ORM/Mapping/SqlResultSetMapping.php">
    <MissingConstructor occurrences="1">
      <code>$name</code>
    </MissingConstructor>
  </file>
  <file src="lib/Doctrine/ORM/Mapping/UnderscoreNamingStrategy.php">
    <PossiblyFalseOperand occurrences="1">
      <code>strrpos($className, '\\')</code>
    </PossiblyFalseOperand>
  </file>
  <file src="lib/Doctrine/ORM/NativeQuery.php">
    <PropertyNotSetInConstructor occurrences="1">
      <code>$sql</code>
    </PropertyNotSetInConstructor>
  </file>
  <file src="lib/Doctrine/ORM/ORMInvalidArgumentException.php">
    <PossiblyInvalidArgument occurrences="1">
      <code>$entity</code>
    </PossiblyInvalidArgument>
  </file>
  <file src="lib/Doctrine/ORM/ORMSetup.php">
    <UndefinedClass occurrences="1">
      <code>MemcachedAdapter::createConnection('memcached://127.0.0.1')</code>
    </UndefinedClass>
  </file>
  <file src="lib/Doctrine/ORM/PersistentCollection.php">
    <DocblockTypeContradiction occurrences="1">
      <code>isset($offset)</code>
    </DocblockTypeContradiction>
    <ImplementedReturnTypeMismatch occurrences="1">
      <code>object|null</code>
    </ImplementedReturnTypeMismatch>
    <InvalidDocblock occurrences="1">
      <code>final class PersistentCollection extends AbstractLazyCollection implements Selectable</code>
    </InvalidDocblock>
    <InvalidReturnStatement occurrences="1"/>
    <MissingParamType occurrences="2">
      <code>$key</code>
      <code>$offset</code>
    </MissingParamType>
    <ParamNameMismatch occurrences="1">
      <code>$value</code>
    </ParamNameMismatch>
    <PossiblyNullArgument occurrences="4">
      <code>$this-&gt;association</code>
      <code>$this-&gt;association</code>
      <code>$this-&gt;association</code>
      <code>$this-&gt;association['targetEntity']</code>
    </PossiblyNullArgument>
    <PossiblyNullArrayAccess occurrences="12">
      <code>$this-&gt;association['fetch']</code>
      <code>$this-&gt;association['fetch']</code>
      <code>$this-&gt;association['fetch']</code>
      <code>$this-&gt;association['fetch']</code>
      <code>$this-&gt;association['fetch']</code>
      <code>$this-&gt;association['isOwningSide']</code>
      <code>$this-&gt;association['orphanRemoval']</code>
      <code>$this-&gt;association['targetEntity']</code>
      <code>$this-&gt;association['type']</code>
      <code>$this-&gt;association['type']</code>
      <code>$this-&gt;association['type']</code>
      <code>$this-&gt;association['type']</code>
    </PossiblyNullArrayAccess>
    <PossiblyNullReference occurrences="2">
      <code>setValue</code>
      <code>setValue</code>
    </PossiblyNullReference>
    <PropertyNotSetInConstructor occurrences="1">
      <code>$backRefFieldName</code>
    </PropertyNotSetInConstructor>
    <RedundantConditionGivenDocblockType occurrences="5">
      <code>$this-&gt;em</code>
      <code>$this-&gt;em</code>
      <code>is_object($this-&gt;collection)</code>
      <code>is_object($value) &amp;&amp; $this-&gt;em</code>
      <code>is_object($value) &amp;&amp; $this-&gt;em</code>
    </RedundantConditionGivenDocblockType>
    <TooManyArguments occurrences="1">
      <code>andX</code>
    </TooManyArguments>
    <UndefinedInterfaceMethod occurrences="1">
      <code>matching</code>
    </UndefinedInterfaceMethod>
  </file>
  <file src="lib/Doctrine/ORM/Persisters/Collection/ManyToManyPersister.php">
    <PossiblyNullArgument occurrences="44">
      <code>$association</code>
      <code>$collection-&gt;getOwner()</code>
      <code>$collection-&gt;getOwner()</code>
      <code>$collection-&gt;getOwner()</code>
      <code>$collection-&gt;getOwner()</code>
      <code>$collection-&gt;getOwner()</code>
      <code>$collection-&gt;getOwner()</code>
      <code>$collection-&gt;getOwner()</code>
      <code>$collection-&gt;getOwner()</code>
      <code>$collection-&gt;getOwner()</code>
      <code>$filterMapping</code>
      <code>$filterMapping</code>
      <code>$indexBy</code>
      <code>$mapping</code>
      <code>$mapping</code>
      <code>$mapping</code>
      <code>$mapping</code>
      <code>$mapping</code>
      <code>$mapping</code>
      <code>$mapping</code>
      <code>$mapping</code>
      <code>$mapping['joinTableColumns']</code>
      <code>$mapping['relationToSourceKeyColumns']</code>
      <code>$mapping['relationToSourceKeyColumns'][$joinTableColumn]</code>
      <code>$mapping['relationToTargetKeyColumns'][$joinTableColumn]</code>
      <code>$mapping['sourceEntity']</code>
      <code>$mapping['sourceEntity']</code>
      <code>$mapping['sourceEntity']</code>
      <code>$mapping['sourceEntity']</code>
      <code>$mapping['sourceEntity']</code>
      <code>$mapping['sourceEntity']</code>
      <code>$mapping['sourceEntity']</code>
      <code>$mapping['sourceEntity']</code>
      <code>$mapping['sourceEntity']</code>
      <code>$mapping['targetEntity']</code>
      <code>$mapping['targetEntity']</code>
      <code>$mapping['targetEntity']</code>
      <code>$mapping['targetEntity']</code>
      <code>$mapping['targetEntity']</code>
      <code>$mapping['targetEntity']</code>
      <code>$mapping['targetEntity']</code>
      <code>$mapping['targetEntity']</code>
      <code>$mapping['targetEntity']</code>
      <code>$owner</code>
    </PossiblyNullArgument>
    <PossiblyNullArrayAccess occurrences="36">
      <code>$mapping['indexBy']</code>
      <code>$mapping['isOwningSide']</code>
      <code>$mapping['isOwningSide']</code>
      <code>$mapping['isOwningSide']</code>
      <code>$mapping['isOwningSide']</code>
      <code>$mapping['isOwningSide']</code>
      <code>$mapping['joinTable']</code>
      <code>$mapping['joinTable']</code>
      <code>$mapping['joinTable']</code>
      <code>$mapping['joinTable']</code>
      <code>$mapping['joinTable']['inverseJoinColumns']</code>
      <code>$mapping['joinTable']['inverseJoinColumns']</code>
      <code>$mapping['joinTableColumns']</code>
      <code>$mapping['mappedBy']</code>
      <code>$mapping['mappedBy']</code>
      <code>$mapping['mappedBy']</code>
      <code>$mapping['relationToSourceKeyColumns']</code>
      <code>$mapping['relationToSourceKeyColumns']</code>
      <code>$mapping['relationToSourceKeyColumns']</code>
      <code>$mapping['relationToTargetKeyColumns']</code>
      <code>$mapping['sourceEntity']</code>
      <code>$mapping['sourceEntity']</code>
      <code>$mapping['sourceEntity']</code>
      <code>$mapping['sourceEntity']</code>
      <code>$mapping['sourceEntity']</code>
      <code>$mapping['sourceEntity']</code>
      <code>$mapping['sourceEntity']</code>
      <code>$mapping['sourceEntity']</code>
      <code>$mapping['targetEntity']</code>
      <code>$mapping['targetEntity']</code>
      <code>$mapping['targetEntity']</code>
      <code>$mapping['targetEntity']</code>
      <code>$mapping['targetEntity']</code>
      <code>$mapping['targetEntity']</code>
      <code>$mapping['targetEntity']</code>
      <code>$mapping['targetEntity']</code>
    </PossiblyNullArrayAccess>
    <PossiblyNullArrayOffset occurrences="3">
      <code>$associationSourceClass-&gt;associationMappings</code>
      <code>$sourceClass-&gt;associationMappings</code>
      <code>$targetClass-&gt;associationMappings</code>
    </PossiblyNullArrayOffset>
    <PossiblyNullIterator occurrences="8">
      <code>$joinColumns</code>
      <code>$mapping['joinTable']['inverseJoinColumns']</code>
      <code>$mapping['joinTable']['inverseJoinColumns']</code>
      <code>$mapping['joinTable']['joinColumns']</code>
      <code>$mapping['joinTable']['joinColumns']</code>
      <code>$mapping['joinTable']['joinColumns']</code>
      <code>$mapping['joinTableColumns']</code>
      <code>$mapping['relationToSourceKeyColumns']</code>
    </PossiblyNullIterator>
    <PossiblyNullReference occurrences="2">
      <code>getFieldForColumn</code>
      <code>getFieldForColumn</code>
    </PossiblyNullReference>
    <PossiblyUndefinedArrayOffset occurrences="1">
      <code>$mapping['joinTable']</code>
    </PossiblyUndefinedArrayOffset>
  </file>
  <file src="lib/Doctrine/ORM/Persisters/Collection/OneToManyPersister.php">
    <ImplementedReturnTypeMismatch occurrences="1">
      <code>int|null</code>
    </ImplementedReturnTypeMismatch>
    <InvalidReturnStatement occurrences="2">
      <code>$numDeleted</code>
      <code>$this-&gt;conn-&gt;executeStatement($statement, $parameters)</code>
    </InvalidReturnStatement>
    <InvalidReturnType occurrences="2">
      <code>int</code>
      <code>int</code>
    </InvalidReturnType>
    <PossiblyNullArgument occurrences="14">
      <code>$collection-&gt;getOwner()</code>
      <code>$collection-&gt;getOwner()</code>
      <code>$collection-&gt;getOwner()</code>
      <code>$mapping</code>
      <code>$mapping['mappedBy']</code>
      <code>$mapping['mappedBy']</code>
      <code>$mapping['sourceEntity']</code>
      <code>$mapping['sourceEntity']</code>
      <code>$mapping['targetEntity']</code>
      <code>$mapping['targetEntity']</code>
      <code>$mapping['targetEntity']</code>
      <code>$mapping['targetEntity']</code>
      <code>$mapping['targetEntity']</code>
      <code>$mapping['targetEntity']</code>
    </PossiblyNullArgument>
    <PossiblyNullArrayAccess occurrences="13">
      <code>$mapping['mappedBy']</code>
      <code>$mapping['mappedBy']</code>
      <code>$mapping['mappedBy']</code>
      <code>$mapping['mappedBy']</code>
      <code>$mapping['orphanRemoval']</code>
      <code>$mapping['sourceEntity']</code>
      <code>$mapping['sourceEntity']</code>
      <code>$mapping['targetEntity']</code>
      <code>$mapping['targetEntity']</code>
      <code>$mapping['targetEntity']</code>
      <code>$mapping['targetEntity']</code>
      <code>$mapping['targetEntity']</code>
      <code>$mapping['targetEntity']</code>
    </PossiblyNullArrayAccess>
    <PossiblyNullArrayOffset occurrences="1">
      <code>$targetClass-&gt;associationMappings</code>
    </PossiblyNullArrayOffset>
    <PossiblyUndefinedArrayOffset occurrences="1">
      <code>$targetClass-&gt;associationMappings[$mapping['mappedBy']]['joinColumns']</code>
    </PossiblyUndefinedArrayOffset>
  </file>
  <file src="lib/Doctrine/ORM/Persisters/Entity/BasicEntityPersister.php">
    <DocblockTypeContradiction occurrences="1">
      <code>$value === null</code>
    </DocblockTypeContradiction>
    <InvalidArgument occurrences="2">
      <code>$em-&gt;getMetadataFactory()</code>
      <code>$hints</code>
    </InvalidArgument>
    <InvalidNullableReturnType occurrences="1">
      <code>loadOneToOneEntity</code>
    </InvalidNullableReturnType>
    <InvalidScalarArgument occurrences="4">
      <code>$hints</code>
      <code>[Query::HINT_REFRESH =&gt; true]</code>
      <code>[UnitOfWork::HINT_DEFEREAGERLOAD =&gt; true]</code>
      <code>[UnitOfWork::HINT_DEFEREAGERLOAD =&gt; true]</code>
    </InvalidScalarArgument>
    <LessSpecificReturnStatement occurrences="3">
      <code>$postInsertIds</code>
      <code>[$params, $types]</code>
      <code>[$sqlParams, $sqlTypes]</code>
    </LessSpecificReturnStatement>
    <MissingReturnType occurrences="1">
      <code>loadAll</code>
    </MissingReturnType>
    <MoreSpecificReturnType occurrences="3">
      <code>executeInserts</code>
      <code>expandCriteriaParameters</code>
      <code>expandParameters</code>
    </MoreSpecificReturnType>
    <NullableReturnStatement occurrences="2">
      <code>$targetEntity</code>
      <code>$targetEntity</code>
    </NullableReturnStatement>
    <PossiblyNullArgument occurrences="3">
      <code>$assoc['mappedBy']</code>
      <code>$association</code>
      <code>$type</code>
    </PossiblyNullArgument>
    <PossiblyNullArrayAccess occurrences="1">
      <code>$assoc['isOwningSide']</code>
    </PossiblyNullArrayAccess>
    <PossiblyNullArrayOffset occurrences="2">
      <code>$class-&gt;associationMappings</code>
      <code>$class-&gt;associationMappings</code>
    </PossiblyNullArrayOffset>
    <PossiblyNullReference occurrences="7">
      <code>getValue</code>
      <code>getValue</code>
      <code>getValue</code>
      <code>getValue</code>
      <code>getValue</code>
      <code>getValue</code>
      <code>setValue</code>
    </PossiblyNullReference>
    <PossiblyUndefinedArrayOffset occurrences="29">
      <code>$assoc['fetch']</code>
      <code>$assoc['isOwningSide']</code>
      <code>$assoc['isOwningSide']</code>
      <code>$assoc['isOwningSide']</code>
      <code>$assoc['isOwningSide']</code>
      <code>$assoc['isOwningSide']</code>
      <code>$assoc['joinColumns']</code>
      <code>$assoc['joinColumns']</code>
      <code>$assoc['mappedBy']</code>
      <code>$assoc['mappedBy']</code>
      <code>$assoc['relationToTargetKeyColumns']</code>
      <code>$assoc['sourceToTargetKeyColumns']</code>
      <code>$association['isOwningSide']</code>
      <code>$association['isOwningSide']</code>
      <code>$association['joinColumns']</code>
      <code>$association['joinColumns']</code>
      <code>$association['joinColumns']</code>
      <code>$association['joinTable']</code>
      <code>$association['joinTable']</code>
      <code>$association['joinTable']</code>
      <code>$association['joinTable']</code>
      <code>$association['sourceEntity']</code>
      <code>$association['sourceEntity']</code>
      <code>$mapping['isOwningSide']</code>
      <code>$mapping['mappedBy']</code>
      <code>$mapping['sourceEntity']</code>
      <code>$this-&gt;class-&gt;associationMappings[$fieldName]['isOwningSide']</code>
      <code>$this-&gt;class-&gt;associationMappings[$fieldName]['joinColumns']</code>
      <code>$this-&gt;class-&gt;associationMappings[$idField]['joinColumns']</code>
    </PossiblyUndefinedArrayOffset>
    <PropertyTypeCoercion occurrences="1">
      <code>$this-&gt;currentPersisterContext-&gt;sqlTableAliases</code>
    </PropertyTypeCoercion>
  </file>
  <file src="lib/Doctrine/ORM/Persisters/Entity/CachedPersisterContext.php">
    <PropertyNotSetInConstructor occurrences="1">
      <code>$selectJoinSql</code>
    </PropertyNotSetInConstructor>
    <PropertyTypeCoercion occurrences="1">
      <code>$class</code>
    </PropertyTypeCoercion>
    <RedundantCastGivenDocblockType occurrences="1">
      <code>(bool) $handlesLimits</code>
    </RedundantCastGivenDocblockType>
  </file>
  <file src="lib/Doctrine/ORM/Persisters/Entity/EntityPersister.php">
    <MissingReturnType occurrences="1">
      <code>loadAll</code>
    </MissingReturnType>
  </file>
  <file src="lib/Doctrine/ORM/Persisters/Entity/JoinedSubclassPersister.php">
    <LessSpecificReturnStatement occurrences="1">
      <code>$postInsertIds</code>
    </LessSpecificReturnStatement>
    <MoreSpecificReturnType occurrences="1">
      <code>executeInserts</code>
    </MoreSpecificReturnType>
    <PossiblyUndefinedArrayOffset occurrences="5">
      <code>$assoc['isOwningSide']</code>
      <code>$mapping['isOwningSide']</code>
      <code>$mapping['isOwningSide']</code>
      <code>$mapping['joinColumns']</code>
      <code>$mapping['joinColumns']</code>
    </PossiblyUndefinedArrayOffset>
  </file>
  <file src="lib/Doctrine/ORM/Persisters/Entity/SingleTablePersister.php">
    <PossiblyUndefinedArrayOffset occurrences="2">
      <code>$assoc['isOwningSide']</code>
      <code>$assoc['joinColumns']</code>
    </PossiblyUndefinedArrayOffset>
    <PossiblyUndefinedVariable occurrences="1">
      <code>$columnList</code>
    </PossiblyUndefinedVariable>
  </file>
  <file src="lib/Doctrine/ORM/Proxy/ProxyFactory.php">
    <ArgumentTypeCoercion occurrences="2">
      <code>$classMetadata</code>
      <code>$classMetadata</code>
    </ArgumentTypeCoercion>
    <InvalidArgument occurrences="3">
      <code>$classMetadata-&gt;getReflectionProperties()</code>
      <code>$em-&gt;getMetadataFactory()</code>
      <code>$em-&gt;getMetadataFactory()</code>
    </InvalidArgument>
    <NoInterfaceProperties occurrences="2">
      <code>$metadata-&gt;isEmbeddedClass</code>
      <code>$metadata-&gt;isMappedSuperclass</code>
    </NoInterfaceProperties>
    <PossiblyNullPropertyFetch occurrences="1">
      <code>$property-&gt;name</code>
    </PossiblyNullPropertyFetch>
    <PossiblyNullReference occurrences="1">
      <code>setAccessible</code>
    </PossiblyNullReference>
    <UndefinedInterfaceMethod occurrences="1">
      <code>__wakeup</code>
    </UndefinedInterfaceMethod>
  </file>
  <file src="lib/Doctrine/ORM/Query.php">
    <DeprecatedClass occurrences="1">
      <code>IterableResult</code>
    </DeprecatedClass>
    <DeprecatedMethod occurrences="1">
      <code>parent::iterate($parameters, $hydrationMode)</code>
    </DeprecatedMethod>
    <InvalidScalarArgument occurrences="1">
      <code>$sqlParams</code>
    </InvalidScalarArgument>
    <LessSpecificReturnStatement occurrences="2">
      <code>parent::setHint($name, $value)</code>
      <code>parent::setHydrationMode($hydrationMode)</code>
    </LessSpecificReturnStatement>
    <MoreSpecificImplementedParamType occurrences="1">
      <code>$parameters</code>
    </MoreSpecificImplementedParamType>
    <MoreSpecificReturnType occurrences="2">
      <code>self</code>
      <code>self</code>
    </MoreSpecificReturnType>
    <PossiblyNullArgument occurrences="1">
      <code>$this-&gt;getDQL()</code>
    </PossiblyNullArgument>
    <PossiblyNullReference occurrences="1">
      <code>evictEntityRegion</code>
    </PossiblyNullReference>
    <PropertyNotSetInConstructor occurrences="1">
      <code>$parserResult</code>
    </PropertyNotSetInConstructor>
  </file>
  <file src="lib/Doctrine/ORM/Query/AST/ArithmeticFactor.php">
    <ParamNameMismatch occurrences="1">
      <code>$sqlWalker</code>
    </ParamNameMismatch>
  </file>
  <file src="lib/Doctrine/ORM/Query/AST/ArithmeticTerm.php">
    <ParamNameMismatch occurrences="1">
      <code>$sqlWalker</code>
    </ParamNameMismatch>
  </file>
  <file src="lib/Doctrine/ORM/Query/AST/BetweenExpression.php">
    <ParamNameMismatch occurrences="1">
      <code>$sqlWalker</code>
    </ParamNameMismatch>
    <PropertyNotSetInConstructor occurrences="1">
      <code>$not</code>
    </PropertyNotSetInConstructor>
  </file>
  <file src="lib/Doctrine/ORM/Query/AST/CoalesceExpression.php">
    <ParamNameMismatch occurrences="1">
      <code>$sqlWalker</code>
    </ParamNameMismatch>
  </file>
  <file src="lib/Doctrine/ORM/Query/AST/CollectionMemberExpression.php">
    <PropertyNotSetInConstructor occurrences="1">
      <code>$not</code>
    </PropertyNotSetInConstructor>
  </file>
  <file src="lib/Doctrine/ORM/Query/AST/ComparisonExpression.php">
    <ParamNameMismatch occurrences="1">
      <code>$sqlWalker</code>
    </ParamNameMismatch>
  </file>
  <file src="lib/Doctrine/ORM/Query/AST/ConditionalExpression.php">
    <ParamNameMismatch occurrences="1">
      <code>$sqlWalker</code>
    </ParamNameMismatch>
  </file>
  <file src="lib/Doctrine/ORM/Query/AST/ConditionalFactor.php">
    <ParamNameMismatch occurrences="1">
      <code>$sqlWalker</code>
    </ParamNameMismatch>
  </file>
  <file src="lib/Doctrine/ORM/Query/AST/ConditionalPrimary.php">
    <ParamNameMismatch occurrences="1">
      <code>$sqlWalker</code>
    </ParamNameMismatch>
  </file>
  <file src="lib/Doctrine/ORM/Query/AST/ConditionalTerm.php">
    <ParamNameMismatch occurrences="1">
      <code>$sqlWalker</code>
    </ParamNameMismatch>
  </file>
  <file src="lib/Doctrine/ORM/Query/AST/DeleteClause.php">
    <ParamNameMismatch occurrences="1">
      <code>$sqlWalker</code>
    </ParamNameMismatch>
    <PropertyNotSetInConstructor occurrences="1">
      <code>$aliasIdentificationVariable</code>
    </PropertyNotSetInConstructor>
  </file>
  <file src="lib/Doctrine/ORM/Query/AST/DeleteStatement.php">
    <ParamNameMismatch occurrences="1">
      <code>$sqlWalker</code>
    </ParamNameMismatch>
  </file>
  <file src="lib/Doctrine/ORM/Query/AST/EmptyCollectionComparisonExpression.php">
    <ParamNameMismatch occurrences="1">
      <code>$sqlWalker</code>
    </ParamNameMismatch>
    <PropertyNotSetInConstructor occurrences="1">
      <code>$not</code>
    </PropertyNotSetInConstructor>
  </file>
  <file src="lib/Doctrine/ORM/Query/AST/ExistsExpression.php">
    <ParamNameMismatch occurrences="1">
      <code>$sqlWalker</code>
    </ParamNameMismatch>
    <PropertyNotSetInConstructor occurrences="1">
      <code>$not</code>
    </PropertyNotSetInConstructor>
  </file>
  <file src="lib/Doctrine/ORM/Query/AST/FromClause.php">
    <ParamNameMismatch occurrences="1">
      <code>$sqlWalker</code>
    </ParamNameMismatch>
  </file>
  <file src="lib/Doctrine/ORM/Query/AST/Functions/AbsFunction.php">
    <PossiblyInvalidPropertyAssignmentValue occurrences="1">
      <code>$parser-&gt;SimpleArithmeticExpression()</code>
    </PossiblyInvalidPropertyAssignmentValue>
    <PropertyNotSetInConstructor occurrences="1">
      <code>$simpleArithmeticExpression</code>
    </PropertyNotSetInConstructor>
  </file>
  <file src="lib/Doctrine/ORM/Query/AST/Functions/AvgFunction.php">
    <PropertyNotSetInConstructor occurrences="1">
      <code>$aggregateExpression</code>
    </PropertyNotSetInConstructor>
  </file>
  <file src="lib/Doctrine/ORM/Query/AST/Functions/BitAndFunction.php">
    <PossiblyInvalidPropertyAssignmentValue occurrences="2">
      <code>$parser-&gt;ArithmeticPrimary()</code>
      <code>$parser-&gt;ArithmeticPrimary()</code>
    </PossiblyInvalidPropertyAssignmentValue>
    <PropertyNotSetInConstructor occurrences="2">
      <code>$firstArithmetic</code>
      <code>$secondArithmetic</code>
    </PropertyNotSetInConstructor>
  </file>
  <file src="lib/Doctrine/ORM/Query/AST/Functions/BitOrFunction.php">
    <PossiblyInvalidPropertyAssignmentValue occurrences="2">
      <code>$parser-&gt;ArithmeticPrimary()</code>
      <code>$parser-&gt;ArithmeticPrimary()</code>
    </PossiblyInvalidPropertyAssignmentValue>
    <PropertyNotSetInConstructor occurrences="2">
      <code>$firstArithmetic</code>
      <code>$secondArithmetic</code>
    </PropertyNotSetInConstructor>
  </file>
  <file src="lib/Doctrine/ORM/Query/AST/Functions/ConcatFunction.php">
    <PropertyNotSetInConstructor occurrences="2">
      <code>$firstStringPrimary</code>
      <code>$secondStringPrimary</code>
    </PropertyNotSetInConstructor>
  </file>
  <file src="lib/Doctrine/ORM/Query/AST/Functions/CountFunction.php">
    <PropertyNotSetInConstructor occurrences="1">
      <code>$aggregateExpression</code>
    </PropertyNotSetInConstructor>
  </file>
  <file src="lib/Doctrine/ORM/Query/AST/Functions/DateAddFunction.php">
    <InvalidScalarArgument occurrences="7">
      <code>$this-&gt;intervalExpression-&gt;dispatch($sqlWalker)</code>
      <code>$this-&gt;intervalExpression-&gt;dispatch($sqlWalker)</code>
      <code>$this-&gt;intervalExpression-&gt;dispatch($sqlWalker)</code>
      <code>$this-&gt;intervalExpression-&gt;dispatch($sqlWalker)</code>
      <code>$this-&gt;intervalExpression-&gt;dispatch($sqlWalker)</code>
      <code>$this-&gt;intervalExpression-&gt;dispatch($sqlWalker)</code>
      <code>$this-&gt;intervalExpression-&gt;dispatch($sqlWalker)</code>
    </InvalidScalarArgument>
    <PossiblyInvalidPropertyAssignmentValue occurrences="2">
      <code>$parser-&gt;ArithmeticPrimary()</code>
      <code>$parser-&gt;ArithmeticPrimary()</code>
    </PossiblyInvalidPropertyAssignmentValue>
    <PossiblyNullPropertyAssignmentValue occurrences="3">
      <code>null</code>
      <code>null</code>
      <code>null</code>
    </PossiblyNullPropertyAssignmentValue>
    <UndefinedPropertyFetch occurrences="1">
      <code>$this-&gt;unit-&gt;value</code>
    </UndefinedPropertyFetch>
  </file>
  <file src="lib/Doctrine/ORM/Query/AST/Functions/DateDiffFunction.php">
    <PossiblyInvalidPropertyAssignmentValue occurrences="2">
      <code>$parser-&gt;ArithmeticPrimary()</code>
      <code>$parser-&gt;ArithmeticPrimary()</code>
    </PossiblyInvalidPropertyAssignmentValue>
    <PropertyNotSetInConstructor occurrences="2">
      <code>$date1</code>
      <code>$date2</code>
    </PropertyNotSetInConstructor>
  </file>
  <file src="lib/Doctrine/ORM/Query/AST/Functions/DateSubFunction.php">
    <InvalidScalarArgument occurrences="7">
      <code>$this-&gt;intervalExpression-&gt;dispatch($sqlWalker)</code>
      <code>$this-&gt;intervalExpression-&gt;dispatch($sqlWalker)</code>
      <code>$this-&gt;intervalExpression-&gt;dispatch($sqlWalker)</code>
      <code>$this-&gt;intervalExpression-&gt;dispatch($sqlWalker)</code>
      <code>$this-&gt;intervalExpression-&gt;dispatch($sqlWalker)</code>
      <code>$this-&gt;intervalExpression-&gt;dispatch($sqlWalker)</code>
      <code>$this-&gt;intervalExpression-&gt;dispatch($sqlWalker)</code>
    </InvalidScalarArgument>
    <UndefinedPropertyFetch occurrences="1">
      <code>$this-&gt;unit-&gt;value</code>
    </UndefinedPropertyFetch>
  </file>
  <file src="lib/Doctrine/ORM/Query/AST/Functions/FunctionNode.php">
    <ParamNameMismatch occurrences="1">
      <code>$sqlWalker</code>
    </ParamNameMismatch>
  </file>
  <file src="lib/Doctrine/ORM/Query/AST/Functions/IdentityFunction.php">
    <PossiblyInvalidPropertyAssignmentValue occurrences="1">
      <code>$parser-&gt;getLexer()-&gt;token['value']</code>
    </PossiblyInvalidPropertyAssignmentValue>
    <PossiblyNullArrayAccess occurrences="1">
      <code>$parser-&gt;getLexer()-&gt;token['value']</code>
    </PossiblyNullArrayAccess>
    <PossiblyUndefinedArrayOffset occurrences="2">
      <code>$assoc['joinColumns']</code>
      <code>$assoc['sourceEntity']</code>
    </PossiblyUndefinedArrayOffset>
    <PropertyNotSetInConstructor occurrences="1">
      <code>$pathExpression</code>
    </PropertyNotSetInConstructor>
  </file>
  <file src="lib/Doctrine/ORM/Query/AST/Functions/LengthFunction.php">
    <ArgumentTypeCoercion occurrences="1">
      <code>$this-&gt;stringPrimary</code>
    </ArgumentTypeCoercion>
    <PropertyNotSetInConstructor occurrences="1">
      <code>$stringPrimary</code>
    </PropertyNotSetInConstructor>
  </file>
  <file src="lib/Doctrine/ORM/Query/AST/Functions/LocateFunction.php">
    <PossiblyInvalidArgument occurrences="1">
      <code>$this-&gt;simpleArithmeticExpression</code>
    </PossiblyInvalidArgument>
    <PossiblyInvalidPropertyAssignmentValue occurrences="1">
      <code>$parser-&gt;SimpleArithmeticExpression()</code>
    </PossiblyInvalidPropertyAssignmentValue>
    <PropertyNotSetInConstructor occurrences="2">
      <code>$firstStringPrimary</code>
      <code>$secondStringPrimary</code>
    </PropertyNotSetInConstructor>
  </file>
  <file src="lib/Doctrine/ORM/Query/AST/Functions/LowerFunction.php">
    <ArgumentTypeCoercion occurrences="1">
      <code>$this-&gt;stringPrimary</code>
    </ArgumentTypeCoercion>
    <PropertyNotSetInConstructor occurrences="1">
      <code>$stringPrimary</code>
    </PropertyNotSetInConstructor>
  </file>
  <file src="lib/Doctrine/ORM/Query/AST/Functions/MaxFunction.php">
    <PropertyNotSetInConstructor occurrences="1">
      <code>$aggregateExpression</code>
    </PropertyNotSetInConstructor>
  </file>
  <file src="lib/Doctrine/ORM/Query/AST/Functions/MinFunction.php">
    <PropertyNotSetInConstructor occurrences="1">
      <code>$aggregateExpression</code>
    </PropertyNotSetInConstructor>
  </file>
  <file src="lib/Doctrine/ORM/Query/AST/Functions/ModFunction.php">
    <PossiblyInvalidPropertyAssignmentValue occurrences="2">
      <code>$parser-&gt;SimpleArithmeticExpression()</code>
      <code>$parser-&gt;SimpleArithmeticExpression()</code>
    </PossiblyInvalidPropertyAssignmentValue>
    <PropertyNotSetInConstructor occurrences="2">
      <code>$firstSimpleArithmeticExpression</code>
      <code>$secondSimpleArithmeticExpression</code>
    </PropertyNotSetInConstructor>
  </file>
  <file src="lib/Doctrine/ORM/Query/AST/Functions/SizeFunction.php">
    <PossiblyNullArrayOffset occurrences="2">
      <code>$targetClass-&gt;associationMappings</code>
      <code>$targetClass-&gt;associationMappings</code>
    </PossiblyNullArrayOffset>
    <PossiblyUndefinedArrayOffset occurrences="4">
      <code>$assoc['isOwningSide']</code>
      <code>$assoc['mappedBy']</code>
      <code>$assoc['mappedBy']</code>
      <code>$owningAssoc['joinTable']</code>
    </PossiblyUndefinedArrayOffset>
    <PropertyNotSetInConstructor occurrences="1">
      <code>$collectionPathExpression</code>
    </PropertyNotSetInConstructor>
  </file>
  <file src="lib/Doctrine/ORM/Query/AST/Functions/SqrtFunction.php">
    <PossiblyInvalidPropertyAssignmentValue occurrences="1">
      <code>$parser-&gt;SimpleArithmeticExpression()</code>
    </PossiblyInvalidPropertyAssignmentValue>
    <PropertyNotSetInConstructor occurrences="1">
      <code>$simpleArithmeticExpression</code>
    </PropertyNotSetInConstructor>
  </file>
  <file src="lib/Doctrine/ORM/Query/AST/Functions/SubstringFunction.php">
    <PossiblyInvalidPropertyAssignmentValue occurrences="2">
      <code>$parser-&gt;SimpleArithmeticExpression()</code>
      <code>$parser-&gt;SimpleArithmeticExpression()</code>
    </PossiblyInvalidPropertyAssignmentValue>
    <PropertyNotSetInConstructor occurrences="2">
      <code>$firstSimpleArithmeticExpression</code>
      <code>$stringPrimary</code>
    </PropertyNotSetInConstructor>
  </file>
  <file src="lib/Doctrine/ORM/Query/AST/Functions/SumFunction.php">
    <PropertyNotSetInConstructor occurrences="1">
      <code>$aggregateExpression</code>
    </PropertyNotSetInConstructor>
  </file>
  <file src="lib/Doctrine/ORM/Query/AST/Functions/TrimFunction.php">
    <PossiblyInvalidArgument occurrences="3">
      <code>$value</code>
      <code>$value</code>
      <code>$value</code>
    </PossiblyInvalidArgument>
    <PossiblyInvalidPropertyAssignmentValue occurrences="1">
      <code>$lexer-&gt;token['value']</code>
    </PossiblyInvalidPropertyAssignmentValue>
    <PossiblyNullArrayAccess occurrences="2">
      <code>$lexer-&gt;lookahead['value']</code>
      <code>$lexer-&gt;token['value']</code>
    </PossiblyNullArrayAccess>
    <PropertyNotSetInConstructor occurrences="4">
      <code>$both</code>
      <code>$leading</code>
      <code>$stringPrimary</code>
      <code>$trailing</code>
    </PropertyNotSetInConstructor>
  </file>
  <file src="lib/Doctrine/ORM/Query/AST/Functions/UpperFunction.php">
    <ArgumentTypeCoercion occurrences="1">
      <code>$this-&gt;stringPrimary</code>
    </ArgumentTypeCoercion>
    <PropertyNotSetInConstructor occurrences="1">
      <code>$stringPrimary</code>
    </PropertyNotSetInConstructor>
  </file>
  <file src="lib/Doctrine/ORM/Query/AST/GeneralCaseExpression.php">
    <ParamNameMismatch occurrences="1">
      <code>$sqlWalker</code>
    </ParamNameMismatch>
  </file>
  <file src="lib/Doctrine/ORM/Query/AST/GroupByClause.php">
    <ParamNameMismatch occurrences="1">
      <code>$sqlWalker</code>
    </ParamNameMismatch>
  </file>
  <file src="lib/Doctrine/ORM/Query/AST/HavingClause.php">
    <ParamNameMismatch occurrences="1">
      <code>$sqlWalker</code>
    </ParamNameMismatch>
  </file>
  <file src="lib/Doctrine/ORM/Query/AST/IdentificationVariableDeclaration.php">
    <ParamNameMismatch occurrences="1">
      <code>$sqlWalker</code>
    </ParamNameMismatch>
  </file>
  <file src="lib/Doctrine/ORM/Query/AST/InExpression.php">
    <ParamNameMismatch occurrences="1">
      <code>$sqlWalker</code>
    </ParamNameMismatch>
    <PropertyNotSetInConstructor occurrences="1">
      <code>$not</code>
    </PropertyNotSetInConstructor>
  </file>
  <file src="lib/Doctrine/ORM/Query/AST/IndexBy.php">
    <DeprecatedProperty occurrences="1">
      <code>$this-&gt;simpleStateFieldPathExpression</code>
    </DeprecatedProperty>
    <InvalidNullableReturnType occurrences="1">
      <code>dispatch</code>
    </InvalidNullableReturnType>
    <NullableReturnStatement occurrences="1">
      <code>$sqlWalker-&gt;walkIndexBy($this)</code>
    </NullableReturnStatement>
    <ParamNameMismatch occurrences="1">
      <code>$sqlWalker</code>
    </ParamNameMismatch>
    <PossiblyNullPropertyAssignmentValue occurrences="2">
      <code>null</code>
      <code>null</code>
    </PossiblyNullPropertyAssignmentValue>
  </file>
  <file src="lib/Doctrine/ORM/Query/AST/InstanceOfExpression.php">
    <ParamNameMismatch occurrences="1">
      <code>$sqlWalker</code>
    </ParamNameMismatch>
    <PropertyNotSetInConstructor occurrences="2">
      <code>$not</code>
      <code>$value</code>
    </PropertyNotSetInConstructor>
  </file>
  <file src="lib/Doctrine/ORM/Query/AST/Join.php">
    <ParamNameMismatch occurrences="1">
      <code>$sqlWalker</code>
    </ParamNameMismatch>
  </file>
  <file src="lib/Doctrine/ORM/Query/AST/JoinAssociationDeclaration.php">
    <ParamNameMismatch occurrences="1">
      <code>$sqlWalker</code>
    </ParamNameMismatch>
  </file>
  <file src="lib/Doctrine/ORM/Query/AST/JoinClassPathExpression.php">
    <UndefinedMethod occurrences="1">
      <code>walkJoinPathExpression</code>
    </UndefinedMethod>
  </file>
  <file src="lib/Doctrine/ORM/Query/AST/JoinVariableDeclaration.php">
    <UndefinedMethod occurrences="1">
      <code>walkJoinVariableDeclaration</code>
    </UndefinedMethod>
  </file>
  <file src="lib/Doctrine/ORM/Query/AST/LikeExpression.php">
    <ParamNameMismatch occurrences="1">
      <code>$sqlWalker</code>
    </ParamNameMismatch>
  </file>
  <file src="lib/Doctrine/ORM/Query/AST/NewObjectExpression.php">
    <ParamNameMismatch occurrences="1">
      <code>$sqlWalker</code>
    </ParamNameMismatch>
  </file>
  <file src="lib/Doctrine/ORM/Query/AST/Node.php">
    <DocblockTypeContradiction occurrences="1">
      <code>is_array($obj)</code>
    </DocblockTypeContradiction>
    <RedundantConditionGivenDocblockType occurrences="1">
      <code>is_object($obj)</code>
    </RedundantConditionGivenDocblockType>
  </file>
  <file src="lib/Doctrine/ORM/Query/AST/NullComparisonExpression.php">
    <ParamNameMismatch occurrences="1">
      <code>$sqlWalker</code>
    </ParamNameMismatch>
    <PropertyNotSetInConstructor occurrences="1">
      <code>$not</code>
    </PropertyNotSetInConstructor>
  </file>
  <file src="lib/Doctrine/ORM/Query/AST/NullIfExpression.php">
    <ParamNameMismatch occurrences="1">
      <code>$sqlWalker</code>
    </ParamNameMismatch>
  </file>
  <file src="lib/Doctrine/ORM/Query/AST/OrderByClause.php">
    <ParamNameMismatch occurrences="1">
      <code>$sqlWalker</code>
    </ParamNameMismatch>
  </file>
  <file src="lib/Doctrine/ORM/Query/AST/OrderByItem.php">
    <ParamNameMismatch occurrences="1">
      <code>$sqlWalker</code>
    </ParamNameMismatch>
    <PropertyNotSetInConstructor occurrences="1">
      <code>$type</code>
    </PropertyNotSetInConstructor>
  </file>
  <file src="lib/Doctrine/ORM/Query/AST/QuantifiedExpression.php">
    <ParamNameMismatch occurrences="1">
      <code>$sqlWalker</code>
    </ParamNameMismatch>
    <PropertyNotSetInConstructor occurrences="1">
      <code>$type</code>
    </PropertyNotSetInConstructor>
  </file>
  <file src="lib/Doctrine/ORM/Query/AST/SelectClause.php">
    <ParamNameMismatch occurrences="1">
      <code>$sqlWalker</code>
    </ParamNameMismatch>
  </file>
  <file src="lib/Doctrine/ORM/Query/AST/SelectExpression.php">
    <ParamNameMismatch occurrences="1">
      <code>$sqlWalker</code>
    </ParamNameMismatch>
  </file>
  <file src="lib/Doctrine/ORM/Query/AST/SelectStatement.php">
    <ParamNameMismatch occurrences="1">
      <code>$sqlWalker</code>
    </ParamNameMismatch>
  </file>
  <file src="lib/Doctrine/ORM/Query/AST/SimpleArithmeticExpression.php">
    <ParamNameMismatch occurrences="1">
      <code>$sqlWalker</code>
    </ParamNameMismatch>
  </file>
  <file src="lib/Doctrine/ORM/Query/AST/SimpleCaseExpression.php">
    <ParamNameMismatch occurrences="1">
      <code>$sqlWalker</code>
    </ParamNameMismatch>
    <PossiblyNullPropertyAssignmentValue occurrences="1">
      <code>null</code>
    </PossiblyNullPropertyAssignmentValue>
  </file>
  <file src="lib/Doctrine/ORM/Query/AST/SimpleSelectClause.php">
    <ParamNameMismatch occurrences="1">
      <code>$sqlWalker</code>
    </ParamNameMismatch>
  </file>
  <file src="lib/Doctrine/ORM/Query/AST/SimpleSelectExpression.php">
    <ParamNameMismatch occurrences="1">
      <code>$sqlWalker</code>
    </ParamNameMismatch>
    <PropertyNotSetInConstructor occurrences="1">
      <code>$fieldIdentificationVariable</code>
    </PropertyNotSetInConstructor>
  </file>
  <file src="lib/Doctrine/ORM/Query/AST/SimpleWhenClause.php">
    <ParamNameMismatch occurrences="1">
      <code>$sqlWalker</code>
    </ParamNameMismatch>
    <UndefinedMethod occurrences="1">
      <code>walkWhenClauseExpression</code>
    </UndefinedMethod>
  </file>
  <file src="lib/Doctrine/ORM/Query/AST/Subselect.php">
    <ParamNameMismatch occurrences="1">
      <code>$sqlWalker</code>
    </ParamNameMismatch>
  </file>
  <file src="lib/Doctrine/ORM/Query/AST/SubselectFromClause.php">
    <ParamNameMismatch occurrences="1">
      <code>$sqlWalker</code>
    </ParamNameMismatch>
  </file>
  <file src="lib/Doctrine/ORM/Query/AST/UpdateClause.php">
    <ParamNameMismatch occurrences="1">
      <code>$sqlWalker</code>
    </ParamNameMismatch>
    <PropertyNotSetInConstructor occurrences="1">
      <code>$aliasIdentificationVariable</code>
    </PropertyNotSetInConstructor>
  </file>
  <file src="lib/Doctrine/ORM/Query/AST/UpdateItem.php">
    <ParamNameMismatch occurrences="1">
      <code>$sqlWalker</code>
    </ParamNameMismatch>
  </file>
  <file src="lib/Doctrine/ORM/Query/AST/UpdateStatement.php">
    <ParamNameMismatch occurrences="1">
      <code>$sqlWalker</code>
    </ParamNameMismatch>
  </file>
  <file src="lib/Doctrine/ORM/Query/AST/WhenClause.php">
    <ParamNameMismatch occurrences="1">
      <code>$sqlWalker</code>
    </ParamNameMismatch>
    <PossiblyNullPropertyAssignmentValue occurrences="1">
      <code>null</code>
    </PossiblyNullPropertyAssignmentValue>
    <UndefinedMethod occurrences="1">
      <code>walkWhenClauseExpression</code>
    </UndefinedMethod>
  </file>
  <file src="lib/Doctrine/ORM/Query/AST/WhereClause.php">
    <ParamNameMismatch occurrences="1">
      <code>$sqlWalker</code>
    </ParamNameMismatch>
  </file>
  <file src="lib/Doctrine/ORM/Query/Exec/AbstractSqlExecutor.php">
    <PossiblyNullPropertyAssignmentValue occurrences="1">
      <code>null</code>
    </PossiblyNullPropertyAssignmentValue>
  </file>
  <file src="lib/Doctrine/ORM/Query/Exec/MultiTableDeleteExecutor.php">
    <InvalidReturnStatement occurrences="1">
      <code>$numDeleted</code>
    </InvalidReturnStatement>
    <InvalidReturnType occurrences="1">
      <code>int</code>
    </InvalidReturnType>
    <PossiblyInvalidIterator occurrences="1">
      <code>$this-&gt;_sqlStatements</code>
    </PossiblyInvalidIterator>
    <PropertyNotSetInConstructor occurrences="2">
      <code>MultiTableDeleteExecutor</code>
      <code>MultiTableDeleteExecutor</code>
    </PropertyNotSetInConstructor>
    <UninitializedProperty occurrences="1">
      <code>$this-&gt;_sqlStatements</code>
    </UninitializedProperty>
  </file>
  <file src="lib/Doctrine/ORM/Query/Exec/MultiTableUpdateExecutor.php">
    <InvalidReturnStatement occurrences="1">
      <code>$numUpdated</code>
    </InvalidReturnStatement>
    <InvalidReturnType occurrences="1">
      <code>int</code>
    </InvalidReturnType>
    <PossiblyInvalidIterator occurrences="1">
      <code>$this-&gt;_sqlStatements</code>
    </PossiblyInvalidIterator>
    <PropertyNotSetInConstructor occurrences="1">
      <code>MultiTableUpdateExecutor</code>
    </PropertyNotSetInConstructor>
    <PropertyTypeCoercion occurrences="1">
      <code>$this-&gt;_sqlStatements</code>
    </PropertyTypeCoercion>
  </file>
  <file src="lib/Doctrine/ORM/Query/Exec/SingleSelectExecutor.php">
    <PossiblyInvalidArgument occurrences="1">
      <code>$this-&gt;_sqlStatements</code>
    </PossiblyInvalidArgument>
    <PropertyNotSetInConstructor occurrences="1">
      <code>SingleSelectExecutor</code>
    </PropertyNotSetInConstructor>
  </file>
  <file src="lib/Doctrine/ORM/Query/Exec/SingleTableDeleteUpdateExecutor.php">
    <InvalidReturnStatement occurrences="1">
      <code>$conn-&gt;executeStatement($this-&gt;_sqlStatements, $params, $types)</code>
    </InvalidReturnStatement>
    <InvalidReturnType occurrences="1">
      <code>int</code>
    </InvalidReturnType>
    <PossiblyInvalidArgument occurrences="1">
      <code>$this-&gt;_sqlStatements</code>
    </PossiblyInvalidArgument>
    <PropertyNotSetInConstructor occurrences="2">
      <code>SingleTableDeleteUpdateExecutor</code>
      <code>SingleTableDeleteUpdateExecutor</code>
    </PropertyNotSetInConstructor>
  </file>
  <file src="lib/Doctrine/ORM/Query/Expr.php">
    <MissingParamType occurrences="1">
      <code>$y</code>
    </MissingParamType>
  </file>
  <file src="lib/Doctrine/ORM/Query/Expr/Andx.php">
    <NonInvariantDocblockPropertyType occurrences="2">
      <code>$allowedClasses</code>
      <code>$parts</code>
    </NonInvariantDocblockPropertyType>
  </file>
  <file src="lib/Doctrine/ORM/Query/Expr/Base.php">
    <ArgumentTypeCoercion occurrences="1">
      <code>$this-&gt;parts</code>
    </ArgumentTypeCoercion>
    <PossiblyInvalidCast occurrences="1">
      <code>$this-&gt;parts[0]</code>
    </PossiblyInvalidCast>
  </file>
  <file src="lib/Doctrine/ORM/Query/Expr/Composite.php">
    <PossiblyInvalidCast occurrences="2">
      <code>$part</code>
      <code>$this-&gt;parts[0]</code>
    </PossiblyInvalidCast>
  </file>
  <file src="lib/Doctrine/ORM/Query/Expr/GroupBy.php">
    <NonInvariantDocblockPropertyType occurrences="1">
      <code>$parts</code>
    </NonInvariantDocblockPropertyType>
  </file>
  <file src="lib/Doctrine/ORM/Query/Expr/Join.php">
    <PossiblyNullArgument occurrences="1">
      <code>$this-&gt;conditionType</code>
    </PossiblyNullArgument>
  </file>
  <file src="lib/Doctrine/ORM/Query/Expr/Literal.php">
    <NonInvariantDocblockPropertyType occurrences="1">
      <code>$parts</code>
    </NonInvariantDocblockPropertyType>
  </file>
  <file src="lib/Doctrine/ORM/Query/Expr/Orx.php">
    <NonInvariantDocblockPropertyType occurrences="2">
      <code>$allowedClasses</code>
      <code>$parts</code>
    </NonInvariantDocblockPropertyType>
  </file>
  <file src="lib/Doctrine/ORM/Query/Expr/Select.php">
    <NonInvariantDocblockPropertyType occurrences="2">
      <code>$allowedClasses</code>
      <code>$parts</code>
    </NonInvariantDocblockPropertyType>
  </file>
  <file src="lib/Doctrine/ORM/Query/Filter/SQLFilter.php">
    <MissingClosureParamType occurrences="1">
      <code>$value</code>
    </MissingClosureParamType>
    <MissingClosureReturnType occurrences="1">
      <code>static function ($value) use ($connection, $param) {</code>
    </MissingClosureReturnType>
    <PropertyTypeCoercion occurrences="1">
      <code>$this-&gt;parameters</code>
    </PropertyTypeCoercion>
  </file>
  <file src="lib/Doctrine/ORM/Query/Parser.php">
    <ArgumentTypeCoercion occurrences="1">
      <code>$stringPattern</code>
    </ArgumentTypeCoercion>
<<<<<<< HEAD
    <DocblockTypeContradiction occurrences="2">
      <code>$functionClass($functionName)</code>
      <code>$functionClass($functionName)</code>
    </DocblockTypeContradiction>
=======
>>>>>>> 3dc55812
    <InvalidArgument occurrences="1">
      <code>$lookaheadType</code>
    </InvalidArgument>
    <InvalidNullableReturnType occurrences="1">
      <code>SelectStatement|UpdateStatement|DeleteStatement</code>
    </InvalidNullableReturnType>
    <InvalidReturnStatement occurrences="17">
      <code>$aliasIdentVariable</code>
      <code>$factors[0]</code>
      <code>$identVariable</code>
      <code>$primary</code>
      <code>$resultVariable</code>
      <code>$resultVariable</code>
      <code>$terms[0]</code>
      <code>$this-&gt;CollectionMemberExpression()</code>
      <code>$this-&gt;ComparisonExpression()</code>
      <code>$this-&gt;EmptyCollectionComparisonExpression()</code>
      <code>$this-&gt;ExistsExpression()</code>
      <code>$this-&gt;InExpression()</code>
      <code>$this-&gt;InstanceOfExpression()</code>
      <code>$this-&gt;LikeExpression()</code>
      <code>$this-&gt;NullComparisonExpression()</code>
      <code>$this-&gt;lexer-&gt;token['value']</code>
      <code>$this-&gt;lexer-&gt;token['value']</code>
    </InvalidReturnStatement>
    <InvalidReturnType occurrences="9">
      <code>AST\BetweenExpression|</code>
      <code>ArithmeticFactor</code>
      <code>ArithmeticTerm</code>
      <code>SimpleArithmeticExpression|ArithmeticTerm</code>
      <code>string</code>
      <code>string</code>
      <code>string</code>
      <code>string</code>
      <code>string</code>
    </InvalidReturnType>
    <InvalidScalarArgument occurrences="13">
      <code>$field</code>
      <code>$field</code>
      <code>$functionName</code>
      <code>$functionName</code>
      <code>$functionName</code>
      <code>$this-&gt;lexer-&gt;getLiteral($token)</code>
      <code>$this-&gt;lexer-&gt;getLiteral($token)</code>
      <code>$this-&gt;lexer-&gt;getLiteral($token)</code>
      <code>$this-&gt;lexer-&gt;token['value']</code>
      <code>$this-&gt;lexer-&gt;token['value']</code>
      <code>$this-&gt;lexer-&gt;token['value']</code>
      <code>$this-&gt;lexer-&gt;token['value']</code>
      <code>$this-&gt;lexer-&gt;token['value']</code>
    </InvalidScalarArgument>
    <InvalidStringClass occurrences="3">
      <code>new $functionClass($functionName)</code>
      <code>new $functionClass($functionName)</code>
      <code>new $functionClass($functionName)</code>
    </InvalidStringClass>
    <LessSpecificReturnStatement occurrences="4">
      <code>$function</code>
      <code>$function</code>
      <code>$function</code>
      <code>$token</code>
    </LessSpecificReturnStatement>
    <MoreSpecificReturnType occurrences="1">
      <code>array{value: string, type: int|null|string, position: int}|null</code>
    </MoreSpecificReturnType>
    <NullableReturnStatement occurrences="9">
      <code>$aliasIdentVariable</code>
      <code>$factors[0]</code>
      <code>$identVariable</code>
      <code>$resultVariable</code>
      <code>$resultVariable</code>
      <code>$statement</code>
      <code>$terms[0]</code>
      <code>$this-&gt;lexer-&gt;token['value']</code>
      <code>$this-&gt;lexer-&gt;token['value']</code>
    </NullableReturnStatement>
    <PossiblyFalseArgument occurrences="1">
      <code>strrpos($fromClassName, '\\')</code>
    </PossiblyFalseArgument>
    <PossiblyInvalidArgument occurrences="13">
      <code>$AST</code>
      <code>$conditionalExpression</code>
      <code>$expr</code>
      <code>$pathExp</code>
      <code>$this-&gt;ConditionalExpression()</code>
      <code>$this-&gt;ConditionalExpression()</code>
      <code>$this-&gt;lexer-&gt;lookahead['value']</code>
      <code>$this-&gt;lexer-&gt;lookahead['value']</code>
      <code>$this-&gt;lexer-&gt;lookahead['value']</code>
      <code>$this-&gt;lexer-&gt;lookahead['value']</code>
      <code>$this-&gt;lexer-&gt;token['value']</code>
      <code>$token['value']</code>
      <code>$token['value']</code>
    </PossiblyInvalidArgument>
    <PossiblyInvalidPropertyAssignmentValue occurrences="4">
      <code>$this-&gt;ConditionalExpression()</code>
      <code>$this-&gt;ConditionalExpression()</code>
      <code>$this-&gt;SimpleArithmeticExpression()</code>
      <code>$value</code>
    </PossiblyInvalidPropertyAssignmentValue>
    <PossiblyNullArgument occurrences="6">
      <code>$aliasIdentVariable</code>
      <code>$dql</code>
      <code>$fromClassName</code>
      <code>$resultVariable</code>
      <code>$this-&gt;query-&gt;getDQL()</code>
      <code>$token['value']</code>
    </PossiblyNullArgument>
    <PossiblyNullArrayAccess occurrences="73">
      <code>$glimpse['type']</code>
      <code>$glimpse['value']</code>
      <code>$lookahead['type']</code>
      <code>$lookahead['type']</code>
      <code>$next['type']</code>
      <code>$peek['type']</code>
      <code>$peek['type']</code>
      <code>$peek['type']</code>
      <code>$peek['type']</code>
      <code>$peek['type']</code>
      <code>$peek['type']</code>
      <code>$peek['type']</code>
      <code>$peek['type']</code>
      <code>$peek['type']</code>
      <code>$peek['type']</code>
      <code>$peek['value']</code>
      <code>$peek['value']</code>
      <code>$this-&gt;lexer-&gt;glimpse()['type']</code>
      <code>$this-&gt;lexer-&gt;lookahead['type']</code>
      <code>$this-&gt;lexer-&gt;lookahead['type']</code>
      <code>$this-&gt;lexer-&gt;lookahead['type']</code>
      <code>$this-&gt;lexer-&gt;lookahead['type']</code>
      <code>$this-&gt;lexer-&gt;lookahead['type']</code>
      <code>$this-&gt;lexer-&gt;lookahead['type']</code>
      <code>$this-&gt;lexer-&gt;lookahead['type']</code>
      <code>$this-&gt;lexer-&gt;lookahead['type']</code>
      <code>$this-&gt;lexer-&gt;lookahead['type']</code>
      <code>$this-&gt;lexer-&gt;lookahead['type']</code>
      <code>$this-&gt;lexer-&gt;lookahead['type']</code>
      <code>$this-&gt;lexer-&gt;lookahead['type']</code>
      <code>$this-&gt;lexer-&gt;lookahead['type']</code>
      <code>$this-&gt;lexer-&gt;lookahead['value']</code>
      <code>$this-&gt;lexer-&gt;lookahead['value']</code>
      <code>$this-&gt;lexer-&gt;lookahead['value']</code>
      <code>$this-&gt;lexer-&gt;lookahead['value']</code>
      <code>$this-&gt;lexer-&gt;lookahead['value']</code>
      <code>$this-&gt;lexer-&gt;lookahead['value']</code>
      <code>$this-&gt;lexer-&gt;lookahead['value']</code>
      <code>$this-&gt;lexer-&gt;lookahead['value']</code>
      <code>$this-&gt;lexer-&gt;lookahead['value']</code>
      <code>$this-&gt;lexer-&gt;lookahead['value']</code>
      <code>$this-&gt;lexer-&gt;token['value']</code>
      <code>$this-&gt;lexer-&gt;token['value']</code>
      <code>$this-&gt;lexer-&gt;token['value']</code>
      <code>$this-&gt;lexer-&gt;token['value']</code>
      <code>$this-&gt;lexer-&gt;token['value']</code>
      <code>$this-&gt;lexer-&gt;token['value']</code>
      <code>$this-&gt;lexer-&gt;token['value']</code>
      <code>$this-&gt;lexer-&gt;token['value']</code>
      <code>$this-&gt;lexer-&gt;token['value']</code>
      <code>$this-&gt;lexer-&gt;token['value']</code>
      <code>$this-&gt;lexer-&gt;token['value']</code>
      <code>$this-&gt;lexer-&gt;token['value']</code>
      <code>$this-&gt;lexer-&gt;token['value']</code>
      <code>$this-&gt;lexer-&gt;token['value']</code>
      <code>$this-&gt;lexer-&gt;token['value']</code>
      <code>$this-&gt;lexer-&gt;token['value']</code>
      <code>$this-&gt;lexer-&gt;token['value']</code>
      <code>$this-&gt;lexer-&gt;token['value']</code>
      <code>$this-&gt;lexer-&gt;token['value']</code>
      <code>$this-&gt;lexer-&gt;token['value']</code>
      <code>$this-&gt;lexer-&gt;token['value']</code>
      <code>$this-&gt;lexer-&gt;token['value']</code>
      <code>$this-&gt;lexer-&gt;token['value']</code>
      <code>$token['type']</code>
      <code>$token['type']</code>
      <code>$token['type']</code>
      <code>$token['type']</code>
      <code>$token['type']</code>
      <code>$token['value']</code>
      <code>$token['value']</code>
      <code>$token['value']</code>
      <code>$token['value']</code>
    </PossiblyNullArrayAccess>
    <PossiblyNullReference occurrences="1">
      <code>getNumberOfRequiredParameters</code>
    </PossiblyNullReference>
    <PossiblyUndefinedArrayOffset occurrences="1">
      <code>$class-&gt;associationMappings[$field]['isOwningSide']</code>
    </PossiblyUndefinedArrayOffset>
    <PossiblyUndefinedVariable occurrences="1">
      <code>$args</code>
    </PossiblyUndefinedVariable>
    <RedundantConditionGivenDocblockType occurrences="1">
      <code>$AST instanceof AST\SelectStatement</code>
    </RedundantConditionGivenDocblockType>
  </file>
  <file src="lib/Doctrine/ORM/Query/ParserResult.php">
    <PropertyNotSetInConstructor occurrences="1">
      <code>$_sqlExecutor</code>
    </PropertyNotSetInConstructor>
  </file>
  <file src="lib/Doctrine/ORM/Query/QueryExpressionVisitor.php">
    <RedundantConditionGivenDocblockType occurrences="1">
      <code>Comparison::EQ</code>
    </RedundantConditionGivenDocblockType>
  </file>
  <file src="lib/Doctrine/ORM/Query/ResultSetMappingBuilder.php">
    <ArgumentTypeCoercion occurrences="1">
      <code>$class</code>
    </ArgumentTypeCoercion>
    <DeprecatedMethod occurrences="4">
      <code>addNamedNativeQueryEntityResultMapping</code>
      <code>addNamedNativeQueryEntityResultMapping</code>
      <code>addNamedNativeQueryResultClassMapping</code>
      <code>addNamedNativeQueryResultSetMapping</code>
    </DeprecatedMethod>
    <PossiblyUndefinedArrayOffset occurrences="6">
      <code>$associationMapping['isOwningSide']</code>
      <code>$associationMapping['isOwningSide']</code>
      <code>$associationMapping['isOwningSide']</code>
      <code>$associationMapping['joinColumns']</code>
      <code>$associationMapping['joinColumns']</code>
      <code>$associationMapping['joinColumns']</code>
    </PossiblyUndefinedArrayOffset>
  </file>
  <file src="lib/Doctrine/ORM/Query/SqlWalker.php">
    <DocblockTypeContradiction occurrences="2">
      <code>''</code>
      <code>is_string($expression)</code>
    </DocblockTypeContradiction>
    <ImplementedReturnTypeMismatch occurrences="46">
      <code>string</code>
      <code>string</code>
      <code>string</code>
      <code>string</code>
      <code>string</code>
      <code>string</code>
      <code>string</code>
      <code>string</code>
      <code>string</code>
      <code>string</code>
      <code>string</code>
      <code>string</code>
      <code>string</code>
      <code>string</code>
      <code>string</code>
      <code>string</code>
      <code>string</code>
      <code>string</code>
      <code>string</code>
      <code>string</code>
      <code>string</code>
      <code>string</code>
      <code>string</code>
      <code>string</code>
      <code>string</code>
      <code>string</code>
      <code>string</code>
      <code>string</code>
      <code>string</code>
      <code>string</code>
      <code>string</code>
      <code>string</code>
      <code>string</code>
      <code>string</code>
      <code>string</code>
      <code>string</code>
      <code>string</code>
      <code>string</code>
      <code>string</code>
      <code>string</code>
      <code>string</code>
      <code>string</code>
      <code>string</code>
      <code>string</code>
      <code>string</code>
      <code>string</code>
    </ImplementedReturnTypeMismatch>
    <ImplicitToStringCast occurrences="1">
      <code>$expr</code>
    </ImplicitToStringCast>
    <InvalidArgument occurrences="4">
      <code>$condExpr</code>
      <code>$condTerm</code>
      <code>$factor</code>
      <code>$selectedClass['class']-&gt;name</code>
    </InvalidArgument>
    <InvalidNullableReturnType occurrences="1">
      <code>string</code>
    </InvalidNullableReturnType>
    <InvalidScalarArgument occurrences="3">
      <code>$this-&gt;queryComponents[$expr]['token']['value']</code>
      <code>$this-&gt;queryComponents[$factor]['token']['value']</code>
      <code>$this-&gt;queryComponents[$term]['token']['value']</code>
    </InvalidScalarArgument>
    <MoreSpecificImplementedParamType occurrences="1">
      <code>$query</code>
    </MoreSpecificImplementedParamType>
    <PossiblyInvalidArgument occurrences="2">
      <code>$aggExpression-&gt;pathExpression</code>
      <code>$whereClause-&gt;conditionalExpression</code>
    </PossiblyInvalidArgument>
    <PossiblyNullArgument occurrences="8">
      <code>$AST-&gt;whereClause</code>
      <code>$AST-&gt;whereClause</code>
      <code>$AST-&gt;whereClause</code>
      <code>$arithmeticExpr-&gt;simpleArithmeticExpression</code>
      <code>$arithmeticExpr-&gt;subselect</code>
      <code>$condExpr</code>
      <code>$identificationVariableDecl-&gt;rangeVariableDeclaration</code>
      <code>$subselect-&gt;whereClause</code>
    </PossiblyNullArgument>
    <PossiblyNullArrayOffset occurrences="4">
      <code>$targetClass-&gt;associationMappings</code>
      <code>$targetClass-&gt;associationMappings</code>
      <code>$this-&gt;scalarResultAliasMap</code>
      <code>$this-&gt;scalarResultAliasMap</code>
    </PossiblyNullArrayOffset>
    <PossiblyNullReference occurrences="1">
      <code>dispatch</code>
    </PossiblyNullReference>
    <PossiblyUndefinedArrayOffset occurrences="13">
      <code>$assoc['isOwningSide']</code>
      <code>$assoc['isOwningSide']</code>
      <code>$assoc['isOwningSide']</code>
      <code>$assoc['isOwningSide']</code>
      <code>$assoc['joinColumns']</code>
      <code>$assoc['joinColumns']</code>
      <code>$assoc['mappedBy']</code>
      <code>$assoc['mappedBy']</code>
      <code>$assoc['sourceToTargetKeyColumns']</code>
      <code>$association['isOwningSide']</code>
      <code>$association['sourceToTargetKeyColumns']</code>
      <code>$mapping['isOwningSide']</code>
      <code>$owningAssoc['joinTable']</code>
    </PossiblyUndefinedArrayOffset>
    <RedundantConditionGivenDocblockType occurrences="2">
      <code>$whereClause !== null</code>
      <code>($factor-&gt;not ? 'NOT ' : '') . $this-&gt;walkConditionalPrimary($factor-&gt;conditionalPrimary)</code>
    </RedundantConditionGivenDocblockType>
  </file>
  <file src="lib/Doctrine/ORM/Query/TreeWalkerAdapter.php">
    <InvalidNullableReturnType occurrences="1">
      <code>getExecutor</code>
    </InvalidNullableReturnType>
    <NullableReturnStatement occurrences="1">
      <code>null</code>
    </NullableReturnStatement>
  </file>
  <file src="lib/Doctrine/ORM/Query/TreeWalkerChain.php">
    <InvalidNullableReturnType occurrences="1">
      <code>getExecutor</code>
    </InvalidNullableReturnType>
    <MissingParamType occurrences="1">
      <code>$dqlAlias</code>
    </MissingParamType>
    <NullableReturnStatement occurrences="1">
      <code>null</code>
    </NullableReturnStatement>
    <ParamNameMismatch occurrences="1">
      <code>$condPrimary</code>
    </ParamNameMismatch>
  </file>
  <file src="lib/Doctrine/ORM/Query/TreeWalkerChainIterator.php">
    <ImplementedParamTypeMismatch occurrences="1">
      <code>$value</code>
    </ImplementedParamTypeMismatch>
    <ImplementedReturnTypeMismatch occurrences="2">
      <code>TreeWalker|null</code>
      <code>class-string&lt;TreeWalker&gt;|false</code>
    </ImplementedReturnTypeMismatch>
    <PossiblyNullArrayOffset occurrences="1">
      <code>$this-&gt;walkers</code>
    </PossiblyNullArrayOffset>
    <PropertyTypeCoercion occurrences="2">
      <code>$this-&gt;walkers</code>
      <code>$this-&gt;walkers</code>
    </PropertyTypeCoercion>
  </file>
  <file src="lib/Doctrine/ORM/QueryBuilder.php">
    <ArgumentTypeCoercion occurrences="2">
      <code>[$rootAlias =&gt; $join]</code>
      <code>[$rootAlias =&gt; $join]</code>
    </ArgumentTypeCoercion>
    <DeprecatedMethod occurrences="2">
      <code>getRootAlias</code>
      <code>getRootAlias</code>
    </DeprecatedMethod>
    <FalsableReturnStatement occurrences="1">
      <code>! $filteredParameters-&gt;isEmpty() ? $filteredParameters-&gt;first() : null</code>
    </FalsableReturnStatement>
    <InvalidFalsableReturnType occurrences="1">
      <code>Parameter|null</code>
    </InvalidFalsableReturnType>
    <PossiblyFalseArgument occurrences="2">
      <code>$spacePos</code>
      <code>$spacePos</code>
    </PossiblyFalseArgument>
    <PossiblyFalseOperand occurrences="2">
      <code>$spacePos</code>
      <code>$spacePos</code>
    </PossiblyFalseOperand>
    <PossiblyInvalidIterator occurrences="1">
      <code>$dqlPart</code>
    </PossiblyInvalidIterator>
    <PossiblyNullArgument occurrences="2">
      <code>$alias</code>
      <code>$alias</code>
    </PossiblyNullArgument>
    <RedundantConditionGivenDocblockType occurrences="1">
      <code>self::SELECT</code>
    </RedundantConditionGivenDocblockType>
  </file>
  <file src="lib/Doctrine/ORM/Repository/DefaultRepositoryFactory.php">
    <InvalidReturnStatement occurrences="1">
      <code>$this-&gt;repositoryList[$repositoryHash] = $this-&gt;createRepository($entityManager, $entityName)</code>
    </InvalidReturnStatement>
    <InvalidReturnType occurrences="1">
      <code>ObjectRepository</code>
    </InvalidReturnType>
    <TypeDoesNotContainType occurrences="1">
      <code>$repository instanceof EntityRepository</code>
    </TypeDoesNotContainType>
    <UnsafeInstantiation occurrences="1">
      <code>new $repositoryClassName($entityManager, $metadata)</code>
    </UnsafeInstantiation>
  </file>
  <file src="lib/Doctrine/ORM/Tools/Console/Command/ClearCache/CollectionRegionCommand.php">
    <MissingReturnType occurrences="1">
      <code>configure</code>
    </MissingReturnType>
    <PossiblyNullReference occurrences="1">
      <code>evictAll</code>
    </PossiblyNullReference>
  </file>
  <file src="lib/Doctrine/ORM/Tools/Console/Command/ClearCache/EntityRegionCommand.php">
    <MissingReturnType occurrences="1">
      <code>configure</code>
    </MissingReturnType>
    <PossiblyNullReference occurrences="1">
      <code>evictAll</code>
    </PossiblyNullReference>
  </file>
  <file src="lib/Doctrine/ORM/Tools/Console/Command/ClearCache/MetadataCommand.php">
    <MissingReturnType occurrences="1">
      <code>configure</code>
    </MissingReturnType>
  </file>
  <file src="lib/Doctrine/ORM/Tools/Console/Command/ClearCache/QueryCommand.php">
    <DeprecatedMethod occurrences="1">
      <code>getQueryCacheImpl</code>
    </DeprecatedMethod>
    <MissingReturnType occurrences="1">
      <code>configure</code>
    </MissingReturnType>
  </file>
  <file src="lib/Doctrine/ORM/Tools/Console/Command/ClearCache/QueryRegionCommand.php">
    <MissingReturnType occurrences="1">
      <code>configure</code>
    </MissingReturnType>
  </file>
  <file src="lib/Doctrine/ORM/Tools/Console/Command/ClearCache/ResultCommand.php">
    <MissingReturnType occurrences="1">
      <code>configure</code>
    </MissingReturnType>
  </file>
  <file src="lib/Doctrine/ORM/Tools/Console/Command/ConvertDoctrine1SchemaCommand.php">
    <ArgumentTypeCoercion occurrences="1">
      <code>$metadata</code>
    </ArgumentTypeCoercion>
    <DeprecatedClass occurrences="11">
      <code>ClassMetadataExporter</code>
      <code>ClassMetadataExporter</code>
      <code>ClassMetadataExporter|null</code>
      <code>EntityGenerator</code>
      <code>EntityGenerator</code>
      <code>EntityGenerator|null</code>
      <code>new ClassMetadataExporter()</code>
      <code>new ConvertDoctrine1Schema($fromPaths)</code>
      <code>new EntityGenerator()</code>
      <code>private $entityGenerator = null;</code>
      <code>private $metadataExporter = null;</code>
    </DeprecatedClass>
    <MissingReturnType occurrences="1">
      <code>configure</code>
    </MissingReturnType>
  </file>
  <file src="lib/Doctrine/ORM/Tools/Console/Command/ConvertMappingCommand.php">
    <ArgumentTypeCoercion occurrences="1">
      <code>$metadata</code>
    </ArgumentTypeCoercion>
    <DeprecatedClass occurrences="4">
      <code>AbstractExporter</code>
      <code>new ClassMetadataExporter()</code>
      <code>new DisconnectedClassMetadataFactory()</code>
      <code>new EntityGenerator()</code>
    </DeprecatedClass>
    <MissingReturnType occurrences="1">
      <code>configure</code>
    </MissingReturnType>
    <NoInterfaceProperties occurrences="1">
      <code>$class-&gt;name</code>
    </NoInterfaceProperties>
  </file>
  <file src="lib/Doctrine/ORM/Tools/Console/Command/EnsureProductionSettingsCommand.php">
    <MissingReturnType occurrences="1">
      <code>configure</code>
    </MissingReturnType>
  </file>
  <file src="lib/Doctrine/ORM/Tools/Console/Command/GenerateEntitiesCommand.php">
    <ArgumentTypeCoercion occurrences="1">
      <code>$metadatas</code>
    </ArgumentTypeCoercion>
    <DeprecatedClass occurrences="2">
      <code>new DisconnectedClassMetadataFactory()</code>
      <code>new EntityGenerator()</code>
    </DeprecatedClass>
    <MissingReturnType occurrences="1">
      <code>configure</code>
    </MissingReturnType>
    <NoInterfaceProperties occurrences="1">
      <code>$metadata-&gt;name</code>
    </NoInterfaceProperties>
  </file>
  <file src="lib/Doctrine/ORM/Tools/Console/Command/GenerateProxiesCommand.php">
    <MissingReturnType occurrences="1">
      <code>configure</code>
    </MissingReturnType>
    <NoInterfaceProperties occurrences="1">
      <code>$metadata-&gt;name</code>
    </NoInterfaceProperties>
    <PossiblyNullArgument occurrences="1">
      <code>$em-&gt;getConfiguration()-&gt;getProxyDir()</code>
    </PossiblyNullArgument>
  </file>
  <file src="lib/Doctrine/ORM/Tools/Console/Command/GenerateRepositoriesCommand.php">
    <DeprecatedClass occurrences="1">
      <code>new EntityRepositoryGenerator()</code>
    </DeprecatedClass>
    <MissingReturnType occurrences="1">
      <code>configure</code>
    </MissingReturnType>
    <NoInterfaceProperties occurrences="1">
      <code>$metadata-&gt;customRepositoryClassName</code>
    </NoInterfaceProperties>
  </file>
  <file src="lib/Doctrine/ORM/Tools/Console/Command/InfoCommand.php">
    <MissingReturnType occurrences="1">
      <code>configure</code>
    </MissingReturnType>
    <PossiblyNullReference occurrences="1">
      <code>getAllClassNames</code>
    </PossiblyNullReference>
  </file>
  <file src="lib/Doctrine/ORM/Tools/Console/Command/MappingDescribeCommand.php">
    <InvalidArgument occurrences="1">
      <code>$metadata-&gt;entityListeners</code>
    </InvalidArgument>
    <PossiblyNullReference occurrences="1">
      <code>getAllClassNames</code>
    </PossiblyNullReference>
  </file>
  <file src="lib/Doctrine/ORM/Tools/Console/Command/RunDqlCommand.php">
    <DeprecatedClass occurrences="1">
      <code>Debug::dump($resultSet, (int) $input-&gt;getOption('depth'), true, false)</code>
    </DeprecatedClass>
    <MissingReturnType occurrences="1">
      <code>configure</code>
    </MissingReturnType>
  </file>
  <file src="lib/Doctrine/ORM/Tools/Console/Command/SchemaTool/AbstractCommand.php">
    <InvalidNullableReturnType occurrences="1">
      <code>int</code>
    </InvalidNullableReturnType>
    <NullableReturnStatement occurrences="1">
      <code>$this-&gt;executeSchemaCommand($input, $output, new SchemaTool($em), $metadatas, $ui)</code>
    </NullableReturnStatement>
  </file>
  <file src="lib/Doctrine/ORM/Tools/Console/Command/SchemaTool/CreateCommand.php">
    <MissingReturnType occurrences="1">
      <code>configure</code>
    </MissingReturnType>
  </file>
  <file src="lib/Doctrine/ORM/Tools/Console/Command/SchemaTool/DropCommand.php">
    <MissingReturnType occurrences="1">
      <code>configure</code>
    </MissingReturnType>
    <PossiblyNullArgument occurrences="2">
      <code>$this-&gt;getName()</code>
      <code>$this-&gt;getName()</code>
    </PossiblyNullArgument>
  </file>
  <file src="lib/Doctrine/ORM/Tools/Console/Command/SchemaTool/UpdateCommand.php">
    <MissingReturnType occurrences="1">
      <code>configure</code>
    </MissingReturnType>
    <PossiblyNullArgument occurrences="2">
      <code>$this-&gt;getName()</code>
      <code>$this-&gt;getName()</code>
    </PossiblyNullArgument>
  </file>
  <file src="lib/Doctrine/ORM/Tools/Console/Command/ValidateSchemaCommand.php">
    <MissingReturnType occurrences="1">
      <code>configure</code>
    </MissingReturnType>
  </file>
  <file src="lib/Doctrine/ORM/Tools/DebugUnitOfWorkListener.php">
    <PossiblyNullArgument occurrences="2">
      <code>$entity</code>
      <code>$entity</code>
    </PossiblyNullArgument>
    <RedundantConditionGivenDocblockType occurrences="1">
      <code>$state === UnitOfWork::STATE_DETACHED</code>
    </RedundantConditionGivenDocblockType>
  </file>
  <file src="lib/Doctrine/ORM/Tools/EntityGenerator.php">
    <ArgumentTypeCoercion occurrences="4">
      <code>$this-&gt;getClassToExtend()</code>
      <code>$this-&gt;getClassToExtend() ?: $metadata-&gt;name</code>
      <code>$this-&gt;getClassToExtend() ?: $metadata-&gt;name</code>
      <code>array_map('strlen', $paramTypes)</code>
    </ArgumentTypeCoercion>
    <DeprecatedConstant occurrences="1">
      <code>ClassMetadataInfo::GENERATOR_TYPE_UUID</code>
    </DeprecatedConstant>
    <DocblockTypeContradiction occurrences="1">
      <code>class_exists($metadata-&gt;name)</code>
    </DocblockTypeContradiction>
    <InvalidDocblock occurrences="1">
      <code>public function setFieldVisibility($visibility)</code>
    </InvalidDocblock>
    <MissingParamType occurrences="1">
      <code>$visibility</code>
    </MissingParamType>
    <MissingReturnType occurrences="1">
      <code>setFieldVisibility</code>
    </MissingReturnType>
    <PossiblyFalseArgument occurrences="2">
      <code>$last</code>
      <code>strrpos($metadata-&gt;name, '\\')</code>
    </PossiblyFalseArgument>
    <PossiblyNullArgument occurrences="1">
      <code>$variableType</code>
    </PossiblyNullArgument>
    <PropertyNotSetInConstructor occurrences="1">
      <code>$classToExtend</code>
    </PropertyNotSetInConstructor>
    <RedundantCastGivenDocblockType occurrences="2">
      <code>(array) $metadata-&gt;table['options']</code>
      <code>(bool) $embeddablesImmutable</code>
    </RedundantCastGivenDocblockType>
    <RedundantConditionGivenDocblockType occurrences="3">
      <code>$metadata-&gt;sequenceGeneratorDefinition</code>
      <code>$metadata-&gt;sequenceGeneratorDefinition</code>
      <code>isset($metadata-&gt;lifecycleCallbacks)</code>
    </RedundantConditionGivenDocblockType>
  </file>
  <file src="lib/Doctrine/ORM/Tools/EntityRepositoryGenerator.php">
    <ArgumentTypeCoercion occurrences="3">
      <code>$fullClassName</code>
      <code>$fullClassName</code>
      <code>$fullClassName</code>
    </ArgumentTypeCoercion>
    <PossiblyFalseOperand occurrences="1">
      <code>strrpos($fullClassName, '\\')</code>
    </PossiblyFalseOperand>
    <PropertyTypeCoercion occurrences="1">
      <code>$repositoryName</code>
    </PropertyTypeCoercion>
  </file>
  <file src="lib/Doctrine/ORM/Tools/Export/ClassMetadataExporter.php">
    <DeprecatedClass occurrences="7">
      <code>Driver\AbstractExporter</code>
      <code>Driver\AnnotationExporter::class</code>
      <code>Driver\PhpExporter::class</code>
      <code>Driver\XmlExporter::class</code>
      <code>Driver\YamlExporter::class</code>
      <code>Driver\YamlExporter::class</code>
      <code>ExportException::invalidExporterDriverType($type)</code>
    </DeprecatedClass>
    <InvalidStringClass occurrences="1">
      <code>new $class($dest)</code>
    </InvalidStringClass>
    <LessSpecificReturnStatement occurrences="1">
      <code>new $class($dest)</code>
    </LessSpecificReturnStatement>
    <MoreSpecificReturnType occurrences="1">
      <code>Driver\AbstractExporter</code>
    </MoreSpecificReturnType>
  </file>
  <file src="lib/Doctrine/ORM/Tools/Export/Driver/AbstractExporter.php">
    <DeprecatedClass occurrences="1">
      <code>ExportException::attemptOverwriteExistingFile($path)</code>
    </DeprecatedClass>
    <DeprecatedConstant occurrences="1">
      <code>ClassMetadataInfo::GENERATOR_TYPE_UUID</code>
    </DeprecatedConstant>
    <InvalidNullableReturnType occurrences="1">
      <code>string</code>
    </InvalidNullableReturnType>
    <PossiblyNullArgument occurrences="1">
      <code>$this-&gt;_outputDir</code>
    </PossiblyNullArgument>
  </file>
  <file src="lib/Doctrine/ORM/Tools/Export/Driver/AnnotationExporter.php">
    <DeprecatedClass occurrences="3">
      <code>AbstractExporter</code>
      <code>EntityGenerator</code>
      <code>EntityGenerator|null</code>
    </DeprecatedClass>
    <NonInvariantDocblockPropertyType occurrences="1">
      <code>$_extension</code>
    </NonInvariantDocblockPropertyType>
  </file>
  <file src="lib/Doctrine/ORM/Tools/Export/Driver/PhpExporter.php">
    <ArgumentTypeCoercion occurrences="1">
      <code>$metadata-&gt;changeTrackingPolicy</code>
    </ArgumentTypeCoercion>
    <DeprecatedClass occurrences="1">
      <code>AbstractExporter</code>
    </DeprecatedClass>
    <NonInvariantDocblockPropertyType occurrences="1">
      <code>$_extension</code>
    </NonInvariantDocblockPropertyType>
    <PossiblyUndefinedArrayOffset occurrences="5">
      <code>$associationMapping['inversedBy']</code>
      <code>$associationMapping['isOwningSide']</code>
      <code>$associationMapping['joinColumns']</code>
      <code>$associationMapping['mappedBy']</code>
      <code>$associationMapping['orphanRemoval']</code>
    </PossiblyUndefinedArrayOffset>
    <RedundantConditionGivenDocblockType occurrences="4">
      <code>$metadata-&gt;inheritanceType</code>
      <code>$metadata-&gt;inheritanceType</code>
      <code>$metadata-&gt;table</code>
      <code>$metadata-&gt;table</code>
    </RedundantConditionGivenDocblockType>
  </file>
  <file src="lib/Doctrine/ORM/Tools/Export/Driver/XmlExporter.php">
    <ArgumentTypeCoercion occurrences="2">
      <code>$metadata-&gt;changeTrackingPolicy</code>
      <code>$simpleXml-&gt;asXML()</code>
    </ArgumentTypeCoercion>
    <DeprecatedClass occurrences="1">
      <code>AbstractExporter</code>
    </DeprecatedClass>
    <NonInvariantDocblockPropertyType occurrences="1">
      <code>$_extension</code>
    </NonInvariantDocblockPropertyType>
    <PossiblyFalseArgument occurrences="1">
      <code>$simpleXml-&gt;asXML()</code>
    </PossiblyFalseArgument>
    <PossiblyNullReference occurrences="1">
      <code>addAttribute</code>
    </PossiblyNullReference>
    <PossiblyUndefinedArrayOffset occurrences="5">
      <code>$associationMapping['isCascadeDetach']</code>
      <code>$associationMapping['isCascadeMerge']</code>
      <code>$associationMapping['isCascadePersist']</code>
      <code>$associationMapping['isCascadeRefresh']</code>
      <code>$associationMapping['isCascadeRemove']</code>
    </PossiblyUndefinedArrayOffset>
    <RedundantCondition occurrences="2">
      <code>$field['associationKey']</code>
      <code>isset($field['associationKey']) &amp;&amp; $field['associationKey']</code>
    </RedundantCondition>
    <RedundantConditionGivenDocblockType occurrences="4">
      <code>$metadata-&gt;inheritanceType</code>
      <code>$metadata-&gt;inheritanceType</code>
      <code>$sequenceDefinition</code>
      <code>isset($metadata-&gt;lifecycleCallbacks)</code>
    </RedundantConditionGivenDocblockType>
  </file>
  <file src="lib/Doctrine/ORM/Tools/Export/Driver/YamlExporter.php">
    <ArgumentTypeCoercion occurrences="2">
      <code>$array</code>
      <code>$metadata-&gt;changeTrackingPolicy</code>
    </ArgumentTypeCoercion>
    <DeprecatedClass occurrences="1">
      <code>AbstractExporter</code>
    </DeprecatedClass>
    <DocblockTypeContradiction occurrences="1">
      <code>['name' =&gt; null]</code>
    </DocblockTypeContradiction>
    <LessSpecificReturnStatement occurrences="1">
      <code>$array</code>
    </LessSpecificReturnStatement>
    <MoreSpecificReturnType occurrences="1">
      <code>array&lt;string, mixed&gt;&amp;array{entityListeners: array&lt;class-string, array&lt;string, array{string}&gt;&gt;}</code>
    </MoreSpecificReturnType>
    <NonInvariantDocblockPropertyType occurrences="1">
      <code>$_extension</code>
    </NonInvariantDocblockPropertyType>
    <PossiblyUndefinedArrayOffset occurrences="15">
      <code>$associationMapping['inversedBy']</code>
      <code>$associationMapping['inversedBy']</code>
      <code>$associationMapping['inversedBy']</code>
      <code>$associationMapping['isCascadeDetach']</code>
      <code>$associationMapping['isCascadeMerge']</code>
      <code>$associationMapping['isCascadePersist']</code>
      <code>$associationMapping['isCascadeRefresh']</code>
      <code>$associationMapping['isCascadeRemove']</code>
      <code>$associationMapping['isOwningSide']</code>
      <code>$associationMapping['joinColumns']</code>
      <code>$associationMapping['mappedBy']</code>
      <code>$associationMapping['mappedBy']</code>
      <code>$associationMapping['mappedBy']</code>
      <code>$associationMapping['orphanRemoval']</code>
      <code>$associationMapping['orphanRemoval']</code>
    </PossiblyUndefinedArrayOffset>
    <RedundantConditionGivenDocblockType occurrences="2">
      <code>$metadata-&gt;table</code>
      <code>isset($metadata-&gt;lifecycleCallbacks)</code>
    </RedundantConditionGivenDocblockType>
  </file>
  <file src="lib/Doctrine/ORM/Tools/Pagination/CountOutputWalker.php">
    <MoreSpecificImplementedParamType occurrences="1">
      <code>$query</code>
    </MoreSpecificImplementedParamType>
    <PossiblyUndefinedArrayOffset occurrences="1">
      <code>$rootClass-&gt;associationMappings[$property]['joinColumns']</code>
    </PossiblyUndefinedArrayOffset>
  </file>
  <file src="lib/Doctrine/ORM/Tools/Pagination/LimitSubqueryOutputWalker.php">
    <MoreSpecificImplementedParamType occurrences="1">
      <code>$query</code>
    </MoreSpecificImplementedParamType>
    <PossiblyFalseArgument occurrences="1">
      <code>strrpos($orderByItemString, ' ')</code>
    </PossiblyFalseArgument>
    <PossiblyNullIterator occurrences="1">
      <code>$orderByClause-&gt;orderByItems</code>
    </PossiblyNullIterator>
    <PossiblyNullPropertyAssignmentValue occurrences="3">
      <code>$AST-&gt;orderByClause</code>
      <code>$query-&gt;getFirstResult()</code>
      <code>$query-&gt;getMaxResults()</code>
    </PossiblyNullPropertyAssignmentValue>
    <PossiblyNullPropertyFetch occurrences="1">
      <code>$orderByClause-&gt;orderByItems</code>
    </PossiblyNullPropertyFetch>
    <PossiblyUndefinedArrayOffset occurrences="1">
      <code>$rootClass-&gt;associationMappings[$property]['joinColumns']</code>
    </PossiblyUndefinedArrayOffset>
  </file>
  <file src="lib/Doctrine/ORM/Tools/Pagination/Paginator.php">
    <ArgumentTypeCoercion occurrences="1">
      <code>$parameters</code>
    </ArgumentTypeCoercion>
    <DocblockTypeContradiction occurrences="1">
      <code>$this-&gt;count === null</code>
    </DocblockTypeContradiction>
    <PropertyNotSetInConstructor occurrences="1">
      <code>$count</code>
    </PropertyNotSetInConstructor>
    <RedundantCastGivenDocblockType occurrences="1">
      <code>(bool) $fetchJoinCollection</code>
    </RedundantCastGivenDocblockType>
  </file>
  <file src="lib/Doctrine/ORM/Tools/Pagination/RowNumberOverFunction.php">
    <PropertyNotSetInConstructor occurrences="1">
      <code>$orderByClause</code>
    </PropertyNotSetInConstructor>
  </file>
  <file src="lib/Doctrine/ORM/Tools/Pagination/WhereInWalker.php">
    <DocblockTypeContradiction occurrences="3">
      <code>$AST-&gt;whereClause-&gt;conditionalExpression instanceof ConditionalFactor</code>
      <code>$AST-&gt;whereClause-&gt;conditionalExpression instanceof ConditionalPrimary</code>
    </DocblockTypeContradiction>
    <MissingClosureReturnType occurrences="1">
      <code>static function ($id) use ($connection, $type) {</code>
    </MissingClosureReturnType>
    <PossiblyInvalidPropertyAssignmentValue occurrences="1">
      <code>$AST-&gt;whereClause-&gt;conditionalExpression</code>
    </PossiblyInvalidPropertyAssignmentValue>
    <RedundantConditionGivenDocblockType occurrences="1"/>
  </file>
  <file src="lib/Doctrine/ORM/Tools/SchemaTool.php">
    <DeprecatedMethod occurrences="1">
      <code>canEmulateSchemas</code>
    </DeprecatedMethod>
    <MissingClosureParamType occurrences="1">
      <code>$asset</code>
    </MissingClosureParamType>
    <PossiblyNullArgument occurrences="1">
      <code>$referencedFieldName</code>
    </PossiblyNullArgument>
    <PossiblyNullReference occurrences="1">
      <code>getColumns</code>
    </PossiblyNullReference>
    <PossiblyUndefinedArrayOffset occurrences="10">
      <code>$assoc['joinColumns']</code>
      <code>$class-&gt;getAssociationMapping($fieldName)['joinColumns']</code>
      <code>$fieldMapping['precision']</code>
      <code>$fieldMapping['scale']</code>
      <code>$idMapping['joinColumns']</code>
      <code>$mapping['isOwningSide']</code>
      <code>$mapping['isOwningSide']</code>
      <code>$mapping['isOwningSide']</code>
      <code>$mapping['joinColumns']</code>
      <code>$mapping['joinTable']</code>
    </PossiblyUndefinedArrayOffset>
    <RedundantCondition occurrences="1">
      <code>is_numeric($indexName)</code>
    </RedundantCondition>
    <RedundantConditionGivenDocblockType occurrences="2">
      <code>assert(is_array($assoc))</code>
      <code>is_array($assoc)</code>
    </RedundantConditionGivenDocblockType>
    <TypeDoesNotContainType occurrences="1">
      <code>$indexName</code>
    </TypeDoesNotContainType>
  </file>
  <file src="lib/Doctrine/ORM/Tools/SchemaValidator.php">
    <DocblockTypeContradiction occurrences="1">
      <code>! class_exists($assoc['targetEntity'])</code>
    </DocblockTypeContradiction>
    <PossiblyUndefinedArrayOffset occurrences="12">
      <code>$assoc['inversedBy']</code>
      <code>$assoc['inversedBy']</code>
      <code>$assoc['isOwningSide']</code>
      <code>$assoc['joinColumns']</code>
      <code>$assoc['joinTable']</code>
      <code>$assoc['mappedBy']</code>
      <code>$assoc['relationToSourceKeyColumns']</code>
      <code>$assoc['relationToTargetKeyColumns']</code>
      <code>$targetMetadata-&gt;associationMappings[$assoc['inversedBy']]['mappedBy']</code>
      <code>$targetMetadata-&gt;associationMappings[$assoc['inversedBy']]['mappedBy']</code>
      <code>$targetMetadata-&gt;associationMappings[$assoc['mappedBy']]['inversedBy']</code>
      <code>$targetMetadata-&gt;associationMappings[$assoc['mappedBy']]['inversedBy']</code>
    </PossiblyUndefinedArrayOffset>
    <RedundantConditionGivenDocblockType occurrences="2">
      <code>$assoc['orderBy'] !== null</code>
      <code>isset($assoc['orderBy']) &amp;&amp; $assoc['orderBy'] !== null</code>
    </RedundantConditionGivenDocblockType>
  </file>
  <file src="lib/Doctrine/ORM/Tools/Setup.php">
    <DeprecatedClass occurrences="2">
      <code>new ClassLoader('Doctrine', $directory)</code>
      <code>new ClassLoader('Symfony\Component', $directory . '/Doctrine')</code>
    </DeprecatedClass>
    <UnresolvableInclude occurrences="1">
      <code>require_once $directory . '/Doctrine/Common/ClassLoader.php'</code>
    </UnresolvableInclude>
  </file>
  <file src="lib/Doctrine/ORM/UnitOfWork.php">
    <ArgumentTypeCoercion occurrences="5">
      <code>$class</code>
      <code>$class</code>
      <code>$collectionToDelete</code>
      <code>$collectionToUpdate</code>
      <code>$commitOrder[$i]</code>
    </ArgumentTypeCoercion>
    <DocblockTypeContradiction occurrences="2">
      <code>! is_object($object)</code>
      <code>is_object($object)</code>
    </DocblockTypeContradiction>
    <InvalidArgument occurrences="1">
      <code>$em-&gt;getMetadataFactory()</code>
    </InvalidArgument>
    <InvalidNullableReturnType occurrences="1">
      <code>object</code>
    </InvalidNullableReturnType>
    <InvalidPropertyAssignmentValue occurrences="2">
      <code>$this-&gt;entityChangeSets</code>
      <code>$this-&gt;entityChangeSets</code>
    </InvalidPropertyAssignmentValue>
    <MissingParamType occurrences="3">
      <code>$managedCopy</code>
      <code>$prevManagedCopy</code>
      <code>$previousManagedCopy</code>
    </MissingParamType>
    <NullableReturnStatement occurrences="1">
      <code>$this-&gt;identityMap[$rootClassName][$idHash]</code>
    </NullableReturnStatement>
    <PossiblyInvalidArrayOffset occurrences="1">
      <code>$this-&gt;identityMap[$rootClassName]</code>
    </PossiblyInvalidArrayOffset>
    <PossiblyNullArgument occurrences="12">
      <code>$assoc</code>
      <code>$assoc</code>
      <code>$assoc</code>
      <code>$assoc</code>
      <code>$assoc['targetEntity']</code>
      <code>$class-&gt;getTypeOfField($class-&gt;getSingleIdentifierFieldName())</code>
      <code>$collection-&gt;getOwner()</code>
      <code>$collection-&gt;getOwner()</code>
      <code>$collectionToDelete-&gt;getMapping()</code>
      <code>$entity</code>
      <code>$entity</code>
      <code>$owner</code>
    </PossiblyNullArgument>
    <PossiblyNullArrayAccess occurrences="2">
      <code>$assoc['targetEntity']</code>
      <code>$assoc['type']</code>
    </PossiblyNullArrayAccess>
    <PossiblyNullArrayOffset occurrences="2">
      <code>$class-&gt;reflFields</code>
      <code>$targetClass-&gt;reflFields</code>
    </PossiblyNullArrayOffset>
    <PossiblyNullReference occurrences="33">
      <code>buildCachedCollectionPersister</code>
      <code>buildCachedEntityPersister</code>
      <code>getCacheFactory</code>
      <code>getCacheFactory</code>
      <code>getValue</code>
      <code>getValue</code>
      <code>getValue</code>
      <code>getValue</code>
      <code>getValue</code>
      <code>getValue</code>
      <code>getValue</code>
      <code>getValue</code>
      <code>getValue</code>
      <code>getValue</code>
      <code>getValue</code>
      <code>getValue</code>
      <code>setValue</code>
      <code>setValue</code>
      <code>setValue</code>
      <code>setValue</code>
      <code>setValue</code>
      <code>setValue</code>
      <code>setValue</code>
      <code>setValue</code>
      <code>setValue</code>
      <code>setValue</code>
      <code>setValue</code>
      <code>setValue</code>
      <code>setValue</code>
      <code>setValue</code>
      <code>setValue</code>
      <code>setValue</code>
      <code>setValue</code>
    </PossiblyNullReference>
    <PossiblyUndefinedArrayOffset occurrences="20">
      <code>$assoc2['isCascadeMerge']</code>
      <code>$assoc2['isCascadeMerge']</code>
      <code>$assoc2['isOwningSide']</code>
      <code>$assoc['fetch']</code>
      <code>$assoc['fetch']</code>
      <code>$assoc['inversedBy']</code>
      <code>$assoc['isCascadeDetach']</code>
      <code>$assoc['isCascadeMerge']</code>
      <code>$assoc['isCascadePersist']</code>
      <code>$assoc['isCascadeRefresh']</code>
      <code>$assoc['isCascadeRemove']</code>
      <code>$assoc['isOwningSide']</code>
      <code>$assoc['isOwningSide']</code>
      <code>$assoc['isOwningSide']</code>
      <code>$assoc['isOwningSide']</code>
      <code>$assoc['isOwningSide']</code>
      <code>$assoc['joinColumns']</code>
      <code>$assoc['mappedBy']</code>
      <code>$assoc['orphanRemoval']</code>
      <code>$association['mappedBy']</code>
    </PossiblyUndefinedArrayOffset>
    <PossiblyUndefinedMethod occurrences="4">
      <code>addPropertyChangedListener</code>
      <code>unwrap</code>
      <code>unwrap</code>
      <code>unwrap</code>
    </PossiblyUndefinedMethod>
    <RedundantConditionGivenDocblockType occurrences="1">
      <code>is_array($entity)</code>
    </RedundantConditionGivenDocblockType>
    <ReferenceConstraintViolation occurrences="1">
      <code>$visited</code>
    </ReferenceConstraintViolation>
    <UndefinedInterfaceMethod occurrences="3">
      <code>getMapping</code>
      <code>getMapping</code>
      <code>takeSnapshot</code>
    </UndefinedInterfaceMethod>
  </file>
  <file src="lib/Doctrine/ORM/Utility/HierarchyDiscriminatorResolver.php">
    <NoInterfaceProperties occurrences="2">
      <code>$rootClassMetadata-&gt;name</code>
      <code>$rootClassMetadata-&gt;subClasses</code>
    </NoInterfaceProperties>
  </file>
  <file src="lib/Doctrine/ORM/Utility/IdentifierFlattener.php">
    <PossiblyUndefinedArrayOffset occurrences="1">
      <code>$class-&gt;associationMappings[$field]['joinColumns']</code>
    </PossiblyUndefinedArrayOffset>
  </file>
  <file src="lib/Doctrine/ORM/Utility/PersisterHelper.php">
    <PossiblyNullArgument occurrences="1">
      <code>$assoc['mappedBy']</code>
    </PossiblyNullArgument>
    <PossiblyUndefinedArrayOffset occurrences="3">
      <code>$assoc['isOwningSide']</code>
      <code>$assoc['joinTable']</code>
      <code>$assoc['mappedBy']</code>
    </PossiblyUndefinedArrayOffset>
  </file>
</files><|MERGE_RESOLUTION|>--- conflicted
+++ resolved
@@ -2161,13 +2161,6 @@
     <ArgumentTypeCoercion occurrences="1">
       <code>$stringPattern</code>
     </ArgumentTypeCoercion>
-<<<<<<< HEAD
-    <DocblockTypeContradiction occurrences="2">
-      <code>$functionClass($functionName)</code>
-      <code>$functionClass($functionName)</code>
-    </DocblockTypeContradiction>
-=======
->>>>>>> 3dc55812
     <InvalidArgument occurrences="1">
       <code>$lookaheadType</code>
     </InvalidArgument>
