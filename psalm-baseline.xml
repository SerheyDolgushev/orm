<?xml version="1.0" encoding="UTF-8"?>
<files psalm-version="5.24.0@462c80e31c34e58cc4f750c656be3927e80e550e">
  <file src="src/AbstractQuery.php">
    <FalsableReturnStatement>
      <code><![CDATA[! $filteredParameters->isEmpty() ? $filteredParameters->first() : null]]></code>
    </FalsableReturnStatement>
    <InvalidFalsableReturnType>
      <code><![CDATA[Parameter|null]]></code>
    </InvalidFalsableReturnType>
    <MissingClosureParamType>
      <code><![CDATA[$alias]]></code>
      <code><![CDATA[$data]]></code>
      <code><![CDATA[$data]]></code>
    </MissingClosureParamType>
    <PossiblyInvalidArgument>
      <code><![CDATA[$stmt]]></code>
    </PossiblyInvalidArgument>
    <PossiblyNullReference>
      <code><![CDATA[getCacheLogger]]></code>
      <code><![CDATA[getQueryCache]]></code>
    </PossiblyNullReference>
  </file>
  <file src="src/Cache/CacheConfiguration.php">
    <PossiblyNullReference>
      <code><![CDATA[getTimestampRegion]]></code>
    </PossiblyNullReference>
  </file>
  <file src="src/Cache/DefaultCache.php">
    <PossiblyNullPropertyAssignmentValue>
      <code><![CDATA[$em->getConfiguration()
            ->getSecondLevelCacheConfiguration()
            ->getCacheFactory()]]></code>
    </PossiblyNullPropertyAssignmentValue>
    <PossiblyNullReference>
      <code><![CDATA[getCacheFactory]]></code>
    </PossiblyNullReference>
  </file>
  <file src="src/Cache/DefaultEntityHydrator.php">
    <UndefinedInterfaceMethod>
      <code><![CDATA[getCacheRegion]]></code>
    </UndefinedInterfaceMethod>
  </file>
  <file src="src/Cache/DefaultQueryCache.php">
    <ArgumentTypeCoercion>
      <code><![CDATA[$assocKeys->identifiers[$assocIndex]]]></code>
      <code><![CDATA[$assocKeys->identifiers[$assocIndex]]]></code>
      <code><![CDATA[$cacheKeys->identifiers[$index]]]></code>
      <code><![CDATA[$cacheKeys->identifiers[$index]]]></code>
    </ArgumentTypeCoercion>
    <NoInterfaceProperties>
      <code><![CDATA[$assocEntry->class]]></code>
      <code><![CDATA[$assocEntry->class]]></code>
    </NoInterfaceProperties>
    <PossiblyNullReference>
      <code><![CDATA[getCacheLogger]]></code>
    </PossiblyNullReference>
    <RedundantCondition>
      <code><![CDATA[assert($cm instanceof ClassMetadata)]]></code>
    </RedundantCondition>
    <UndefinedInterfaceMethod>
      <code><![CDATA[getCacheRegion]]></code>
      <code><![CDATA[resolveAssociationEntries]]></code>
      <code><![CDATA[resolveAssociationEntries]]></code>
      <code><![CDATA[storeEntityCache]]></code>
      <code><![CDATA[storeEntityCache]]></code>
    </UndefinedInterfaceMethod>
  </file>
  <file src="src/Cache/Persister/Collection/AbstractCollectionPersister.php">
    <ArgumentTypeCoercion>
      <code><![CDATA[$cache]]></code>
      <code><![CDATA[$entityKey]]></code>
    </ArgumentTypeCoercion>
    <NoInterfaceProperties>
      <code><![CDATA[$entry->identifiers]]></code>
    </NoInterfaceProperties>
    <PossiblyNullArgument>
      <code><![CDATA[$collection->getOwner()]]></code>
    </PossiblyNullArgument>
    <PossiblyNullReference>
      <code><![CDATA[buildCollectionHydrator]]></code>
      <code><![CDATA[getCacheFactory]]></code>
    </PossiblyNullReference>
  </file>
  <file src="src/Cache/Persister/Collection/NonStrictReadWriteCachedCollectionPersister.php">
    <PossiblyNullArgument>
      <code><![CDATA[$collection->getOwner()]]></code>
      <code><![CDATA[$collection->getOwner()]]></code>
    </PossiblyNullArgument>
  </file>
  <file src="src/Cache/Persister/Collection/ReadOnlyCachedCollectionPersister.php">
    <PossiblyNullArgument>
      <code><![CDATA[$collection->getOwner()]]></code>
    </PossiblyNullArgument>
  </file>
  <file src="src/Cache/Persister/Collection/ReadWriteCachedCollectionPersister.php">
    <PossiblyNullArgument>
      <code><![CDATA[$collection->getOwner()]]></code>
      <code><![CDATA[$collection->getOwner()]]></code>
    </PossiblyNullArgument>
    <UndefinedInterfaceMethod>
      <code><![CDATA[lock]]></code>
      <code><![CDATA[lock]]></code>
    </UndefinedInterfaceMethod>
  </file>
  <file src="src/Cache/Persister/Entity/AbstractEntityPersister.php">
    <ArgumentTypeCoercion>
      <code><![CDATA[$cacheEntry]]></code>
    </ArgumentTypeCoercion>
    <NoInterfaceProperties>
      <code><![CDATA[$cacheEntry->class]]></code>
    </NoInterfaceProperties>
    <PossiblyNullArgument>
      <code><![CDATA[$collection->getOwner()]]></code>
      <code><![CDATA[$collection->getOwner()]]></code>
    </PossiblyNullArgument>
    <PossiblyNullPropertyAssignmentValue>
      <code><![CDATA[$em->getCache()]]></code>
    </PossiblyNullPropertyAssignmentValue>
    <PossiblyNullReference>
      <code><![CDATA[getCacheFactory]]></code>
      <code><![CDATA[getTimestampRegion]]></code>
    </PossiblyNullReference>
    <RedundantConditionGivenDocblockType>
      <code><![CDATA[assert($metadata instanceof ClassMetadata)]]></code>
    </RedundantConditionGivenDocblockType>
    <UndefinedInterfaceMethod>
      <code><![CDATA[getCacheRegion]]></code>
      <code><![CDATA[getCacheRegion]]></code>
      <code><![CDATA[getCacheRegion]]></code>
      <code><![CDATA[getCacheRegion]]></code>
      <code><![CDATA[loadCollectionCache]]></code>
      <code><![CDATA[loadCollectionCache]]></code>
      <code><![CDATA[storeCollectionCache]]></code>
      <code><![CDATA[storeCollectionCache]]></code>
      <code><![CDATA[storeEntityCache]]></code>
    </UndefinedInterfaceMethod>
  </file>
  <file src="src/Cache/Persister/Entity/ReadWriteCachedEntityPersister.php">
    <RedundantCondition>
      <code><![CDATA[$isChanged]]></code>
    </RedundantCondition>
    <UndefinedInterfaceMethod>
      <code><![CDATA[lock]]></code>
      <code><![CDATA[lock]]></code>
    </UndefinedInterfaceMethod>
  </file>
  <file src="src/Cache/TimestampQueryCacheValidator.php">
    <NoInterfaceProperties>
      <code><![CDATA[$timestamp->time]]></code>
    </NoInterfaceProperties>
  </file>
  <file src="src/Configuration.php">
    <ArgumentTypeCoercion>
      <code><![CDATA[$className]]></code>
    </ArgumentTypeCoercion>
  </file>
  <file src="src/EntityManager.php">
    <ArgumentTypeCoercion>
      <code><![CDATA[$className]]></code>
    </ArgumentTypeCoercion>
    <InvalidReturnStatement>
      <code><![CDATA[$entity]]></code>
      <code><![CDATA[$entity]]></code>
      <code><![CDATA[$entity]]></code>
      <code><![CDATA[$entity instanceof $class->name ? $entity : null]]></code>
      <code><![CDATA[$persister->load($sortedId, null, null, [], $lockMode)]]></code>
      <code><![CDATA[$persister->loadById($sortedId)]]></code>
      <code><![CDATA[$this->metadataFactory]]></code>
    </InvalidReturnStatement>
    <InvalidReturnType>
      <code><![CDATA[ClassMetadataFactory]]></code>
    </InvalidReturnType>
    <PossiblyNullArgument>
      <code><![CDATA[$config->getProxyDir()]]></code>
      <code><![CDATA[$config->getProxyNamespace()]]></code>
    </PossiblyNullArgument>
    <PossiblyNullReference>
      <code><![CDATA[createCache]]></code>
      <code><![CDATA[getCacheFactory]]></code>
    </PossiblyNullReference>
    <PropertyTypeCoercion>
      <code><![CDATA[new $metadataFactoryClassName()]]></code>
    </PropertyTypeCoercion>
    <RedundantCastGivenDocblockType>
      <code><![CDATA[(string) $hydrationMode]]></code>
    </RedundantCastGivenDocblockType>
  </file>
  <file src="src/EntityRepository.php">
    <InvalidReturnStatement>
      <code><![CDATA[$persister->load($criteria, null, null, [], null, 1, $orderBy)]]></code>
      <code><![CDATA[new LazyCriteriaCollection($persister, $criteria)]]></code>
    </InvalidReturnStatement>
    <InvalidReturnType>
      <code><![CDATA[AbstractLazyCollection<int, T>&Selectable<int, T>]]></code>
      <code><![CDATA[T|null]]></code>
    </InvalidReturnType>
    <LessSpecificReturnStatement>
      <code><![CDATA[$persister->loadAll($criteria, $orderBy, $limit, $offset)]]></code>
    </LessSpecificReturnStatement>
    <MoreSpecificReturnType>
      <code><![CDATA[list<T>]]></code>
    </MoreSpecificReturnType>
  </file>
  <file src="src/Id/AssignedGenerator.php">
    <PossiblyNullArgument>
      <code><![CDATA[$entity]]></code>
    </PossiblyNullArgument>
  </file>
<<<<<<< HEAD
=======
  <file src="src/Id/SequenceGenerator.php">
    <MethodSignatureMustProvideReturnType>
      <code><![CDATA[serialize]]></code>
      <code><![CDATA[unserialize]]></code>
    </MethodSignatureMustProvideReturnType>
    <ParamNameMismatch>
      <code><![CDATA[$serialized]]></code>
    </ParamNameMismatch>
  </file>
  <file src="src/Id/TableGenerator.php">
    <PossiblyFalseOperand>
      <code><![CDATA[$currentLevel]]></code>
      <code><![CDATA[$this->nextValue]]></code>
      <code><![CDATA[$this->nextValue]]></code>
    </PossiblyFalseOperand>
    <UndefinedMethod>
      <code><![CDATA[getTableHiLoCurrentValSql]]></code>
      <code><![CDATA[getTableHiLoUpdateNextValSql]]></code>
    </UndefinedMethod>
  </file>
>>>>>>> d31aabb4
  <file src="src/Internal/Hydration/AbstractHydrator.php">
    <ReferenceConstraintViolation>
      <code><![CDATA[return $rowData;]]></code>
      <code><![CDATA[return $rowData;]]></code>
    </ReferenceConstraintViolation>
  </file>
  <file src="src/Internal/Hydration/ArrayHydrator.php">
    <PossiblyInvalidArgument>
      <code><![CDATA[$index]]></code>
    </PossiblyInvalidArgument>
    <PossiblyNullArgument>
      <code><![CDATA[$index]]></code>
    </PossiblyNullArgument>
    <PossiblyNullArrayAssignment>
      <code><![CDATA[$result[$resultKey]]]></code>
      <code><![CDATA[$result[$resultKey]]]></code>
    </PossiblyNullArrayAssignment>
    <PossiblyUndefinedArrayOffset>
      <code><![CDATA[$newObject['args']]]></code>
    </PossiblyUndefinedArrayOffset>
    <ReferenceConstraintViolation>
      <code><![CDATA[$result]]></code>
    </ReferenceConstraintViolation>
    <ReferenceReusedFromConfusingScope>
      <code><![CDATA[$baseElement]]></code>
    </ReferenceReusedFromConfusingScope>
    <UnsupportedPropertyReferenceUsage>
      <code><![CDATA[$baseElement =& $this->resultPointers[$parent]]]></code>
    </UnsupportedPropertyReferenceUsage>
    <UnsupportedReferenceUsage>
      <code><![CDATA[$baseElement =& $this->resultPointers[$parent][key($first)]]]></code>
      <code><![CDATA[$this->resultPointers[$dqlAlias] =& $coll[array_key_last($coll)]]]></code>
    </UnsupportedReferenceUsage>
  </file>
  <file src="src/Internal/Hydration/ObjectHydrator.php">
    <PossiblyFalseArgument>
      <code><![CDATA[$index]]></code>
    </PossiblyFalseArgument>
    <PossiblyInvalidArgument>
      <code><![CDATA[$parentObject]]></code>
      <code><![CDATA[$parentObject]]></code>
      <code><![CDATA[$parentObject]]></code>
      <code><![CDATA[$parentObject]]></code>
      <code><![CDATA[$parentObject]]></code>
      <code><![CDATA[$parentObject]]></code>
      <code><![CDATA[$parentObject]]></code>
    </PossiblyInvalidArgument>
    <PossiblyNullReference>
      <code><![CDATA[getValue]]></code>
      <code><![CDATA[getValue]]></code>
      <code><![CDATA[getValue]]></code>
      <code><![CDATA[setValue]]></code>
      <code><![CDATA[setValue]]></code>
    </PossiblyNullReference>
    <PossiblyUndefinedArrayOffset>
      <code><![CDATA[$newObject['args']]]></code>
    </PossiblyUndefinedArrayOffset>
  </file>
  <file src="src/Mapping/AssociationMapping.php">
    <LessSpecificReturnStatement>
      <code><![CDATA[$mapping]]></code>
    </LessSpecificReturnStatement>
    <MoreSpecificReturnType>
      <code><![CDATA[static]]></code>
    </MoreSpecificReturnType>
  </file>
  <file src="src/Mapping/Builder/ClassMetadataBuilder.php">
    <ArgumentTypeCoercion>
      <code><![CDATA[$repositoryClassName]]></code>
    </ArgumentTypeCoercion>
  </file>
  <file src="src/Mapping/ClassMetadata.php">
    <DeprecatedProperty>
      <code><![CDATA[$this->columnNames]]></code>
      <code><![CDATA[$this->columnNames]]></code>
      <code><![CDATA[$this->columnNames]]></code>
      <code><![CDATA[$this->columnNames]]></code>
    </DeprecatedProperty>
    <InvalidArgument>
      <code><![CDATA[$mapping]]></code>
      <code><![CDATA[$mapping]]></code>
      <code><![CDATA[$mapping]]></code>
      <code><![CDATA[$mapping]]></code>
      <code><![CDATA[$mapping]]></code>
      <code><![CDATA[$mapping]]></code>
      <code><![CDATA[$mapping]]></code>
      <code><![CDATA[$mapping]]></code>
      <code><![CDATA[$overrideMapping]]></code>
    </InvalidArgument>
    <InvalidNullableReturnType>
      <code><![CDATA[ReflectionClass|null]]></code>
    </InvalidNullableReturnType>
    <InvalidPropertyAssignmentValue>
      <code><![CDATA[$definition]]></code>
    </InvalidPropertyAssignmentValue>
    <NullableReturnStatement>
      <code><![CDATA[$this->reflClass]]></code>
    </NullableReturnStatement>
    <ParamNameMismatch>
      <code><![CDATA[$entity]]></code>
    </ParamNameMismatch>
    <PossiblyNullArgument>
      <code><![CDATA[$mapping['targetEntity']]]></code>
      <code><![CDATA[$mapping['targetEntity']]]></code>
      <code><![CDATA[$parentReflFields[$embeddedClass->declaredField]]]></code>
    </PossiblyNullArgument>
    <PossiblyNullReference>
      <code><![CDATA[getProperty]]></code>
      <code><![CDATA[getProperty]]></code>
      <code><![CDATA[getProperty]]></code>
      <code><![CDATA[getValue]]></code>
      <code><![CDATA[getValue]]></code>
      <code><![CDATA[getValue]]></code>
      <code><![CDATA[instantiate]]></code>
      <code><![CDATA[setValue]]></code>
      <code><![CDATA[setValue]]></code>
    </PossiblyNullReference>
    <PossiblyUndefinedArrayOffset>
      <code><![CDATA[$mapping['isOwningSide']]]></code>
      <code><![CDATA[$mapping['isOwningSide']]]></code>
      <code><![CDATA[$mapping['isOwningSide']]]></code>
      <code><![CDATA[$mapping['targetEntity']]]></code>
      <code><![CDATA[$table['name']]]></code>
    </PossiblyUndefinedArrayOffset>
    <PropertyNotSetInConstructor>
      <code><![CDATA[$idGenerator]]></code>
      <code><![CDATA[$table]]></code>
    </PropertyNotSetInConstructor>
    <RedundantCondition>
      <code><![CDATA[$mapping !== false]]></code>
      <code><![CDATA[$mapping !== false]]></code>
    </RedundantCondition>
    <RedundantFunctionCall>
      <code><![CDATA[array_values]]></code>
    </RedundantFunctionCall>
    <RedundantPropertyInitializationCheck>
      <code><![CDATA[$this->table]]></code>
      <code><![CDATA[$this->table]]></code>
      <code><![CDATA[null]]></code>
      <code><![CDATA[null]]></code>
    </RedundantPropertyInitializationCheck>
  </file>
  <file src="src/Mapping/ClassMetadataFactory.php">
    <ArgumentTypeCoercion>
      <code><![CDATA[$platformFamily]]></code>
      <code><![CDATA[new $definition['class']()]]></code>
    </ArgumentTypeCoercion>
    <InvalidArrayOffset>
      <code><![CDATA[$subClass->table[$indexType][$indexName]]]></code>
    </InvalidArrayOffset>
    <PossiblyInvalidIterator>
      <code><![CDATA[$parentClass->table[$indexType]]]></code>
    </PossiblyInvalidIterator>
    <PossiblyNullArgument>
      <code><![CDATA[$this->em]]></code>
      <code><![CDATA[$this->em]]></code>
    </PossiblyNullArgument>
    <PossiblyNullReference>
      <code><![CDATA[getAllClassNames]]></code>
      <code><![CDATA[getConfiguration]]></code>
      <code><![CDATA[getConfiguration]]></code>
      <code><![CDATA[getConfiguration]]></code>
      <code><![CDATA[getConnection]]></code>
      <code><![CDATA[hasListeners]]></code>
      <code><![CDATA[hasListeners]]></code>
      <code><![CDATA[loadMetadataForClass]]></code>
    </PossiblyNullReference>
    <RedundantCondition>
      <code><![CDATA[$parent->generatorType]]></code>
      <code><![CDATA[$parent->idGenerator]]></code>
    </RedundantCondition>
    <RedundantConditionGivenDocblockType>
      <code><![CDATA[assert($owningSide instanceof ManyToManyOwningSideMapping ||
            $owningSide instanceof OneToOneOwningSideMapping ||
            $owningSide instanceof ManyToOneAssociationMapping)]]></code>
    </RedundantConditionGivenDocblockType>
  </file>
  <file src="src/Mapping/DefaultEntityListenerResolver.php">
    <InvalidStringClass>
      <code><![CDATA[new $className()]]></code>
    </InvalidStringClass>
    <PropertyTypeCoercion>
      <code><![CDATA[$this->instances]]></code>
    </PropertyTypeCoercion>
  </file>
  <file src="src/Mapping/DefaultNamingStrategy.php">
    <PossiblyFalseOperand>
      <code><![CDATA[strrpos($className, '\\')]]></code>
    </PossiblyFalseOperand>
  </file>
  <file src="src/Mapping/DefaultTypedFieldMapper.php">
    <LessSpecificReturnStatement>
      <code><![CDATA[$mapping]]></code>
    </LessSpecificReturnStatement>
    <MoreSpecificReturnType>
      <code><![CDATA[array]]></code>
    </MoreSpecificReturnType>
    <PropertyTypeCoercion>
      <code><![CDATA[array_merge(self::DEFAULT_TYPED_FIELD_MAPPINGS, $typedFieldMappings)]]></code>
    </PropertyTypeCoercion>
  </file>
  <file src="src/Mapping/Driver/AttributeDriver.php">
    <InvalidArgument>
      <code><![CDATA[$mapping]]></code>
      <code><![CDATA[[
                            'sequenceName' => $seqGeneratorAttribute->sequenceName,
                            'allocationSize' => $seqGeneratorAttribute->allocationSize,
                            'initialValue' => $seqGeneratorAttribute->initialValue,
                        ]]]></code>
    </InvalidArgument>
    <LessSpecificReturnStatement>
      <code><![CDATA[$mapping]]></code>
    </LessSpecificReturnStatement>
    <MoreSpecificImplementedParamType>
      <code><![CDATA[$metadata]]></code>
    </MoreSpecificImplementedParamType>
    <MoreSpecificReturnType>
      <code><![CDATA[array{
     *                   fieldName: string,
     *                   type: mixed,
     *                   scale: int,
     *                   length: int,
     *                   unique: bool,
     *                   nullable: bool,
     *                   precision: int,
     *                   enumType?: class-string,
     *                   options?: mixed[],
     *                   columnName?: string,
     *                   columnDefinition?: string
     *               }]]></code>
    </MoreSpecificReturnType>
    <PossiblyNullArgument>
      <code><![CDATA[$listenerClassName]]></code>
    </PossiblyNullArgument>
    <RedundantCondition>
      <code><![CDATA[$metadata->getReflectionClass()]]></code>
    </RedundantCondition>
    <RedundantConditionGivenDocblockType>
      <code><![CDATA[assert($cacheAttribute instanceof Mapping\Cache)]]></code>
      <code><![CDATA[assert($method instanceof ReflectionMethod)]]></code>
      <code><![CDATA[assert($method instanceof ReflectionMethod)]]></code>
      <code><![CDATA[assert($property instanceof ReflectionProperty)]]></code>
    </RedundantConditionGivenDocblockType>
    <TypeDoesNotContainNull>
      <code><![CDATA[new ReflectionClass($metadata->name)]]></code>
    </TypeDoesNotContainNull>
  </file>
  <file src="src/Mapping/Driver/DatabaseDriver.php">
    <DocblockTypeContradiction>
      <code><![CDATA[$metadata instanceof ClassMetadata]]></code>
    </DocblockTypeContradiction>
    <MoreSpecificImplementedParamType>
      <code><![CDATA[$metadata]]></code>
    </MoreSpecificImplementedParamType>
    <PossiblyNullArrayAccess>
      <code><![CDATA[$this->tables[$tableName]]]></code>
      <code><![CDATA[$this->tables[$tableName]]]></code>
    </PossiblyNullArrayAccess>
    <PossiblyNullReference>
      <code><![CDATA[getColumns]]></code>
      <code><![CDATA[getColumns]]></code>
      <code><![CDATA[getIndexes]]></code>
    </PossiblyNullReference>
  </file>
  <file src="src/Mapping/Driver/SimplifiedXmlDriver.php">
    <MissingParamType>
      <code><![CDATA[$fileExtension]]></code>
      <code><![CDATA[$prefixes]]></code>
    </MissingParamType>
  </file>
  <file src="src/Mapping/Driver/XmlDriver.php">
    <ArgumentTypeCoercion>
      <code><![CDATA[$mapping]]></code>
      <code><![CDATA[(string) $xmlRoot['repository-class']]]></code>
      <code><![CDATA[isset($xmlRoot['repository-class']) ? (string) $xmlRoot['repository-class'] : null]]></code>
    </ArgumentTypeCoercion>
    <InvalidArgument>
      <code><![CDATA[$columnDef]]></code>
      <code><![CDATA[$this->cacheToArray($manyToManyElement->cache)]]></code>
      <code><![CDATA[$this->cacheToArray($manyToOneElement->cache)]]></code>
      <code><![CDATA[$this->cacheToArray($oneToManyElement->cache)]]></code>
      <code><![CDATA[$this->cacheToArray($oneToOneElement->cache)]]></code>
    </InvalidArgument>
    <InvalidPropertyAssignmentValue>
      <code><![CDATA[$metadata->table]]></code>
    </InvalidPropertyAssignmentValue>
    <InvalidPropertyFetch>
      <code><![CDATA[$xmlRoot->{'discriminator-column'}]]></code>
      <code><![CDATA[$xmlRoot->{'discriminator-map'}]]></code>
    </InvalidPropertyFetch>
    <InvalidReturnStatement>
      <code><![CDATA[$mapping]]></code>
      <code><![CDATA[$result]]></code>
      <code><![CDATA[[
            'usage'  => $usage,
            'region' => $region,
        ]]]></code>
    </InvalidReturnStatement>
    <InvalidReturnType>
      <code><![CDATA[array{
      *                   fieldName: string,
      *                   type?: string,
      *                   columnName?: string,
      *                   length?: int,
      *                   precision?: int,
      *                   scale?: int,
      *                   unique?: bool,
      *                   nullable?: bool,
      *                   notInsertable?: bool,
      *                   notUpdatable?: bool,
      *                   enumType?: string,
      *                   version?: bool,
      *                   columnDefinition?: string,
      *                   options?: array
      *               }]]></code>
      <code><![CDATA[array{usage: int|null, region?: string}]]></code>
      <code><![CDATA[loadMappingFile]]></code>
    </InvalidReturnType>
    <MoreSpecificImplementedParamType>
      <code><![CDATA[$metadata]]></code>
    </MoreSpecificImplementedParamType>
    <NoInterfaceProperties>
      <code><![CDATA[$xmlRoot->{'discriminator-column'}]]></code>
      <code><![CDATA[$xmlRoot->{'discriminator-map'}]]></code>
    </NoInterfaceProperties>
    <TypeDoesNotContainType>
      <code><![CDATA[$xmlRoot->getName() === 'embeddable']]></code>
      <code><![CDATA[$xmlRoot->getName() === 'entity']]></code>
      <code><![CDATA[$xmlRoot->getName() === 'mapped-superclass']]></code>
    </TypeDoesNotContainType>
  </file>
  <file src="src/Mapping/ManyToManyInverseSideMapping.php">
    <PropertyNotSetInConstructor>
      <code><![CDATA[ManyToManyInverseSideMapping]]></code>
    </PropertyNotSetInConstructor>
  </file>
  <file src="src/Mapping/ManyToManyOwningSideMapping.php">
    <PropertyNotSetInConstructor>
      <code><![CDATA[$joinTable]]></code>
    </PropertyNotSetInConstructor>
  </file>
  <file src="src/Mapping/OneToManyAssociationMapping.php">
    <PropertyNotSetInConstructor>
      <code><![CDATA[OneToManyAssociationMapping]]></code>
    </PropertyNotSetInConstructor>
    <TypeDoesNotContainType>
      <code><![CDATA[isset($mapping->mappedBy)]]></code>
    </TypeDoesNotContainType>
  </file>
  <file src="src/Mapping/OneToOneInverseSideMapping.php">
    <PropertyNotSetInConstructor>
      <code><![CDATA[OneToOneInverseSideMapping]]></code>
    </PropertyNotSetInConstructor>
  </file>
  <file src="src/Mapping/ReflectionEmbeddedProperty.php">
    <MethodSignatureMismatch>
      <code><![CDATA[$object]]></code>
    </MethodSignatureMismatch>
    <PropertyNotSetInConstructor>
      <code><![CDATA[ReflectionEmbeddedProperty]]></code>
      <code><![CDATA[ReflectionEmbeddedProperty]]></code>
    </PropertyNotSetInConstructor>
  </file>
  <file src="src/Mapping/ReflectionEnumProperty.php">
    <MethodSignatureMismatch>
      <code><![CDATA[$object]]></code>
    </MethodSignatureMismatch>
    <PropertyNotSetInConstructor>
      <code><![CDATA[ReflectionEnumProperty]]></code>
      <code><![CDATA[ReflectionEnumProperty]]></code>
    </PropertyNotSetInConstructor>
  </file>
  <file src="src/Mapping/ReflectionReadonlyProperty.php">
    <PropertyNotSetInConstructor>
      <code><![CDATA[ReflectionReadonlyProperty]]></code>
      <code><![CDATA[ReflectionReadonlyProperty]]></code>
    </PropertyNotSetInConstructor>
  </file>
  <file src="src/Mapping/ToOneInverseSideMapping.php">
    <LessSpecificReturnStatement>
      <code><![CDATA[$mapping]]></code>
    </LessSpecificReturnStatement>
    <MoreSpecificReturnType>
      <code><![CDATA[static]]></code>
    </MoreSpecificReturnType>
  </file>
  <file src="src/Mapping/ToOneOwningSideMapping.php">
    <LessSpecificReturnStatement>
      <code><![CDATA[$instance]]></code>
      <code><![CDATA[$mapping]]></code>
    </LessSpecificReturnStatement>
    <MoreSpecificReturnType>
      <code><![CDATA[static]]></code>
      <code><![CDATA[static]]></code>
    </MoreSpecificReturnType>
  </file>
  <file src="src/Mapping/UnderscoreNamingStrategy.php">
    <PossiblyFalseOperand>
      <code><![CDATA[strrpos($className, '\\')]]></code>
    </PossiblyFalseOperand>
  </file>
  <file src="src/NativeQuery.php">
    <PropertyNotSetInConstructor>
      <code><![CDATA[$sql]]></code>
    </PropertyNotSetInConstructor>
  </file>
  <file src="src/PersistentCollection.php">
    <ImplementedReturnTypeMismatch>
      <code><![CDATA[Collection<TKey, T>]]></code>
    </ImplementedReturnTypeMismatch>
    <InvalidReturnStatement>
      <code><![CDATA[$association->fetch === ClassMetadata::FETCH_EXTRA_LAZY
            ? new LazyCriteriaCollection($persister, $criteria)
            : new ArrayCollection($persister->loadCriteria($criteria))]]></code>
      <code><![CDATA[$this->em->find($this->typeClass->name, $key)]]></code>
    </InvalidReturnStatement>
    <InvalidReturnType>
      <code><![CDATA[Collection<TKey, T>]]></code>
    </InvalidReturnType>
    <LessSpecificReturnStatement>
      <code><![CDATA[$this->unwrap()->matching($criteria)]]></code>
    </LessSpecificReturnStatement>
    <ParamNameMismatch>
      <code><![CDATA[$value]]></code>
      <code><![CDATA[$value]]></code>
    </ParamNameMismatch>
    <PossiblyNullArgument>
      <code><![CDATA[$this->backRefFieldName]]></code>
    </PossiblyNullArgument>
    <PossiblyNullReference>
      <code><![CDATA[setValue]]></code>
      <code><![CDATA[setValue]]></code>
    </PossiblyNullReference>
    <UndefinedMethod>
      <code><![CDATA[[$this->unwrap(), 'add']]]></code>
    </UndefinedMethod>
  </file>
  <file src="src/Persisters/Collection/ManyToManyPersister.php">
    <PossiblyNullArgument>
      <code><![CDATA[$collection->getOwner()]]></code>
      <code><![CDATA[$collection->getOwner()]]></code>
      <code><![CDATA[$collection->getOwner()]]></code>
      <code><![CDATA[$collection->getOwner()]]></code>
      <code><![CDATA[$collection->getOwner()]]></code>
      <code><![CDATA[$collection->getOwner()]]></code>
      <code><![CDATA[$collection->getOwner()]]></code>
      <code><![CDATA[$owner]]></code>
    </PossiblyNullArgument>
    <PossiblyNullReference>
      <code><![CDATA[getFieldForColumn]]></code>
      <code><![CDATA[getFieldForColumn]]></code>
    </PossiblyNullReference>
  </file>
  <file src="src/Persisters/Collection/OneToManyPersister.php">
    <PossiblyNullArgument>
      <code><![CDATA[$collection->getOwner()]]></code>
      <code><![CDATA[$collection->getOwner()]]></code>
      <code><![CDATA[$collection->getOwner()]]></code>
    </PossiblyNullArgument>
  </file>
  <file src="src/Persisters/Entity/BasicEntityPersister.php">
    <DocblockTypeContradiction>
      <code><![CDATA[$value === null]]></code>
    </DocblockTypeContradiction>
    <InvalidArgument>
      <code><![CDATA[$hints]]></code>
      <code><![CDATA[$hints]]></code>
      <code><![CDATA[[Query::HINT_REFRESH => true]]]></code>
      <code><![CDATA[[UnitOfWork::HINT_DEFEREAGERLOAD => true]]]></code>
      <code><![CDATA[[UnitOfWork::HINT_DEFEREAGERLOAD => true]]]></code>
    </InvalidArgument>
    <LessSpecificReturnStatement>
      <code><![CDATA[$newValue]]></code>
      <code><![CDATA[[$params, $types]]]></code>
      <code><![CDATA[[$sqlParams, $sqlTypes]]]></code>
    </LessSpecificReturnStatement>
    <MoreSpecificReturnType>
      <code><![CDATA[array]]></code>
      <code><![CDATA[array]]></code>
      <code><![CDATA[list<mixed>]]></code>
    </MoreSpecificReturnType>
    <PossiblyNullReference>
      <code><![CDATA[getValue]]></code>
      <code><![CDATA[getValue]]></code>
      <code><![CDATA[getValue]]></code>
      <code><![CDATA[getValue]]></code>
      <code><![CDATA[getValue]]></code>
      <code><![CDATA[getValue]]></code>
      <code><![CDATA[setValue]]></code>
    </PossiblyNullReference>
    <PropertyTypeCoercion>
      <code><![CDATA[$this->currentPersisterContext->sqlTableAliases]]></code>
    </PropertyTypeCoercion>
  </file>
  <file src="src/Proxy/Autoloader.php">
    <ArgumentTypeCoercion>
      <code><![CDATA[$autoloader]]></code>
    </ArgumentTypeCoercion>
    <LessSpecificReturnStatement>
      <code><![CDATA[$autoloader]]></code>
    </LessSpecificReturnStatement>
    <MoreSpecificReturnType>
      <code><![CDATA[Closure(string): void]]></code>
    </MoreSpecificReturnType>
    <UnresolvableInclude>
      <code><![CDATA[require $file]]></code>
    </UnresolvableInclude>
  </file>
  <file src="src/Proxy/DefaultProxyClassNameResolver.php">
    <LessSpecificReturnStatement>
      <code><![CDATA[$className]]></code>
      <code><![CDATA[substr($className, $pos + Proxy::MARKER_LENGTH + 2)]]></code>
    </LessSpecificReturnStatement>
    <MoreSpecificReturnType>
      <code><![CDATA[string]]></code>
    </MoreSpecificReturnType>
  </file>
  <file src="src/Proxy/ProxyFactory.php">
    <ArgumentTypeCoercion>
      <code><![CDATA[$classMetadata]]></code>
    </ArgumentTypeCoercion>
    <InvalidNullableReturnType>
      <code><![CDATA[Closure]]></code>
    </InvalidNullableReturnType>
    <InvalidPropertyAssignmentValue>
      <code><![CDATA[$this->proxyFactories]]></code>
    </InvalidPropertyAssignmentValue>
    <NoInterfaceProperties>
      <code><![CDATA[$metadata->isEmbeddedClass]]></code>
      <code><![CDATA[$metadata->isMappedSuperclass]]></code>
    </NoInterfaceProperties>
    <NullableReturnStatement>
      <code><![CDATA[$this->proxyFactories[$className] = $proxyFactory]]></code>
    </NullableReturnStatement>
    <PossiblyFalseArgument>
      <code><![CDATA[$i]]></code>
    </PossiblyFalseArgument>
    <PossiblyFalseOperand>
      <code><![CDATA[$i]]></code>
    </PossiblyFalseOperand>
    <TypeDoesNotContainType>
      <code><![CDATA[$autoGenerate < 0]]></code>
      <code><![CDATA[$autoGenerate > 4]]></code>
    </TypeDoesNotContainType>
    <UndefinedMethod>
      <code><![CDATA[self::createLazyGhost($initializer, $skippedProperties)]]></code>
    </UndefinedMethod>
    <UnresolvableInclude>
      <code><![CDATA[require $fileName]]></code>
    </UnresolvableInclude>
  </file>
  <file src="src/Query.php">
    <InvalidArgument>
      <code><![CDATA[$sqlParams]]></code>
    </InvalidArgument>
    <PossiblyNullArgument>
      <code><![CDATA[$this->getDQL()]]></code>
    </PossiblyNullArgument>
    <PossiblyNullReference>
      <code><![CDATA[evictEntityRegion]]></code>
    </PossiblyNullReference>
    <PropertyNotSetInConstructor>
      <code><![CDATA[$parserResult]]></code>
    </PropertyNotSetInConstructor>
  </file>
  <file src="src/Query/AST/Functions/BitAndFunction.php">
    <PossiblyInvalidPropertyAssignmentValue>
      <code><![CDATA[$parser->ArithmeticPrimary()]]></code>
      <code><![CDATA[$parser->ArithmeticPrimary()]]></code>
    </PossiblyInvalidPropertyAssignmentValue>
  </file>
  <file src="src/Query/AST/Functions/BitOrFunction.php">
    <PossiblyInvalidPropertyAssignmentValue>
      <code><![CDATA[$parser->ArithmeticPrimary()]]></code>
      <code><![CDATA[$parser->ArithmeticPrimary()]]></code>
    </PossiblyInvalidPropertyAssignmentValue>
  </file>
  <file src="src/Query/AST/Functions/DateAddFunction.php">
    <PossiblyInvalidPropertyAssignmentValue>
      <code><![CDATA[$parser->ArithmeticPrimary()]]></code>
      <code><![CDATA[$parser->ArithmeticPrimary()]]></code>
    </PossiblyInvalidPropertyAssignmentValue>
    <UndefinedPropertyFetch>
      <code><![CDATA[$this->unit->value]]></code>
    </UndefinedPropertyFetch>
  </file>
  <file src="src/Query/AST/Functions/DateDiffFunction.php">
    <PossiblyInvalidPropertyAssignmentValue>
      <code><![CDATA[$parser->ArithmeticPrimary()]]></code>
      <code><![CDATA[$parser->ArithmeticPrimary()]]></code>
    </PossiblyInvalidPropertyAssignmentValue>
  </file>
  <file src="src/Query/AST/Functions/DateSubFunction.php">
    <UndefinedPropertyFetch>
      <code><![CDATA[$this->unit->value]]></code>
    </UndefinedPropertyFetch>
  </file>
  <file src="src/Query/AST/Functions/FunctionNode.php">
    <ParamNameMismatch>
      <code><![CDATA[$sqlWalker]]></code>
    </ParamNameMismatch>
  </file>
  <file src="src/Query/AST/Functions/LocateFunction.php">
    <PossiblyInvalidArgument>
      <code><![CDATA[$this->simpleArithmeticExpression]]></code>
    </PossiblyInvalidArgument>
  </file>
  <file src="src/Query/AST/JoinClassPathExpression.php">
    <UndefinedMethod>
      <code><![CDATA[walkJoinPathExpression]]></code>
    </UndefinedMethod>
  </file>
  <file src="src/Query/AST/JoinVariableDeclaration.php">
    <UndefinedMethod>
      <code><![CDATA[walkJoinVariableDeclaration]]></code>
    </UndefinedMethod>
  </file>
  <file src="src/Query/AST/SimpleWhenClause.php">
    <UndefinedMethod>
      <code><![CDATA[walkWhenClauseExpression]]></code>
    </UndefinedMethod>
  </file>
  <file src="src/Query/AST/WhenClause.php">
    <UndefinedMethod>
      <code><![CDATA[walkWhenClauseExpression]]></code>
    </UndefinedMethod>
  </file>
  <file src="src/Query/Exec/MultiTableDeleteExecutor.php">
    <InvalidReturnStatement>
      <code><![CDATA[$numDeleted]]></code>
    </InvalidReturnStatement>
    <InvalidReturnType>
      <code><![CDATA[int]]></code>
    </InvalidReturnType>
    <PossiblyInvalidIterator>
      <code><![CDATA[$this->sqlStatements]]></code>
    </PossiblyInvalidIterator>
    <PropertyNotSetInConstructor>
      <code><![CDATA[MultiTableDeleteExecutor]]></code>
    </PropertyNotSetInConstructor>
    <UninitializedProperty>
      <code><![CDATA[$this->sqlStatements]]></code>
    </UninitializedProperty>
  </file>
  <file src="src/Query/Exec/MultiTableUpdateExecutor.php">
    <InvalidArgument>
      <code><![CDATA[$paramTypes]]></code>
    </InvalidArgument>
    <InvalidReturnStatement>
      <code><![CDATA[$numUpdated]]></code>
    </InvalidReturnStatement>
    <InvalidReturnType>
      <code><![CDATA[int]]></code>
    </InvalidReturnType>
    <PossiblyInvalidIterator>
      <code><![CDATA[$this->sqlStatements]]></code>
    </PossiblyInvalidIterator>
  </file>
  <file src="src/Query/Exec/SingleSelectExecutor.php">
    <PossiblyInvalidArgument>
      <code><![CDATA[$this->sqlStatements]]></code>
    </PossiblyInvalidArgument>
  </file>
  <file src="src/Query/Exec/SingleTableDeleteUpdateExecutor.php">
    <InvalidReturnStatement>
      <code><![CDATA[$conn->executeStatement($this->sqlStatements, $params, $types)]]></code>
    </InvalidReturnStatement>
    <InvalidReturnType>
      <code><![CDATA[int]]></code>
    </InvalidReturnType>
    <PossiblyInvalidArgument>
      <code><![CDATA[$this->sqlStatements]]></code>
    </PossiblyInvalidArgument>
    <PropertyNotSetInConstructor>
      <code><![CDATA[SingleTableDeleteUpdateExecutor]]></code>
    </PropertyNotSetInConstructor>
  </file>
  <file src="src/Query/Expr/Andx.php">
    <NonInvariantDocblockPropertyType>
      <code><![CDATA[$allowedClasses]]></code>
      <code><![CDATA[$parts]]></code>
    </NonInvariantDocblockPropertyType>
  </file>
  <file src="src/Query/Expr/Func.php">
    <LessSpecificReturnStatement>
      <code><![CDATA[$this->arguments]]></code>
    </LessSpecificReturnStatement>
    <MoreSpecificReturnType>
      <code><![CDATA[list<mixed>]]></code>
    </MoreSpecificReturnType>
  </file>
  <file src="src/Query/Expr/GroupBy.php">
    <NonInvariantDocblockPropertyType>
      <code><![CDATA[$parts]]></code>
    </NonInvariantDocblockPropertyType>
  </file>
  <file src="src/Query/Expr/Join.php">
    <PossiblyNullArgument>
      <code><![CDATA[$this->conditionType]]></code>
    </PossiblyNullArgument>
  </file>
  <file src="src/Query/Expr/Literal.php">
    <NonInvariantDocblockPropertyType>
      <code><![CDATA[$parts]]></code>
    </NonInvariantDocblockPropertyType>
  </file>
  <file src="src/Query/Expr/Orx.php">
    <NonInvariantDocblockPropertyType>
      <code><![CDATA[$allowedClasses]]></code>
      <code><![CDATA[$parts]]></code>
    </NonInvariantDocblockPropertyType>
  </file>
  <file src="src/Query/Expr/Select.php">
    <NonInvariantDocblockPropertyType>
      <code><![CDATA[$allowedClasses]]></code>
      <code><![CDATA[$parts]]></code>
    </NonInvariantDocblockPropertyType>
  </file>
  <file src="src/Query/Filter/SQLFilter.php">
    <PropertyTypeCoercion>
      <code><![CDATA[$this->parameters]]></code>
    </PropertyTypeCoercion>
  </file>
  <file src="src/Query/Parser.php">
    <ArgumentTypeCoercion>
      <code><![CDATA[$stringPattern]]></code>
    </ArgumentTypeCoercion>
    <InvalidNullableReturnType>
      <code><![CDATA[AST\SelectStatement|AST\UpdateStatement|AST\DeleteStatement]]></code>
    </InvalidNullableReturnType>
    <InvalidPropertyAssignmentValue>
      <code><![CDATA[$this->queryComponents]]></code>
    </InvalidPropertyAssignmentValue>
    <InvalidStringClass>
      <code><![CDATA[new $functionClass($functionName)]]></code>
      <code><![CDATA[new $functionClass($functionName)]]></code>
      <code><![CDATA[new $functionClass($functionName)]]></code>
    </InvalidStringClass>
    <LessSpecificReturnStatement>
      <code><![CDATA[$function]]></code>
      <code><![CDATA[$function]]></code>
      <code><![CDATA[$function]]></code>
    </LessSpecificReturnStatement>
    <NullableReturnStatement>
      <code><![CDATA[$statement]]></code>
    </NullableReturnStatement>
    <PossiblyFalseArgument>
      <code><![CDATA[strrpos($fromClassName, '\\')]]></code>
    </PossiblyFalseArgument>
    <PossiblyInvalidArgument>
      <code><![CDATA[$AST]]></code>
      <code><![CDATA[$expr]]></code>
      <code><![CDATA[$this->lexer->getLiteral($token)]]></code>
      <code><![CDATA[$this->lexer->getLiteral($token)]]></code>
      <code><![CDATA[$this->lexer->getLiteral($token)]]></code>
    </PossiblyInvalidArgument>
    <PossiblyNullArgument>
      <code><![CDATA[$dql]]></code>
      <code><![CDATA[$this->query->getDQL()]]></code>
      <code><![CDATA[$token->value]]></code>
    </PossiblyNullArgument>
    <PossiblyNullPropertyFetch>
      <code><![CDATA[$lookaheadType->value]]></code>
      <code><![CDATA[$lookaheadType->value]]></code>
      <code><![CDATA[$this->lexer->glimpse()->type]]></code>
      <code><![CDATA[$token->value]]></code>
      <code><![CDATA[$token->value]]></code>
    </PossiblyNullPropertyFetch>
    <RedundantCondition>
      <code><![CDATA[$token->value === TokenType::T_IDENTIFIER->value]]></code>
    </RedundantCondition>
  </file>
  <file src="src/Query/QueryExpressionVisitor.php">
    <InvalidReturnStatement>
      <code><![CDATA[new ArrayCollection($this->parameters)]]></code>
    </InvalidReturnStatement>
    <InvalidReturnType>
      <code><![CDATA[ArrayCollection<int, mixed>]]></code>
    </InvalidReturnType>
    <RedundantConditionGivenDocblockType>
      <code><![CDATA[Comparison::EQ]]></code>
    </RedundantConditionGivenDocblockType>
  </file>
  <file src="src/Query/SqlWalker.php">
    <DocblockTypeContradiction>
      <code><![CDATA[throw QueryException::invalidLiteral($literal)]]></code>
    </DocblockTypeContradiction>
    <PossiblyInvalidArgument>
      <code><![CDATA[$expr]]></code>
    </PossiblyInvalidArgument>
    <PossiblyNullArgument>
      <code><![CDATA[$arithmeticExpr->simpleArithmeticExpression]]></code>
      <code><![CDATA[$arithmeticExpr->subselect]]></code>
      <code><![CDATA[$condExpr]]></code>
      <code><![CDATA[$identificationVariableDecl->rangeVariableDeclaration]]></code>
      <code><![CDATA[$simpleCaseExpression->caseOperand]]></code>
    </PossiblyNullArgument>
    <PossiblyNullArrayOffset>
      <code><![CDATA[$this->scalarResultAliasMap]]></code>
      <code><![CDATA[$this->scalarResultAliasMap]]></code>
    </PossiblyNullArrayOffset>
    <PossiblyNullReference>
      <code><![CDATA[dispatch]]></code>
    </PossiblyNullReference>
  </file>
  <file src="src/QueryBuilder.php">
    <ArgumentTypeCoercion>
      <code><![CDATA[[$rootAlias => $join]]]></code>
      <code><![CDATA[[$rootAlias => $join]]]></code>
    </ArgumentTypeCoercion>
    <DeprecatedMethod>
      <code><![CDATA[getRootAlias]]></code>
      <code><![CDATA[getRootAlias]]></code>
    </DeprecatedMethod>
    <FalsableReturnStatement>
      <code><![CDATA[! $filteredParameters->isEmpty() ? $filteredParameters->first() : null]]></code>
    </FalsableReturnStatement>
    <InvalidFalsableReturnType>
      <code><![CDATA[Parameter|null]]></code>
    </InvalidFalsableReturnType>
    <InvalidPropertyAssignmentValue>
      <code><![CDATA[new ArrayCollection($parameters)]]></code>
    </InvalidPropertyAssignmentValue>
    <PossiblyFalseArgument>
      <code><![CDATA[$spacePos]]></code>
      <code><![CDATA[$spacePos]]></code>
    </PossiblyFalseArgument>
    <PossiblyFalseOperand>
      <code><![CDATA[$spacePos]]></code>
      <code><![CDATA[$spacePos]]></code>
    </PossiblyFalseOperand>
    <PossiblyInvalidIterator>
      <code><![CDATA[$dqlPart]]></code>
    </PossiblyInvalidIterator>
  </file>
  <file src="src/Repository/DefaultRepositoryFactory.php">
    <InvalidReturnStatement>
      <code><![CDATA[$this->repositoryList[$repositoryHash] ??= $this->createRepository($entityManager, $entityName)]]></code>
    </InvalidReturnStatement>
    <InvalidReturnType>
      <code><![CDATA[EntityRepository]]></code>
    </InvalidReturnType>
    <UnsafeInstantiation>
      <code><![CDATA[new $repositoryClassName($entityManager, $metadata)]]></code>
    </UnsafeInstantiation>
  </file>
  <file src="src/Tools/Console/Command/ClearCache/CollectionRegionCommand.php">
    <PossiblyNullReference>
      <code><![CDATA[evictAll]]></code>
    </PossiblyNullReference>
  </file>
  <file src="src/Tools/Console/Command/ClearCache/EntityRegionCommand.php">
    <PossiblyNullReference>
      <code><![CDATA[evictAll]]></code>
    </PossiblyNullReference>
  </file>
  <file src="src/Tools/Console/Command/GenerateProxiesCommand.php">
    <NoInterfaceProperties>
      <code><![CDATA[$metadata->name]]></code>
    </NoInterfaceProperties>
    <PossiblyNullArgument>
      <code><![CDATA[$em->getConfiguration()->getProxyDir()]]></code>
    </PossiblyNullArgument>
  </file>
  <file src="src/Tools/Console/Command/InfoCommand.php">
    <PossiblyNullReference>
      <code><![CDATA[getAllClassNames]]></code>
    </PossiblyNullReference>
  </file>
  <file src="src/Tools/Console/Command/MappingDescribeCommand.php">
    <ArgumentTypeCoercion>
      <code><![CDATA[$metadata->entityListeners]]></code>
    </ArgumentTypeCoercion>
    <PossiblyNullReference>
      <code><![CDATA[getAllClassNames]]></code>
    </PossiblyNullReference>
  </file>
  <file src="src/Tools/Console/Command/SchemaTool/CreateCommand.php">
    <ArgumentTypeCoercion>
      <code><![CDATA[$metadatas]]></code>
      <code><![CDATA[$metadatas]]></code>
    </ArgumentTypeCoercion>
  </file>
  <file src="src/Tools/Console/Command/SchemaTool/DropCommand.php">
    <ArgumentTypeCoercion>
      <code><![CDATA[$metadatas]]></code>
      <code><![CDATA[$metadatas]]></code>
      <code><![CDATA[$metadatas]]></code>
    </ArgumentTypeCoercion>
    <PossiblyNullArgument>
      <code><![CDATA[$this->getName()]]></code>
      <code><![CDATA[$this->getName()]]></code>
    </PossiblyNullArgument>
  </file>
  <file src="src/Tools/Console/Command/SchemaTool/UpdateCommand.php">
    <ArgumentTypeCoercion>
      <code><![CDATA[$metadatas]]></code>
    </ArgumentTypeCoercion>
    <PossiblyNullArgument>
      <code><![CDATA[$this->getName()]]></code>
      <code><![CDATA[$this->getName()]]></code>
    </PossiblyNullArgument>
  </file>
  <file src="src/Tools/Console/MetadataFilter.php">
    <InvalidArgument>
      <code><![CDATA[new ArrayIterator($metadatas)]]></code>
    </InvalidArgument>
    <MissingTemplateParam>
      <code><![CDATA[MetadataFilter]]></code>
    </MissingTemplateParam>
  </file>
  <file src="src/Tools/DebugUnitOfWorkListener.php">
    <RedundantConditionGivenDocblockType>
      <code><![CDATA[$state === UnitOfWork::STATE_DETACHED]]></code>
    </RedundantConditionGivenDocblockType>
  </file>
<<<<<<< HEAD
=======
  <file src="src/Tools/EntityGenerator.php">
    <ArgumentTypeCoercion>
      <code><![CDATA[$this->getClassToExtend()]]></code>
      <code><![CDATA[$this->getClassToExtend() ?: $metadata->name]]></code>
      <code><![CDATA[$this->getClassToExtend() ?: $metadata->name]]></code>
      <code><![CDATA[array_map('strlen', $paramTypes)]]></code>
    </ArgumentTypeCoercion>
    <InvalidArrayOffset>
      <code><![CDATA[$tokens[$i - 1]]]></code>
    </InvalidArrayOffset>
    <PossiblyFalseArgument>
      <code><![CDATA[$last]]></code>
      <code><![CDATA[strrpos($metadata->name, '\\')]]></code>
    </PossiblyFalseArgument>
    <PossiblyNullArgument>
      <code><![CDATA[$variableType]]></code>
    </PossiblyNullArgument>
    <PossiblyUndefinedArrayOffset>
      <code><![CDATA[$fieldMapping['declaredField']]]></code>
      <code><![CDATA[$fieldMapping['declaredField']]]></code>
      <code><![CDATA[$fieldMapping['declaredField']]]></code>
    </PossiblyUndefinedArrayOffset>
    <PropertyNotSetInConstructor>
      <code><![CDATA[$classToExtend]]></code>
    </PropertyNotSetInConstructor>
    <RedundantCastGivenDocblockType>
      <code><![CDATA[(bool) $embeddablesImmutable]]></code>
    </RedundantCastGivenDocblockType>
    <RedundantConditionGivenDocblockType>
      <code><![CDATA[isset($metadata->lifecycleCallbacks)]]></code>
    </RedundantConditionGivenDocblockType>
  </file>
  <file src="src/Tools/EntityRepositoryGenerator.php">
    <ArgumentTypeCoercion>
      <code><![CDATA[$fullClassName]]></code>
      <code><![CDATA[$fullClassName]]></code>
      <code><![CDATA[$fullClassName]]></code>
    </ArgumentTypeCoercion>
    <PossiblyFalseOperand>
      <code><![CDATA[strrpos($fullClassName, '\\')]]></code>
    </PossiblyFalseOperand>
    <PropertyTypeCoercion>
      <code><![CDATA[$repositoryName]]></code>
    </PropertyTypeCoercion>
  </file>
  <file src="src/Tools/Export/ClassMetadataExporter.php">
    <DeprecatedClass>
      <code><![CDATA[Driver\AbstractExporter]]></code>
      <code><![CDATA[Driver\AnnotationExporter::class]]></code>
      <code><![CDATA[Driver\PhpExporter::class]]></code>
      <code><![CDATA[Driver\XmlExporter::class]]></code>
      <code><![CDATA[Driver\YamlExporter::class]]></code>
      <code><![CDATA[Driver\YamlExporter::class]]></code>
      <code><![CDATA[ExportException::invalidExporterDriverType($type)]]></code>
    </DeprecatedClass>
    <InvalidStringClass>
      <code><![CDATA[new $class($dest)]]></code>
    </InvalidStringClass>
    <LessSpecificReturnStatement>
      <code><![CDATA[new $class($dest)]]></code>
    </LessSpecificReturnStatement>
    <MoreSpecificReturnType>
      <code><![CDATA[Driver\AbstractExporter]]></code>
    </MoreSpecificReturnType>
  </file>
  <file src="src/Tools/Export/Driver/AbstractExporter.php">
    <DeprecatedClass>
      <code><![CDATA[ExportException::attemptOverwriteExistingFile($path)]]></code>
    </DeprecatedClass>
    <InvalidNullableReturnType>
      <code><![CDATA[string]]></code>
    </InvalidNullableReturnType>
    <PossiblyNullArgument>
      <code><![CDATA[$this->_outputDir]]></code>
    </PossiblyNullArgument>
  </file>
  <file src="src/Tools/Export/Driver/AnnotationExporter.php">
    <DeprecatedClass>
      <code><![CDATA[AbstractExporter]]></code>
      <code><![CDATA[EntityGenerator]]></code>
      <code><![CDATA[EntityGenerator|null]]></code>
    </DeprecatedClass>
    <NonInvariantDocblockPropertyType>
      <code><![CDATA[$_extension]]></code>
    </NonInvariantDocblockPropertyType>
  </file>
  <file src="src/Tools/Export/Driver/PhpExporter.php">
    <ArgumentTypeCoercion>
      <code><![CDATA[$metadata->changeTrackingPolicy]]></code>
    </ArgumentTypeCoercion>
    <DeprecatedClass>
      <code><![CDATA[AbstractExporter]]></code>
    </DeprecatedClass>
    <NonInvariantDocblockPropertyType>
      <code><![CDATA[$_extension]]></code>
    </NonInvariantDocblockPropertyType>
    <PossiblyUndefinedArrayOffset>
      <code><![CDATA[$associationMapping['joinColumns']]]></code>
      <code><![CDATA[$associationMapping['orphanRemoval']]]></code>
    </PossiblyUndefinedArrayOffset>
    <RedundantConditionGivenDocblockType>
      <code><![CDATA[$metadata->table]]></code>
    </RedundantConditionGivenDocblockType>
  </file>
  <file src="src/Tools/Export/Driver/XmlExporter.php">
    <ArgumentTypeCoercion>
      <code><![CDATA[$metadata->changeTrackingPolicy]]></code>
      <code><![CDATA[$simpleXml->asXML()]]></code>
    </ArgumentTypeCoercion>
    <DeprecatedClass>
      <code><![CDATA[AbstractExporter]]></code>
    </DeprecatedClass>
    <NonInvariantDocblockPropertyType>
      <code><![CDATA[$_extension]]></code>
    </NonInvariantDocblockPropertyType>
    <RedundantCondition>
      <code><![CDATA[$field['associationKey']]]></code>
      <code><![CDATA[isset($field['associationKey']) && $field['associationKey']]]></code>
    </RedundantCondition>
    <RedundantConditionGivenDocblockType>
      <code><![CDATA[isset($metadata->lifecycleCallbacks)]]></code>
    </RedundantConditionGivenDocblockType>
  </file>
  <file src="src/Tools/Export/Driver/YamlExporter.php">
    <ArgumentTypeCoercion>
      <code><![CDATA[$metadata->changeTrackingPolicy]]></code>
    </ArgumentTypeCoercion>
    <DeprecatedClass>
      <code><![CDATA[AbstractExporter]]></code>
    </DeprecatedClass>
    <DocblockTypeContradiction>
      <code><![CDATA[['name' => null]]]></code>
    </DocblockTypeContradiction>
    <InvalidArgument>
      <code><![CDATA[$array]]></code>
    </InvalidArgument>
    <LessSpecificReturnStatement>
      <code><![CDATA[$array]]></code>
    </LessSpecificReturnStatement>
    <MoreSpecificReturnType>
      <code><![CDATA[array<string, mixed>&array{entityListeners: array<class-string, array<string, array{string}>>}]]></code>
    </MoreSpecificReturnType>
    <NonInvariantDocblockPropertyType>
      <code><![CDATA[$_extension]]></code>
    </NonInvariantDocblockPropertyType>
    <PossiblyUndefinedArrayOffset>
      <code><![CDATA[$associationMapping['joinColumns']]]></code>
      <code><![CDATA[$associationMapping['orphanRemoval']]]></code>
      <code><![CDATA[$associationMapping['orphanRemoval']]]></code>
    </PossiblyUndefinedArrayOffset>
    <RedundantConditionGivenDocblockType>
      <code><![CDATA[$metadata->table]]></code>
      <code><![CDATA[isset($metadata->lifecycleCallbacks)]]></code>
    </RedundantConditionGivenDocblockType>
  </file>
  <file src="src/Tools/Pagination/CountOutputWalker.php">
    <MoreSpecificImplementedParamType>
      <code><![CDATA[$query]]></code>
    </MoreSpecificImplementedParamType>
    <PossiblyUndefinedArrayOffset>
      <code><![CDATA[$rootClass->associationMappings[$property]['joinColumns']]]></code>
    </PossiblyUndefinedArrayOffset>
  </file>
>>>>>>> d31aabb4
  <file src="src/Tools/Pagination/LimitSubqueryOutputWalker.php">
    <PossiblyFalseArgument>
      <code><![CDATA[strrpos($orderByItemString, ' ')]]></code>
    </PossiblyFalseArgument>
    <PossiblyNullIterator>
      <code><![CDATA[$orderByClause->orderByItems]]></code>
    </PossiblyNullIterator>
    <PossiblyNullPropertyAssignmentValue>
      <code><![CDATA[$AST->orderByClause]]></code>
    </PossiblyNullPropertyAssignmentValue>
    <PossiblyNullPropertyFetch>
      <code><![CDATA[$orderByClause->orderByItems]]></code>
    </PossiblyNullPropertyFetch>
  </file>
  <file src="src/Tools/Pagination/Paginator.php">
    <ArgumentTypeCoercion>
      <code><![CDATA[$parameters]]></code>
    </ArgumentTypeCoercion>
  </file>
  <file src="src/Tools/Pagination/RowNumberOverFunction.php">
    <PropertyNotSetInConstructor>
      <code><![CDATA[$orderByClause]]></code>
    </PropertyNotSetInConstructor>
  </file>
  <file src="src/Tools/SchemaTool.php">
    <ArgumentTypeCoercion>
      <code><![CDATA[$classes]]></code>
    </ArgumentTypeCoercion>
    <MissingClosureParamType>
      <code><![CDATA[$asset]]></code>
    </MissingClosureParamType>
    <PossiblyNullArgument>
      <code><![CDATA[$referencedFieldName]]></code>
    </PossiblyNullArgument>
    <RedundantCondition>
      <code><![CDATA[is_numeric($indexName)]]></code>
    </RedundantCondition>
    <TypeDoesNotContainType>
      <code><![CDATA[$indexName]]></code>
    </TypeDoesNotContainType>
  </file>
  <file src="src/UnitOfWork.php">
    <InvalidArgument>
      <code><![CDATA[$collectionToDelete]]></code>
      <code><![CDATA[$collectionToUpdate]]></code>
    </InvalidArgument>
    <InvalidPropertyAssignmentValue>
      <code><![CDATA[$this->entityChangeSets]]></code>
      <code><![CDATA[$this->entityChangeSets]]></code>
    </InvalidPropertyAssignmentValue>
    <NoValue>
      <code><![CDATA[$entityState]]></code>
      <code><![CDATA[$entityState]]></code>
    </NoValue>
    <PossiblyInvalidArgument>
      <code><![CDATA[$value]]></code>
    </PossiblyInvalidArgument>
    <PossiblyInvalidArrayOffset>
      <code><![CDATA[$this->identityMap[$rootClassName]]]></code>
    </PossiblyInvalidArrayOffset>
    <PossiblyNullArgument>
      <code><![CDATA[$class->getTypeOfField($class->getSingleIdentifierFieldName())]]></code>
      <code><![CDATA[$collection->getOwner()]]></code>
      <code><![CDATA[$collection->getOwner()]]></code>
      <code><![CDATA[$owner]]></code>
    </PossiblyNullArgument>
    <PossiblyNullReference>
      <code><![CDATA[buildCachedCollectionPersister]]></code>
      <code><![CDATA[buildCachedEntityPersister]]></code>
      <code><![CDATA[getCacheFactory]]></code>
      <code><![CDATA[getCacheFactory]]></code>
      <code><![CDATA[getValue]]></code>
      <code><![CDATA[getValue]]></code>
      <code><![CDATA[getValue]]></code>
      <code><![CDATA[getValue]]></code>
      <code><![CDATA[getValue]]></code>
      <code><![CDATA[getValue]]></code>
      <code><![CDATA[getValue]]></code>
      <code><![CDATA[getValue]]></code>
      <code><![CDATA[setValue]]></code>
      <code><![CDATA[setValue]]></code>
      <code><![CDATA[setValue]]></code>
      <code><![CDATA[setValue]]></code>
      <code><![CDATA[setValue]]></code>
      <code><![CDATA[setValue]]></code>
      <code><![CDATA[setValue]]></code>
      <code><![CDATA[setValue]]></code>
      <code><![CDATA[setValue]]></code>
      <code><![CDATA[setValue]]></code>
      <code><![CDATA[setValue]]></code>
      <code><![CDATA[setValue]]></code>
      <code><![CDATA[setValue]]></code>
    </PossiblyNullReference>
    <PossiblyUndefinedMethod>
      <code><![CDATA[unwrap]]></code>
      <code><![CDATA[unwrap]]></code>
      <code><![CDATA[unwrap]]></code>
    </PossiblyUndefinedMethod>
    <ReferenceConstraintViolation>
      <code><![CDATA[$visited]]></code>
    </ReferenceConstraintViolation>
  </file>
  <file src="src/Utility/HierarchyDiscriminatorResolver.php">
    <NoInterfaceProperties>
      <code><![CDATA[$rootClassMetadata->name]]></code>
      <code><![CDATA[$rootClassMetadata->subClasses]]></code>
    </NoInterfaceProperties>
  </file>
</files><|MERGE_RESOLUTION|>--- conflicted
+++ resolved
@@ -206,29 +206,11 @@
       <code><![CDATA[$entity]]></code>
     </PossiblyNullArgument>
   </file>
-<<<<<<< HEAD
-=======
   <file src="src/Id/SequenceGenerator.php">
-    <MethodSignatureMustProvideReturnType>
-      <code><![CDATA[serialize]]></code>
-      <code><![CDATA[unserialize]]></code>
-    </MethodSignatureMustProvideReturnType>
     <ParamNameMismatch>
       <code><![CDATA[$serialized]]></code>
     </ParamNameMismatch>
   </file>
-  <file src="src/Id/TableGenerator.php">
-    <PossiblyFalseOperand>
-      <code><![CDATA[$currentLevel]]></code>
-      <code><![CDATA[$this->nextValue]]></code>
-      <code><![CDATA[$this->nextValue]]></code>
-    </PossiblyFalseOperand>
-    <UndefinedMethod>
-      <code><![CDATA[getTableHiLoCurrentValSql]]></code>
-      <code><![CDATA[getTableHiLoUpdateNextValSql]]></code>
-    </UndefinedMethod>
-  </file>
->>>>>>> d31aabb4
   <file src="src/Internal/Hydration/AbstractHydrator.php">
     <ReferenceConstraintViolation>
       <code><![CDATA[return $rowData;]]></code>
@@ -1145,172 +1127,6 @@
       <code><![CDATA[$state === UnitOfWork::STATE_DETACHED]]></code>
     </RedundantConditionGivenDocblockType>
   </file>
-<<<<<<< HEAD
-=======
-  <file src="src/Tools/EntityGenerator.php">
-    <ArgumentTypeCoercion>
-      <code><![CDATA[$this->getClassToExtend()]]></code>
-      <code><![CDATA[$this->getClassToExtend() ?: $metadata->name]]></code>
-      <code><![CDATA[$this->getClassToExtend() ?: $metadata->name]]></code>
-      <code><![CDATA[array_map('strlen', $paramTypes)]]></code>
-    </ArgumentTypeCoercion>
-    <InvalidArrayOffset>
-      <code><![CDATA[$tokens[$i - 1]]]></code>
-    </InvalidArrayOffset>
-    <PossiblyFalseArgument>
-      <code><![CDATA[$last]]></code>
-      <code><![CDATA[strrpos($metadata->name, '\\')]]></code>
-    </PossiblyFalseArgument>
-    <PossiblyNullArgument>
-      <code><![CDATA[$variableType]]></code>
-    </PossiblyNullArgument>
-    <PossiblyUndefinedArrayOffset>
-      <code><![CDATA[$fieldMapping['declaredField']]]></code>
-      <code><![CDATA[$fieldMapping['declaredField']]]></code>
-      <code><![CDATA[$fieldMapping['declaredField']]]></code>
-    </PossiblyUndefinedArrayOffset>
-    <PropertyNotSetInConstructor>
-      <code><![CDATA[$classToExtend]]></code>
-    </PropertyNotSetInConstructor>
-    <RedundantCastGivenDocblockType>
-      <code><![CDATA[(bool) $embeddablesImmutable]]></code>
-    </RedundantCastGivenDocblockType>
-    <RedundantConditionGivenDocblockType>
-      <code><![CDATA[isset($metadata->lifecycleCallbacks)]]></code>
-    </RedundantConditionGivenDocblockType>
-  </file>
-  <file src="src/Tools/EntityRepositoryGenerator.php">
-    <ArgumentTypeCoercion>
-      <code><![CDATA[$fullClassName]]></code>
-      <code><![CDATA[$fullClassName]]></code>
-      <code><![CDATA[$fullClassName]]></code>
-    </ArgumentTypeCoercion>
-    <PossiblyFalseOperand>
-      <code><![CDATA[strrpos($fullClassName, '\\')]]></code>
-    </PossiblyFalseOperand>
-    <PropertyTypeCoercion>
-      <code><![CDATA[$repositoryName]]></code>
-    </PropertyTypeCoercion>
-  </file>
-  <file src="src/Tools/Export/ClassMetadataExporter.php">
-    <DeprecatedClass>
-      <code><![CDATA[Driver\AbstractExporter]]></code>
-      <code><![CDATA[Driver\AnnotationExporter::class]]></code>
-      <code><![CDATA[Driver\PhpExporter::class]]></code>
-      <code><![CDATA[Driver\XmlExporter::class]]></code>
-      <code><![CDATA[Driver\YamlExporter::class]]></code>
-      <code><![CDATA[Driver\YamlExporter::class]]></code>
-      <code><![CDATA[ExportException::invalidExporterDriverType($type)]]></code>
-    </DeprecatedClass>
-    <InvalidStringClass>
-      <code><![CDATA[new $class($dest)]]></code>
-    </InvalidStringClass>
-    <LessSpecificReturnStatement>
-      <code><![CDATA[new $class($dest)]]></code>
-    </LessSpecificReturnStatement>
-    <MoreSpecificReturnType>
-      <code><![CDATA[Driver\AbstractExporter]]></code>
-    </MoreSpecificReturnType>
-  </file>
-  <file src="src/Tools/Export/Driver/AbstractExporter.php">
-    <DeprecatedClass>
-      <code><![CDATA[ExportException::attemptOverwriteExistingFile($path)]]></code>
-    </DeprecatedClass>
-    <InvalidNullableReturnType>
-      <code><![CDATA[string]]></code>
-    </InvalidNullableReturnType>
-    <PossiblyNullArgument>
-      <code><![CDATA[$this->_outputDir]]></code>
-    </PossiblyNullArgument>
-  </file>
-  <file src="src/Tools/Export/Driver/AnnotationExporter.php">
-    <DeprecatedClass>
-      <code><![CDATA[AbstractExporter]]></code>
-      <code><![CDATA[EntityGenerator]]></code>
-      <code><![CDATA[EntityGenerator|null]]></code>
-    </DeprecatedClass>
-    <NonInvariantDocblockPropertyType>
-      <code><![CDATA[$_extension]]></code>
-    </NonInvariantDocblockPropertyType>
-  </file>
-  <file src="src/Tools/Export/Driver/PhpExporter.php">
-    <ArgumentTypeCoercion>
-      <code><![CDATA[$metadata->changeTrackingPolicy]]></code>
-    </ArgumentTypeCoercion>
-    <DeprecatedClass>
-      <code><![CDATA[AbstractExporter]]></code>
-    </DeprecatedClass>
-    <NonInvariantDocblockPropertyType>
-      <code><![CDATA[$_extension]]></code>
-    </NonInvariantDocblockPropertyType>
-    <PossiblyUndefinedArrayOffset>
-      <code><![CDATA[$associationMapping['joinColumns']]]></code>
-      <code><![CDATA[$associationMapping['orphanRemoval']]]></code>
-    </PossiblyUndefinedArrayOffset>
-    <RedundantConditionGivenDocblockType>
-      <code><![CDATA[$metadata->table]]></code>
-    </RedundantConditionGivenDocblockType>
-  </file>
-  <file src="src/Tools/Export/Driver/XmlExporter.php">
-    <ArgumentTypeCoercion>
-      <code><![CDATA[$metadata->changeTrackingPolicy]]></code>
-      <code><![CDATA[$simpleXml->asXML()]]></code>
-    </ArgumentTypeCoercion>
-    <DeprecatedClass>
-      <code><![CDATA[AbstractExporter]]></code>
-    </DeprecatedClass>
-    <NonInvariantDocblockPropertyType>
-      <code><![CDATA[$_extension]]></code>
-    </NonInvariantDocblockPropertyType>
-    <RedundantCondition>
-      <code><![CDATA[$field['associationKey']]]></code>
-      <code><![CDATA[isset($field['associationKey']) && $field['associationKey']]]></code>
-    </RedundantCondition>
-    <RedundantConditionGivenDocblockType>
-      <code><![CDATA[isset($metadata->lifecycleCallbacks)]]></code>
-    </RedundantConditionGivenDocblockType>
-  </file>
-  <file src="src/Tools/Export/Driver/YamlExporter.php">
-    <ArgumentTypeCoercion>
-      <code><![CDATA[$metadata->changeTrackingPolicy]]></code>
-    </ArgumentTypeCoercion>
-    <DeprecatedClass>
-      <code><![CDATA[AbstractExporter]]></code>
-    </DeprecatedClass>
-    <DocblockTypeContradiction>
-      <code><![CDATA[['name' => null]]]></code>
-    </DocblockTypeContradiction>
-    <InvalidArgument>
-      <code><![CDATA[$array]]></code>
-    </InvalidArgument>
-    <LessSpecificReturnStatement>
-      <code><![CDATA[$array]]></code>
-    </LessSpecificReturnStatement>
-    <MoreSpecificReturnType>
-      <code><![CDATA[array<string, mixed>&array{entityListeners: array<class-string, array<string, array{string}>>}]]></code>
-    </MoreSpecificReturnType>
-    <NonInvariantDocblockPropertyType>
-      <code><![CDATA[$_extension]]></code>
-    </NonInvariantDocblockPropertyType>
-    <PossiblyUndefinedArrayOffset>
-      <code><![CDATA[$associationMapping['joinColumns']]]></code>
-      <code><![CDATA[$associationMapping['orphanRemoval']]]></code>
-      <code><![CDATA[$associationMapping['orphanRemoval']]]></code>
-    </PossiblyUndefinedArrayOffset>
-    <RedundantConditionGivenDocblockType>
-      <code><![CDATA[$metadata->table]]></code>
-      <code><![CDATA[isset($metadata->lifecycleCallbacks)]]></code>
-    </RedundantConditionGivenDocblockType>
-  </file>
-  <file src="src/Tools/Pagination/CountOutputWalker.php">
-    <MoreSpecificImplementedParamType>
-      <code><![CDATA[$query]]></code>
-    </MoreSpecificImplementedParamType>
-    <PossiblyUndefinedArrayOffset>
-      <code><![CDATA[$rootClass->associationMappings[$property]['joinColumns']]]></code>
-    </PossiblyUndefinedArrayOffset>
-  </file>
->>>>>>> d31aabb4
   <file src="src/Tools/Pagination/LimitSubqueryOutputWalker.php">
     <PossiblyFalseArgument>
       <code><![CDATA[strrpos($orderByItemString, ' ')]]></code>
