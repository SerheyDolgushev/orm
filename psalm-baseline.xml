--- conflicted
+++ resolved
@@ -322,48 +322,6 @@
     <PossiblyNullArgument occurrences="1">
       <code>$class</code>
     </PossiblyNullArgument>
-  </file>
-  <file src="lib/Doctrine/ORM/Mapping/ClassMetadata.php">
-    <PropertyNotSetInConstructor occurrences="2">
-      <code>ClassMetadata</code>
-      <code>ClassMetadata</code>
-    </PropertyNotSetInConstructor>
-  </file>
-  <file src="lib/Doctrine/ORM/Mapping/ClassMetadataFactory.php">
-    <ArgumentTypeCoercion occurrences="2">
-      <code>$nonSuperclassParents</code>
-      <code>new $definition['class']()</code>
-    </ArgumentTypeCoercion>
-    <InvalidArrayOffset occurrences="1">
-      <code>$subClass-&gt;table[$indexType][$indexName]</code>
-    </InvalidArrayOffset>
-    <InvalidPropertyAssignmentValue occurrences="1">
-      <code>$subClass-&gt;table</code>
-    </InvalidPropertyAssignmentValue>
-    <PossiblyInvalidArrayAssignment occurrences="1">
-      <code>$subClass-&gt;table[$indexType][$indexName]</code>
-    </PossiblyInvalidArrayAssignment>
-    <PossiblyInvalidIterator occurrences="1">
-      <code>$parentClass-&gt;table[$indexType]</code>
-    </PossiblyInvalidIterator>
-    <PossiblyNullArgument occurrences="2">
-      <code>$this-&gt;em</code>
-      <code>$this-&gt;em</code>
-    </PossiblyNullArgument>
-    <PossiblyNullReference occurrences="8">
-      <code>getAllClassNames</code>
-      <code>getConfiguration</code>
-      <code>getConfiguration</code>
-      <code>getConfiguration</code>
-      <code>getConnection</code>
-      <code>hasListeners</code>
-      <code>hasListeners</code>
-      <code>loadMetadataForClass</code>
-    </PossiblyNullReference>
-    <RedundantCondition occurrences="2">
-      <code>$parent-&gt;generatorType</code>
-      <code>$parent-&gt;idGenerator</code>
-    </RedundantCondition>
   </file>
   <file src="lib/Doctrine/ORM/Mapping/ClassMetadata.php">
     <DeprecatedProperty occurrences="4">
@@ -479,6 +437,42 @@
       <code>! $this-&gt;table</code>
       <code>$this-&gt;table</code>
     </TypeDoesNotContainType>
+  </file>
+  <file src="lib/Doctrine/ORM/Mapping/ClassMetadataFactory.php">
+    <ArgumentTypeCoercion occurrences="2">
+      <code>$nonSuperclassParents</code>
+      <code>new $definition['class']()</code>
+    </ArgumentTypeCoercion>
+    <InvalidArrayOffset occurrences="1">
+      <code>$subClass-&gt;table[$indexType][$indexName]</code>
+    </InvalidArrayOffset>
+    <InvalidPropertyAssignmentValue occurrences="1">
+      <code>$subClass-&gt;table</code>
+    </InvalidPropertyAssignmentValue>
+    <PossiblyInvalidArrayAssignment occurrences="1">
+      <code>$subClass-&gt;table[$indexType][$indexName]</code>
+    </PossiblyInvalidArrayAssignment>
+    <PossiblyInvalidIterator occurrences="1">
+      <code>$parentClass-&gt;table[$indexType]</code>
+    </PossiblyInvalidIterator>
+    <PossiblyNullArgument occurrences="2">
+      <code>$this-&gt;em</code>
+      <code>$this-&gt;em</code>
+    </PossiblyNullArgument>
+    <PossiblyNullReference occurrences="8">
+      <code>getAllClassNames</code>
+      <code>getConfiguration</code>
+      <code>getConfiguration</code>
+      <code>getConfiguration</code>
+      <code>getConnection</code>
+      <code>hasListeners</code>
+      <code>hasListeners</code>
+      <code>loadMetadataForClass</code>
+    </PossiblyNullReference>
+    <RedundantCondition occurrences="2">
+      <code>$parent-&gt;generatorType</code>
+      <code>$parent-&gt;idGenerator</code>
+    </RedundantCondition>
   </file>
   <file src="lib/Doctrine/ORM/Mapping/DefaultEntityListenerResolver.php">
     <InvalidStringClass occurrences="1">
@@ -1346,69 +1340,9 @@
       <code>$this-&gt;conn-&gt;quote((string) $newValue)</code>
       <code>is_string($expression)</code>
     </DocblockTypeContradiction>
-<<<<<<< HEAD
-    <InvalidArgument occurrences="3">
+    <InvalidArgument occurrences="2">
       <code>$assoc</code>
       <code>$join-&gt;conditionalExpression</code>
-      <code>$selectedClass['class']-&gt;name</code>
-=======
-    <ImplementedReturnTypeMismatch occurrences="46">
-      <code>string</code>
-      <code>string</code>
-      <code>string</code>
-      <code>string</code>
-      <code>string</code>
-      <code>string</code>
-      <code>string</code>
-      <code>string</code>
-      <code>string</code>
-      <code>string</code>
-      <code>string</code>
-      <code>string</code>
-      <code>string</code>
-      <code>string</code>
-      <code>string</code>
-      <code>string</code>
-      <code>string</code>
-      <code>string</code>
-      <code>string</code>
-      <code>string</code>
-      <code>string</code>
-      <code>string</code>
-      <code>string</code>
-      <code>string</code>
-      <code>string</code>
-      <code>string</code>
-      <code>string</code>
-      <code>string</code>
-      <code>string</code>
-      <code>string</code>
-      <code>string</code>
-      <code>string</code>
-      <code>string</code>
-      <code>string</code>
-      <code>string</code>
-      <code>string</code>
-      <code>string</code>
-      <code>string</code>
-      <code>string</code>
-      <code>string</code>
-      <code>string</code>
-      <code>string</code>
-      <code>string</code>
-      <code>string</code>
-      <code>string</code>
-      <code>string</code>
-    </ImplementedReturnTypeMismatch>
-    <ImplicitToStringCast occurrences="1">
-      <code>$expr</code>
-    </ImplicitToStringCast>
-    <InvalidArgument occurrences="4">
-      <code>$assoc</code>
-      <code>$condExpr</code>
-      <code>$condTerm</code>
-      <code>$factor</code>
->>>>>>> 277614d9
     </InvalidArgument>
     <PossiblyInvalidArgument occurrences="1">
       <code>$expr</code>
@@ -1614,9 +1548,6 @@
       <code>$selectStatement-&gt;whereClause-&gt;conditionalExpression instanceof ConditionalFactor</code>
       <code>$selectStatement-&gt;whereClause-&gt;conditionalExpression instanceof ConditionalPrimary</code>
     </DocblockTypeContradiction>
-    <MissingClosureReturnType occurrences="1">
-      <code>static function ($id) use ($connection, $type) {</code>
-    </MissingClosureReturnType>
     <PossiblyInvalidPropertyAssignmentValue occurrences="1">
       <code>$selectStatement-&gt;whereClause-&gt;conditionalExpression</code>
     </PossiblyInvalidPropertyAssignmentValue>
