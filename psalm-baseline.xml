<?xml version="1.0" encoding="UTF-8"?>
<files psalm-version="5.24.0@462c80e31c34e58cc4f750c656be3927e80e550e">
  <file src="src/AbstractQuery.php">
    <FalsableReturnStatement>
      <code><![CDATA[! $filteredParameters->isEmpty() ? $filteredParameters->first() : null]]></code>
    </FalsableReturnStatement>
    <InvalidFalsableReturnType>
      <code><![CDATA[Parameter|null]]></code>
    </InvalidFalsableReturnType>
    <MissingClosureParamType>
      <code><![CDATA[$alias]]></code>
      <code><![CDATA[$data]]></code>
      <code><![CDATA[$data]]></code>
    </MissingClosureParamType>
    <PossiblyInvalidArgument>
      <code><![CDATA[$stmt]]></code>
    </PossiblyInvalidArgument>
    <PossiblyNullReference>
      <code><![CDATA[getCacheLogger]]></code>
      <code><![CDATA[getQueryCache]]></code>
    </PossiblyNullReference>
  </file>
  <file src="src/Cache/CacheConfiguration.php">
    <PossiblyNullReference>
      <code><![CDATA[getTimestampRegion]]></code>
    </PossiblyNullReference>
  </file>
  <file src="src/Cache/DefaultCache.php">
    <PossiblyNullPropertyAssignmentValue>
      <code><![CDATA[$em->getConfiguration()
            ->getSecondLevelCacheConfiguration()
            ->getCacheFactory()]]></code>
    </PossiblyNullPropertyAssignmentValue>
    <PossiblyNullReference>
      <code><![CDATA[getCacheFactory]]></code>
    </PossiblyNullReference>
  </file>
  <file src="src/Cache/DefaultEntityHydrator.php">
    <UndefinedInterfaceMethod>
      <code><![CDATA[getCacheRegion]]></code>
    </UndefinedInterfaceMethod>
  </file>
  <file src="src/Cache/DefaultQueryCache.php">
    <ArgumentTypeCoercion>
      <code><![CDATA[$assocKeys->identifiers[$assocIndex]]]></code>
      <code><![CDATA[$assocKeys->identifiers[$assocIndex]]]></code>
      <code><![CDATA[$cacheKeys->identifiers[$index]]]></code>
      <code><![CDATA[$cacheKeys->identifiers[$index]]]></code>
    </ArgumentTypeCoercion>
    <NoInterfaceProperties>
      <code><![CDATA[$assocEntry->class]]></code>
      <code><![CDATA[$assocEntry->class]]></code>
    </NoInterfaceProperties>
    <PossiblyNullReference>
      <code><![CDATA[getCacheLogger]]></code>
    </PossiblyNullReference>
    <RedundantCondition>
      <code><![CDATA[assert($cm instanceof ClassMetadata)]]></code>
    </RedundantCondition>
    <UndefinedInterfaceMethod>
      <code><![CDATA[getCacheRegion]]></code>
      <code><![CDATA[resolveAssociationEntries]]></code>
      <code><![CDATA[resolveAssociationEntries]]></code>
      <code><![CDATA[storeEntityCache]]></code>
      <code><![CDATA[storeEntityCache]]></code>
    </UndefinedInterfaceMethod>
  </file>
  <file src="src/Cache/Persister/Collection/AbstractCollectionPersister.php">
    <ArgumentTypeCoercion>
      <code><![CDATA[$cache]]></code>
      <code><![CDATA[$entityKey]]></code>
    </ArgumentTypeCoercion>
    <NoInterfaceProperties>
      <code><![CDATA[$entry->identifiers]]></code>
    </NoInterfaceProperties>
    <PossiblyNullArgument>
      <code><![CDATA[$collection->getOwner()]]></code>
    </PossiblyNullArgument>
    <PossiblyNullReference>
      <code><![CDATA[buildCollectionHydrator]]></code>
      <code><![CDATA[getCacheFactory]]></code>
    </PossiblyNullReference>
  </file>
  <file src="src/Cache/Persister/Collection/NonStrictReadWriteCachedCollectionPersister.php">
    <PossiblyNullArgument>
      <code><![CDATA[$collection->getOwner()]]></code>
      <code><![CDATA[$collection->getOwner()]]></code>
    </PossiblyNullArgument>
  </file>
  <file src="src/Cache/Persister/Collection/ReadOnlyCachedCollectionPersister.php">
    <PossiblyNullArgument>
      <code><![CDATA[$collection->getOwner()]]></code>
    </PossiblyNullArgument>
  </file>
  <file src="src/Cache/Persister/Collection/ReadWriteCachedCollectionPersister.php">
    <PossiblyNullArgument>
      <code><![CDATA[$collection->getOwner()]]></code>
      <code><![CDATA[$collection->getOwner()]]></code>
    </PossiblyNullArgument>
    <UndefinedInterfaceMethod>
      <code><![CDATA[lock]]></code>
      <code><![CDATA[lock]]></code>
    </UndefinedInterfaceMethod>
  </file>
  <file src="src/Cache/Persister/Entity/AbstractEntityPersister.php">
    <ArgumentTypeCoercion>
      <code><![CDATA[$cacheEntry]]></code>
    </ArgumentTypeCoercion>
    <NoInterfaceProperties>
      <code><![CDATA[$cacheEntry->class]]></code>
    </NoInterfaceProperties>
    <PossiblyNullArgument>
      <code><![CDATA[$collection->getOwner()]]></code>
      <code><![CDATA[$collection->getOwner()]]></code>
    </PossiblyNullArgument>
    <PossiblyNullPropertyAssignmentValue>
      <code><![CDATA[$em->getCache()]]></code>
    </PossiblyNullPropertyAssignmentValue>
    <PossiblyNullReference>
      <code><![CDATA[getCacheFactory]]></code>
      <code><![CDATA[getTimestampRegion]]></code>
    </PossiblyNullReference>
    <RedundantConditionGivenDocblockType>
      <code><![CDATA[assert($metadata instanceof ClassMetadata)]]></code>
    </RedundantConditionGivenDocblockType>
    <UndefinedInterfaceMethod>
      <code><![CDATA[getCacheRegion]]></code>
      <code><![CDATA[getCacheRegion]]></code>
      <code><![CDATA[getCacheRegion]]></code>
      <code><![CDATA[getCacheRegion]]></code>
      <code><![CDATA[loadCollectionCache]]></code>
      <code><![CDATA[loadCollectionCache]]></code>
      <code><![CDATA[storeCollectionCache]]></code>
      <code><![CDATA[storeCollectionCache]]></code>
      <code><![CDATA[storeEntityCache]]></code>
    </UndefinedInterfaceMethod>
  </file>
  <file src="src/Cache/Persister/Entity/ReadWriteCachedEntityPersister.php">
    <RedundantCondition>
      <code><![CDATA[$isChanged]]></code>
    </RedundantCondition>
    <UndefinedInterfaceMethod>
      <code><![CDATA[lock]]></code>
      <code><![CDATA[lock]]></code>
    </UndefinedInterfaceMethod>
  </file>
  <file src="src/Cache/TimestampQueryCacheValidator.php">
    <NoInterfaceProperties>
      <code><![CDATA[$timestamp->time]]></code>
    </NoInterfaceProperties>
  </file>
  <file src="src/Configuration.php">
    <ArgumentTypeCoercion>
      <code><![CDATA[$className]]></code>
    </ArgumentTypeCoercion>
  </file>
  <file src="src/EntityManager.php">
    <ArgumentTypeCoercion>
      <code><![CDATA[$className]]></code>
    </ArgumentTypeCoercion>
    <InvalidReturnStatement>
      <code><![CDATA[$entity]]></code>
      <code><![CDATA[$entity]]></code>
      <code><![CDATA[$entity]]></code>
      <code><![CDATA[$entity instanceof $class->name ? $entity : null]]></code>
      <code><![CDATA[$persister->load($sortedId, null, null, [], $lockMode)]]></code>
      <code><![CDATA[$persister->loadById($sortedId)]]></code>
      <code><![CDATA[$this->metadataFactory]]></code>
    </InvalidReturnStatement>
    <InvalidReturnType>
      <code><![CDATA[ClassMetadataFactory]]></code>
    </InvalidReturnType>
    <PossiblyNullArgument>
      <code><![CDATA[$config->getProxyDir()]]></code>
      <code><![CDATA[$config->getProxyNamespace()]]></code>
    </PossiblyNullArgument>
    <PossiblyNullReference>
      <code><![CDATA[createCache]]></code>
      <code><![CDATA[getCacheFactory]]></code>
    </PossiblyNullReference>
    <PropertyTypeCoercion>
      <code><![CDATA[new $metadataFactoryClassName()]]></code>
    </PropertyTypeCoercion>
    <RedundantCastGivenDocblockType>
      <code><![CDATA[(string) $hydrationMode]]></code>
    </RedundantCastGivenDocblockType>
  </file>
  <file src="src/EntityRepository.php">
    <InvalidReturnStatement>
      <code><![CDATA[$persister->load($criteria, null, null, [], null, 1, $orderBy)]]></code>
      <code><![CDATA[new LazyCriteriaCollection($persister, $criteria)]]></code>
    </InvalidReturnStatement>
    <InvalidReturnType>
      <code><![CDATA[AbstractLazyCollection<int, T>&Selectable<int, T>]]></code>
      <code><![CDATA[T|null]]></code>
    </InvalidReturnType>
    <LessSpecificReturnStatement>
      <code><![CDATA[$persister->loadAll($criteria, $orderBy, $limit, $offset)]]></code>
    </LessSpecificReturnStatement>
    <MoreSpecificReturnType>
      <code><![CDATA[list<T>]]></code>
    </MoreSpecificReturnType>
  </file>
  <file src="src/Id/AssignedGenerator.php">
    <PossiblyNullArgument>
      <code><![CDATA[$entity]]></code>
    </PossiblyNullArgument>
  </file>
  <file src="src/Id/SequenceGenerator.php">
    <ParamNameMismatch>
      <code><![CDATA[$serialized]]></code>
    </ParamNameMismatch>
  </file>
  <file src="src/Internal/Hydration/AbstractHydrator.php">
    <ReferenceConstraintViolation>
      <code><![CDATA[return $rowData;]]></code>
      <code><![CDATA[return $rowData;]]></code>
    </ReferenceConstraintViolation>
    <PossiblyUndefinedArrayOffset>
      <code><![CDATA[$newObject['args']]]></code>
      <code><![CDATA[$newObject['args']]]></code>
    </PossiblyUndefinedArrayOffset>
  </file>
  <file src="src/Internal/Hydration/ArrayHydrator.php">
    <PossiblyInvalidArgument>
      <code><![CDATA[$index]]></code>
    </PossiblyInvalidArgument>
    <PossiblyNullArgument>
      <code><![CDATA[$index]]></code>
    </PossiblyNullArgument>
    <PossiblyNullArrayAssignment>
      <code><![CDATA[$result[$resultKey]]]></code>
      <code><![CDATA[$result[$resultKey]]]></code>
    </PossiblyNullArrayAssignment>
    <ReferenceConstraintViolation>
      <code><![CDATA[$result]]></code>
    </ReferenceConstraintViolation>
    <ReferenceReusedFromConfusingScope>
      <code><![CDATA[$baseElement]]></code>
    </ReferenceReusedFromConfusingScope>
    <UnsupportedPropertyReferenceUsage>
      <code><![CDATA[$baseElement =& $this->resultPointers[$parent]]]></code>
    </UnsupportedPropertyReferenceUsage>
    <UnsupportedReferenceUsage>
      <code><![CDATA[$baseElement =& $this->resultPointers[$parent][key($first)]]]></code>
      <code><![CDATA[$this->resultPointers[$dqlAlias] =& $coll[array_key_last($coll)]]]></code>
    </UnsupportedReferenceUsage>
  </file>
  <file src="src/Internal/Hydration/ObjectHydrator.php">
    <PossiblyFalseArgument>
      <code><![CDATA[$index]]></code>
    </PossiblyFalseArgument>
    <PossiblyInvalidArgument>
      <code><![CDATA[$parentObject]]></code>
      <code><![CDATA[$parentObject]]></code>
      <code><![CDATA[$parentObject]]></code>
      <code><![CDATA[$parentObject]]></code>
      <code><![CDATA[$parentObject]]></code>
      <code><![CDATA[$parentObject]]></code>
      <code><![CDATA[$parentObject]]></code>
    </PossiblyInvalidArgument>
    <PossiblyNullReference>
      <code><![CDATA[getValue]]></code>
      <code><![CDATA[getValue]]></code>
      <code><![CDATA[getValue]]></code>
      <code><![CDATA[setValue]]></code>
      <code><![CDATA[setValue]]></code>
    </PossiblyNullReference>
  </file>
  <file src="src/Mapping/AssociationMapping.php">
    <LessSpecificReturnStatement>
      <code><![CDATA[$mapping]]></code>
    </LessSpecificReturnStatement>
    <MoreSpecificReturnType>
      <code><![CDATA[static]]></code>
    </MoreSpecificReturnType>
  </file>
  <file src="src/Mapping/Builder/ClassMetadataBuilder.php">
    <ArgumentTypeCoercion>
      <code><![CDATA[$repositoryClassName]]></code>
    </ArgumentTypeCoercion>
  </file>
  <file src="src/Mapping/ClassMetadata.php">
    <DeprecatedProperty>
      <code><![CDATA[$this->columnNames]]></code>
      <code><![CDATA[$this->columnNames]]></code>
      <code><![CDATA[$this->columnNames]]></code>
      <code><![CDATA[$this->columnNames]]></code>
    </DeprecatedProperty>
    <InvalidArgument>
      <code><![CDATA[$mapping]]></code>
      <code><![CDATA[$mapping]]></code>
      <code><![CDATA[$mapping]]></code>
      <code><![CDATA[$mapping]]></code>
      <code><![CDATA[$mapping]]></code>
      <code><![CDATA[$mapping]]></code>
      <code><![CDATA[$mapping]]></code>
      <code><![CDATA[$mapping]]></code>
      <code><![CDATA[$overrideMapping]]></code>
    </InvalidArgument>
    <InvalidNullableReturnType>
      <code><![CDATA[ReflectionClass|null]]></code>
    </InvalidNullableReturnType>
    <InvalidPropertyAssignmentValue>
      <code><![CDATA[$definition]]></code>
    </InvalidPropertyAssignmentValue>
    <NullableReturnStatement>
      <code><![CDATA[$this->reflClass]]></code>
    </NullableReturnStatement>
    <ParamNameMismatch>
      <code><![CDATA[$entity]]></code>
    </ParamNameMismatch>
    <PossiblyNullArgument>
      <code><![CDATA[$mapping['targetEntity']]]></code>
      <code><![CDATA[$mapping['targetEntity']]]></code>
      <code><![CDATA[$parentReflFields[$embeddedClass->declaredField]]]></code>
    </PossiblyNullArgument>
    <PossiblyNullReference>
      <code><![CDATA[getProperty]]></code>
      <code><![CDATA[getProperty]]></code>
      <code><![CDATA[getProperty]]></code>
      <code><![CDATA[getValue]]></code>
      <code><![CDATA[getValue]]></code>
      <code><![CDATA[getValue]]></code>
      <code><![CDATA[instantiate]]></code>
      <code><![CDATA[setValue]]></code>
      <code><![CDATA[setValue]]></code>
    </PossiblyNullReference>
    <PossiblyUndefinedArrayOffset>
      <code><![CDATA[$mapping['isOwningSide']]]></code>
      <code><![CDATA[$mapping['isOwningSide']]]></code>
      <code><![CDATA[$mapping['isOwningSide']]]></code>
      <code><![CDATA[$mapping['targetEntity']]]></code>
      <code><![CDATA[$table['name']]]></code>
    </PossiblyUndefinedArrayOffset>
    <PropertyNotSetInConstructor>
      <code><![CDATA[$idGenerator]]></code>
      <code><![CDATA[$table]]></code>
    </PropertyNotSetInConstructor>
    <RedundantCondition>
      <code><![CDATA[$mapping !== false]]></code>
      <code><![CDATA[$mapping !== false]]></code>
    </RedundantCondition>
    <RedundantFunctionCall>
      <code><![CDATA[array_values]]></code>
    </RedundantFunctionCall>
    <RedundantPropertyInitializationCheck>
      <code><![CDATA[$this->table]]></code>
      <code><![CDATA[$this->table]]></code>
      <code><![CDATA[null]]></code>
      <code><![CDATA[null]]></code>
    </RedundantPropertyInitializationCheck>
  </file>
  <file src="src/Mapping/ClassMetadataFactory.php">
    <ArgumentTypeCoercion>
      <code><![CDATA[$platformFamily]]></code>
      <code><![CDATA[new $definition['class']()]]></code>
    </ArgumentTypeCoercion>
    <InvalidArrayOffset>
      <code><![CDATA[$subClass->table[$indexType][$indexName]]]></code>
    </InvalidArrayOffset>
    <PossiblyInvalidIterator>
      <code><![CDATA[$parentClass->table[$indexType]]]></code>
    </PossiblyInvalidIterator>
    <PossiblyNullArgument>
      <code><![CDATA[$this->em]]></code>
      <code><![CDATA[$this->em]]></code>
    </PossiblyNullArgument>
    <PossiblyNullReference>
      <code><![CDATA[getAllClassNames]]></code>
      <code><![CDATA[getConfiguration]]></code>
      <code><![CDATA[getConfiguration]]></code>
      <code><![CDATA[getConfiguration]]></code>
      <code><![CDATA[getConnection]]></code>
      <code><![CDATA[hasListeners]]></code>
      <code><![CDATA[hasListeners]]></code>
      <code><![CDATA[loadMetadataForClass]]></code>
    </PossiblyNullReference>
    <RedundantCondition>
      <code><![CDATA[$parent->generatorType]]></code>
      <code><![CDATA[$parent->idGenerator]]></code>
    </RedundantCondition>
    <RedundantConditionGivenDocblockType>
      <code><![CDATA[assert($owningSide instanceof ManyToManyOwningSideMapping ||
            $owningSide instanceof OneToOneOwningSideMapping ||
            $owningSide instanceof ManyToOneAssociationMapping)]]></code>
    </RedundantConditionGivenDocblockType>
  </file>
  <file src="src/Mapping/DefaultEntityListenerResolver.php">
    <InvalidStringClass>
      <code><![CDATA[new $className()]]></code>
    </InvalidStringClass>
    <PropertyTypeCoercion>
      <code><![CDATA[$this->instances]]></code>
    </PropertyTypeCoercion>
  </file>
  <file src="src/Mapping/DefaultNamingStrategy.php">
    <PossiblyFalseOperand>
      <code><![CDATA[strrpos($className, '\\')]]></code>
    </PossiblyFalseOperand>
  </file>
  <file src="src/Mapping/DefaultTypedFieldMapper.php">
    <LessSpecificReturnStatement>
      <code><![CDATA[$mapping]]></code>
    </LessSpecificReturnStatement>
    <MoreSpecificReturnType>
      <code><![CDATA[array]]></code>
    </MoreSpecificReturnType>
    <PropertyTypeCoercion>
      <code><![CDATA[array_merge(self::DEFAULT_TYPED_FIELD_MAPPINGS, $typedFieldMappings)]]></code>
    </PropertyTypeCoercion>
  </file>
  <file src="src/Mapping/Driver/AttributeDriver.php">
    <InvalidArgument>
      <code><![CDATA[$mapping]]></code>
      <code><![CDATA[[
                            'sequenceName' => $seqGeneratorAttribute->sequenceName,
                            'allocationSize' => $seqGeneratorAttribute->allocationSize,
                            'initialValue' => $seqGeneratorAttribute->initialValue,
                        ]]]></code>
    </InvalidArgument>
    <LessSpecificReturnStatement>
      <code><![CDATA[$mapping]]></code>
    </LessSpecificReturnStatement>
    <MoreSpecificImplementedParamType>
      <code><![CDATA[$metadata]]></code>
    </MoreSpecificImplementedParamType>
    <MoreSpecificReturnType>
      <code><![CDATA[array{
     *                   fieldName: string,
     *                   type: mixed,
     *                   scale: int,
     *                   length: int,
     *                   unique: bool,
     *                   nullable: bool,
     *                   precision: int,
     *                   enumType?: class-string,
     *                   options?: mixed[],
     *                   columnName?: string,
     *                   columnDefinition?: string
     *               }]]></code>
    </MoreSpecificReturnType>
    <PossiblyNullArgument>
      <code><![CDATA[$listenerClassName]]></code>
    </PossiblyNullArgument>
    <RedundantCondition>
      <code><![CDATA[$metadata->getReflectionClass()]]></code>
    </RedundantCondition>
    <RedundantConditionGivenDocblockType>
      <code><![CDATA[assert($cacheAttribute instanceof Mapping\Cache)]]></code>
      <code><![CDATA[assert($method instanceof ReflectionMethod)]]></code>
      <code><![CDATA[assert($method instanceof ReflectionMethod)]]></code>
      <code><![CDATA[assert($property instanceof ReflectionProperty)]]></code>
    </RedundantConditionGivenDocblockType>
    <TypeDoesNotContainNull>
      <code><![CDATA[new ReflectionClass($metadata->name)]]></code>
    </TypeDoesNotContainNull>
  </file>
  <file src="src/Mapping/Driver/DatabaseDriver.php">
    <DocblockTypeContradiction>
      <code><![CDATA[$metadata instanceof ClassMetadata]]></code>
    </DocblockTypeContradiction>
    <MoreSpecificImplementedParamType>
      <code><![CDATA[$metadata]]></code>
    </MoreSpecificImplementedParamType>
    <PossiblyNullArrayAccess>
      <code><![CDATA[$this->tables[$tableName]]]></code>
      <code><![CDATA[$this->tables[$tableName]]]></code>
    </PossiblyNullArrayAccess>
    <PossiblyNullReference>
      <code><![CDATA[getColumns]]></code>
      <code><![CDATA[getColumns]]></code>
      <code><![CDATA[getIndexes]]></code>
    </PossiblyNullReference>
  </file>
  <file src="src/Mapping/Driver/SimplifiedXmlDriver.php">
    <MissingParamType>
      <code><![CDATA[$fileExtension]]></code>
      <code><![CDATA[$prefixes]]></code>
    </MissingParamType>
  </file>
  <file src="src/Mapping/Driver/XmlDriver.php">
    <ArgumentTypeCoercion>
      <code><![CDATA[$mapping]]></code>
      <code><![CDATA[(string) $xmlRoot['repository-class']]]></code>
      <code><![CDATA[isset($xmlRoot['repository-class']) ? (string) $xmlRoot['repository-class'] : null]]></code>
    </ArgumentTypeCoercion>
    <InvalidArgument>
      <code><![CDATA[$columnDef]]></code>
      <code><![CDATA[$this->cacheToArray($manyToManyElement->cache)]]></code>
      <code><![CDATA[$this->cacheToArray($manyToOneElement->cache)]]></code>
      <code><![CDATA[$this->cacheToArray($oneToManyElement->cache)]]></code>
      <code><![CDATA[$this->cacheToArray($oneToOneElement->cache)]]></code>
    </InvalidArgument>
    <InvalidPropertyAssignmentValue>
      <code><![CDATA[$metadata->table]]></code>
    </InvalidPropertyAssignmentValue>
    <InvalidReturnStatement>
      <code><![CDATA[$mapping]]></code>
      <code><![CDATA[[
            'usage'  => $usage,
            'region' => $region,
        ]]]></code>
    </InvalidReturnStatement>
    <InvalidReturnType>
      <code><![CDATA[array{
      *                   fieldName: string,
      *                   type?: string,
      *                   columnName?: string,
      *                   length?: int,
      *                   precision?: int,
      *                   scale?: int,
      *                   unique?: bool,
      *                   nullable?: bool,
      *                   notInsertable?: bool,
      *                   notUpdatable?: bool,
      *                   enumType?: string,
      *                   version?: bool,
      *                   columnDefinition?: string,
      *                   options?: array
      *               }]]></code>
      <code><![CDATA[array{usage: int|null, region?: string}]]></code>
    </InvalidReturnType>
    <MoreSpecificImplementedParamType>
      <code><![CDATA[$metadata]]></code>
    </MoreSpecificImplementedParamType>
  </file>
  <file src="src/Mapping/ManyToManyInverseSideMapping.php">
    <PropertyNotSetInConstructor>
      <code><![CDATA[ManyToManyInverseSideMapping]]></code>
    </PropertyNotSetInConstructor>
  </file>
  <file src="src/Mapping/ManyToManyOwningSideMapping.php">
    <PropertyNotSetInConstructor>
      <code><![CDATA[$joinTable]]></code>
    </PropertyNotSetInConstructor>
  </file>
  <file src="src/Mapping/OneToManyAssociationMapping.php">
    <PropertyNotSetInConstructor>
      <code><![CDATA[OneToManyAssociationMapping]]></code>
    </PropertyNotSetInConstructor>
    <TypeDoesNotContainType>
      <code><![CDATA[isset($mapping->mappedBy)]]></code>
    </TypeDoesNotContainType>
  </file>
  <file src="src/Mapping/OneToOneInverseSideMapping.php">
    <PropertyNotSetInConstructor>
      <code><![CDATA[OneToOneInverseSideMapping]]></code>
    </PropertyNotSetInConstructor>
  </file>
  <file src="src/Mapping/ReflectionEmbeddedProperty.php">
    <MethodSignatureMismatch>
      <code><![CDATA[$object]]></code>
    </MethodSignatureMismatch>
    <PropertyNotSetInConstructor>
      <code><![CDATA[ReflectionEmbeddedProperty]]></code>
      <code><![CDATA[ReflectionEmbeddedProperty]]></code>
    </PropertyNotSetInConstructor>
  </file>
  <file src="src/Mapping/ReflectionEnumProperty.php">
    <MethodSignatureMismatch>
      <code><![CDATA[$object]]></code>
    </MethodSignatureMismatch>
    <PropertyNotSetInConstructor>
      <code><![CDATA[ReflectionEnumProperty]]></code>
      <code><![CDATA[ReflectionEnumProperty]]></code>
    </PropertyNotSetInConstructor>
  </file>
  <file src="src/Mapping/ReflectionReadonlyProperty.php">
    <PropertyNotSetInConstructor>
      <code><![CDATA[ReflectionReadonlyProperty]]></code>
      <code><![CDATA[ReflectionReadonlyProperty]]></code>
    </PropertyNotSetInConstructor>
  </file>
  <file src="src/Mapping/ToOneInverseSideMapping.php">
    <LessSpecificReturnStatement>
      <code><![CDATA[$mapping]]></code>
    </LessSpecificReturnStatement>
    <MoreSpecificReturnType>
      <code><![CDATA[static]]></code>
    </MoreSpecificReturnType>
  </file>
  <file src="src/Mapping/ToOneOwningSideMapping.php">
    <LessSpecificReturnStatement>
      <code><![CDATA[$instance]]></code>
      <code><![CDATA[$mapping]]></code>
    </LessSpecificReturnStatement>
    <MoreSpecificReturnType>
      <code><![CDATA[static]]></code>
      <code><![CDATA[static]]></code>
    </MoreSpecificReturnType>
  </file>
  <file src="src/Mapping/UnderscoreNamingStrategy.php">
    <PossiblyFalseOperand>
      <code><![CDATA[strrpos($className, '\\')]]></code>
    </PossiblyFalseOperand>
  </file>
  <file src="src/NativeQuery.php">
    <PropertyNotSetInConstructor>
      <code><![CDATA[$sql]]></code>
    </PropertyNotSetInConstructor>
  </file>
  <file src="src/PersistentCollection.php">
    <ImplementedReturnTypeMismatch>
      <code><![CDATA[Collection<TKey, T>]]></code>
    </ImplementedReturnTypeMismatch>
    <InvalidReturnStatement>
      <code><![CDATA[$association->fetch === ClassMetadata::FETCH_EXTRA_LAZY
            ? new LazyCriteriaCollection($persister, $criteria)
            : new ArrayCollection($persister->loadCriteria($criteria))]]></code>
      <code><![CDATA[$this->em->find($this->typeClass->name, $key)]]></code>
    </InvalidReturnStatement>
    <InvalidReturnType>
      <code><![CDATA[Collection<TKey, T>]]></code>
    </InvalidReturnType>
    <LessSpecificReturnStatement>
      <code><![CDATA[$this->unwrap()->matching($criteria)]]></code>
    </LessSpecificReturnStatement>
    <ParamNameMismatch>
      <code><![CDATA[$value]]></code>
      <code><![CDATA[$value]]></code>
    </ParamNameMismatch>
    <PossiblyNullArgument>
      <code><![CDATA[$this->backRefFieldName]]></code>
    </PossiblyNullArgument>
    <PossiblyNullReference>
      <code><![CDATA[setValue]]></code>
      <code><![CDATA[setValue]]></code>
    </PossiblyNullReference>
    <UndefinedMethod>
      <code><![CDATA[[$this->unwrap(), 'add']]]></code>
    </UndefinedMethod>
  </file>
  <file src="src/Persisters/Collection/ManyToManyPersister.php">
    <PossiblyNullArgument>
      <code><![CDATA[$collection->getOwner()]]></code>
      <code><![CDATA[$collection->getOwner()]]></code>
      <code><![CDATA[$collection->getOwner()]]></code>
      <code><![CDATA[$collection->getOwner()]]></code>
      <code><![CDATA[$collection->getOwner()]]></code>
      <code><![CDATA[$collection->getOwner()]]></code>
      <code><![CDATA[$collection->getOwner()]]></code>
      <code><![CDATA[$owner]]></code>
    </PossiblyNullArgument>
    <PossiblyNullReference>
      <code><![CDATA[getFieldForColumn]]></code>
      <code><![CDATA[getFieldForColumn]]></code>
    </PossiblyNullReference>
  </file>
  <file src="src/Persisters/Collection/OneToManyPersister.php">
    <PossiblyNullArgument>
      <code><![CDATA[$collection->getOwner()]]></code>
      <code><![CDATA[$collection->getOwner()]]></code>
      <code><![CDATA[$collection->getOwner()]]></code>
    </PossiblyNullArgument>
  </file>
  <file src="src/Persisters/Entity/BasicEntityPersister.php">
    <DocblockTypeContradiction>
      <code><![CDATA[$value === null]]></code>
    </DocblockTypeContradiction>
    <InvalidArgument>
      <code><![CDATA[$hints]]></code>
      <code><![CDATA[$hints]]></code>
      <code><![CDATA[[Query::HINT_REFRESH => true]]]></code>
      <code><![CDATA[[UnitOfWork::HINT_DEFEREAGERLOAD => true]]]></code>
      <code><![CDATA[[UnitOfWork::HINT_DEFEREAGERLOAD => true]]]></code>
    </InvalidArgument>
    <LessSpecificReturnStatement>
      <code><![CDATA[$newValue]]></code>
      <code><![CDATA[[$params, $types]]]></code>
      <code><![CDATA[[$sqlParams, $sqlTypes]]]></code>
    </LessSpecificReturnStatement>
    <MoreSpecificReturnType>
      <code><![CDATA[array]]></code>
      <code><![CDATA[array]]></code>
      <code><![CDATA[list<mixed>]]></code>
    </MoreSpecificReturnType>
    <PossiblyNullReference>
      <code><![CDATA[getValue]]></code>
      <code><![CDATA[getValue]]></code>
      <code><![CDATA[getValue]]></code>
      <code><![CDATA[getValue]]></code>
      <code><![CDATA[getValue]]></code>
      <code><![CDATA[getValue]]></code>
      <code><![CDATA[setValue]]></code>
    </PossiblyNullReference>
    <PropertyTypeCoercion>
      <code><![CDATA[$this->currentPersisterContext->sqlTableAliases]]></code>
    </PropertyTypeCoercion>
  </file>
  <file src="src/Proxy/Autoloader.php">
    <ArgumentTypeCoercion>
      <code><![CDATA[$autoloader]]></code>
    </ArgumentTypeCoercion>
    <LessSpecificReturnStatement>
      <code><![CDATA[$autoloader]]></code>
    </LessSpecificReturnStatement>
    <MoreSpecificReturnType>
      <code><![CDATA[Closure(string): void]]></code>
    </MoreSpecificReturnType>
    <UnresolvableInclude>
      <code><![CDATA[require $file]]></code>
    </UnresolvableInclude>
  </file>
  <file src="src/Proxy/DefaultProxyClassNameResolver.php">
    <LessSpecificReturnStatement>
      <code><![CDATA[$className]]></code>
      <code><![CDATA[substr($className, $pos + Proxy::MARKER_LENGTH + 2)]]></code>
    </LessSpecificReturnStatement>
    <MoreSpecificReturnType>
      <code><![CDATA[string]]></code>
    </MoreSpecificReturnType>
  </file>
  <file src="src/Proxy/ProxyFactory.php">
    <ArgumentTypeCoercion>
      <code><![CDATA[$classMetadata]]></code>
    </ArgumentTypeCoercion>
    <InvalidNullableReturnType>
      <code><![CDATA[Closure]]></code>
    </InvalidNullableReturnType>
    <InvalidPropertyAssignmentValue>
      <code><![CDATA[$this->proxyFactories]]></code>
    </InvalidPropertyAssignmentValue>
    <NoInterfaceProperties>
      <code><![CDATA[$metadata->isEmbeddedClass]]></code>
      <code><![CDATA[$metadata->isMappedSuperclass]]></code>
    </NoInterfaceProperties>
    <NullableReturnStatement>
      <code><![CDATA[$this->proxyFactories[$className] = $proxyFactory]]></code>
    </NullableReturnStatement>
    <PossiblyFalseArgument>
      <code><![CDATA[$i]]></code>
    </PossiblyFalseArgument>
    <PossiblyFalseOperand>
      <code><![CDATA[$i]]></code>
    </PossiblyFalseOperand>
    <TypeDoesNotContainType>
      <code><![CDATA[$autoGenerate < 0]]></code>
      <code><![CDATA[$autoGenerate > 4]]></code>
    </TypeDoesNotContainType>
    <UndefinedMethod>
      <code><![CDATA[self::createLazyGhost(static function (InternalProxy $object) use ($initializer, $identifier): void {
                $initializer($object, $identifier);
            }, $skippedProperties)]]></code>
    </UndefinedMethod>
    <UnresolvableInclude>
      <code><![CDATA[require $fileName]]></code>
    </UnresolvableInclude>
  </file>
  <file src="src/Query.php">
    <InvalidArgument>
      <code><![CDATA[$sqlParams]]></code>
    </InvalidArgument>
    <PossiblyNullArgument>
      <code><![CDATA[$this->getDQL()]]></code>
    </PossiblyNullArgument>
    <PossiblyNullReference>
      <code><![CDATA[evictEntityRegion]]></code>
    </PossiblyNullReference>
    <PropertyNotSetInConstructor>
      <code><![CDATA[$parserResult]]></code>
    </PropertyNotSetInConstructor>
  </file>
  <file src="src/Query/AST/Functions/BitAndFunction.php">
    <PossiblyInvalidPropertyAssignmentValue>
      <code><![CDATA[$parser->ArithmeticPrimary()]]></code>
      <code><![CDATA[$parser->ArithmeticPrimary()]]></code>
    </PossiblyInvalidPropertyAssignmentValue>
  </file>
  <file src="src/Query/AST/Functions/BitOrFunction.php">
    <PossiblyInvalidPropertyAssignmentValue>
      <code><![CDATA[$parser->ArithmeticPrimary()]]></code>
      <code><![CDATA[$parser->ArithmeticPrimary()]]></code>
    </PossiblyInvalidPropertyAssignmentValue>
  </file>
  <file src="src/Query/AST/Functions/DateAddFunction.php">
    <PossiblyInvalidPropertyAssignmentValue>
      <code><![CDATA[$parser->ArithmeticPrimary()]]></code>
      <code><![CDATA[$parser->ArithmeticPrimary()]]></code>
    </PossiblyInvalidPropertyAssignmentValue>
    <UndefinedPropertyFetch>
      <code><![CDATA[$this->unit->value]]></code>
    </UndefinedPropertyFetch>
  </file>
  <file src="src/Query/AST/Functions/DateDiffFunction.php">
    <PossiblyInvalidPropertyAssignmentValue>
      <code><![CDATA[$parser->ArithmeticPrimary()]]></code>
      <code><![CDATA[$parser->ArithmeticPrimary()]]></code>
    </PossiblyInvalidPropertyAssignmentValue>
  </file>
  <file src="src/Query/AST/Functions/DateSubFunction.php">
    <UndefinedPropertyFetch>
      <code><![CDATA[$this->unit->value]]></code>
    </UndefinedPropertyFetch>
  </file>
  <file src="src/Query/AST/Functions/FunctionNode.php">
    <ParamNameMismatch>
      <code><![CDATA[$sqlWalker]]></code>
    </ParamNameMismatch>
  </file>
  <file src="src/Query/AST/Functions/LocateFunction.php">
    <PossiblyInvalidArgument>
      <code><![CDATA[$this->simpleArithmeticExpression]]></code>
    </PossiblyInvalidArgument>
  </file>
  <file src="src/Query/AST/JoinClassPathExpression.php">
    <UndefinedMethod>
      <code><![CDATA[walkJoinPathExpression]]></code>
    </UndefinedMethod>
  </file>
  <file src="src/Query/AST/JoinVariableDeclaration.php">
    <UndefinedMethod>
      <code><![CDATA[walkJoinVariableDeclaration]]></code>
    </UndefinedMethod>
  </file>
  <file src="src/Query/AST/SimpleWhenClause.php">
    <UndefinedMethod>
      <code><![CDATA[walkWhenClauseExpression]]></code>
    </UndefinedMethod>
  </file>
  <file src="src/Query/AST/WhenClause.php">
    <UndefinedMethod>
      <code><![CDATA[walkWhenClauseExpression]]></code>
    </UndefinedMethod>
  </file>
<<<<<<< HEAD
=======
  <file src="src/Query/AST/WhereClause.php">
    <ParamNameMismatch>
      <code><![CDATA[$sqlWalker]]></code>
    </ParamNameMismatch>
  </file>
  <file src="src/Query/Exec/AbstractSqlExecutor.php">
    <DeprecatedProperty>
      <code><![CDATA[$this->_sqlStatements]]></code>
      <code><![CDATA[$this->_sqlStatements]]></code>
    </DeprecatedProperty>
    <DocblockTypeContradiction>
      <code><![CDATA[$this->_sqlStatements !== null && $this->sqlStatements === null]]></code>
      <code><![CDATA[$this->sqlStatements === null]]></code>
    </DocblockTypeContradiction>
    <PossiblyNullPropertyAssignmentValue>
      <code><![CDATA[null]]></code>
    </PossiblyNullPropertyAssignmentValue>
    <PropertyNotSetInConstructor>
      <code><![CDATA[$_sqlStatements]]></code>
      <code><![CDATA[$queryCacheProfile]]></code>
      <code><![CDATA[$sqlStatements]]></code>
    </PropertyNotSetInConstructor>
    <RedundantConditionGivenDocblockType>
      <code><![CDATA[$this->_sqlStatements !== null]]></code>
    </RedundantConditionGivenDocblockType>
    <UninitializedProperty>
      <code><![CDATA[$this->sqlStatements]]></code>
    </UninitializedProperty>
    <UnsupportedPropertyReferenceUsage>
      <code><![CDATA[$this->_sqlStatements = &$this->sqlStatements]]></code>
      <code><![CDATA[$this->_sqlStatements = &$this->sqlStatements]]></code>
    </UnsupportedPropertyReferenceUsage>
  </file>
  <file src="src/Query/Exec/FinalizedSelectExecutor.php">
    <PropertyNotSetInConstructor>
      <code><![CDATA[FinalizedSelectExecutor]]></code>
      <code><![CDATA[FinalizedSelectExecutor]]></code>
    </PropertyNotSetInConstructor>
  </file>
>>>>>>> 8ed6c223
  <file src="src/Query/Exec/MultiTableDeleteExecutor.php">
    <InvalidReturnStatement>
      <code><![CDATA[$numDeleted]]></code>
    </InvalidReturnStatement>
    <InvalidReturnType>
      <code><![CDATA[int]]></code>
    </InvalidReturnType>
    <PossiblyInvalidIterator>
      <code><![CDATA[$this->sqlStatements]]></code>
    </PossiblyInvalidIterator>
    <PropertyNotSetInConstructor>
      <code><![CDATA[MultiTableDeleteExecutor]]></code>
    </PropertyNotSetInConstructor>
    <UninitializedProperty>
      <code><![CDATA[$this->sqlStatements]]></code>
    </UninitializedProperty>
  </file>
  <file src="src/Query/Exec/MultiTableUpdateExecutor.php">
    <InvalidArgument>
      <code><![CDATA[$paramTypes]]></code>
    </InvalidArgument>
    <InvalidReturnStatement>
      <code><![CDATA[$numUpdated]]></code>
    </InvalidReturnStatement>
    <InvalidReturnType>
      <code><![CDATA[int]]></code>
    </InvalidReturnType>
    <PossiblyInvalidIterator>
      <code><![CDATA[$this->sqlStatements]]></code>
    </PossiblyInvalidIterator>
  </file>
  <file src="src/Query/Exec/SingleSelectExecutor.php">
    <PossiblyInvalidArgument>
      <code><![CDATA[$this->sqlStatements]]></code>
    </PossiblyInvalidArgument>
  </file>
  <file src="src/Query/Exec/SingleTableDeleteUpdateExecutor.php">
    <InvalidReturnStatement>
      <code><![CDATA[$conn->executeStatement($this->sqlStatements, $params, $types)]]></code>
    </InvalidReturnStatement>
    <InvalidReturnType>
      <code><![CDATA[int]]></code>
    </InvalidReturnType>
    <PossiblyInvalidArgument>
      <code><![CDATA[$this->sqlStatements]]></code>
    </PossiblyInvalidArgument>
    <PropertyNotSetInConstructor>
      <code><![CDATA[SingleTableDeleteUpdateExecutor]]></code>
    </PropertyNotSetInConstructor>
  </file>
  <file src="src/Query/Expr/Andx.php">
    <NonInvariantDocblockPropertyType>
      <code><![CDATA[$allowedClasses]]></code>
      <code><![CDATA[$parts]]></code>
    </NonInvariantDocblockPropertyType>
  </file>
  <file src="src/Query/Expr/Func.php">
    <LessSpecificReturnStatement>
      <code><![CDATA[$this->arguments]]></code>
    </LessSpecificReturnStatement>
    <MoreSpecificReturnType>
      <code><![CDATA[list<mixed>]]></code>
    </MoreSpecificReturnType>
  </file>
  <file src="src/Query/Expr/GroupBy.php">
    <NonInvariantDocblockPropertyType>
      <code><![CDATA[$parts]]></code>
    </NonInvariantDocblockPropertyType>
  </file>
  <file src="src/Query/Expr/Join.php">
    <PossiblyNullArgument>
      <code><![CDATA[$this->conditionType]]></code>
    </PossiblyNullArgument>
  </file>
  <file src="src/Query/Expr/Literal.php">
    <NonInvariantDocblockPropertyType>
      <code><![CDATA[$parts]]></code>
    </NonInvariantDocblockPropertyType>
  </file>
  <file src="src/Query/Expr/Orx.php">
    <NonInvariantDocblockPropertyType>
      <code><![CDATA[$allowedClasses]]></code>
      <code><![CDATA[$parts]]></code>
    </NonInvariantDocblockPropertyType>
  </file>
  <file src="src/Query/Expr/Select.php">
    <NonInvariantDocblockPropertyType>
      <code><![CDATA[$allowedClasses]]></code>
      <code><![CDATA[$parts]]></code>
    </NonInvariantDocblockPropertyType>
  </file>
  <file src="src/Query/Filter/SQLFilter.php">
    <PropertyTypeCoercion>
      <code><![CDATA[$this->parameters]]></code>
    </PropertyTypeCoercion>
  </file>
  <file src="src/Query/Parser.php">
    <ArgumentTypeCoercion>
      <code><![CDATA[$stringPattern]]></code>
    </ArgumentTypeCoercion>
    <DeprecatedMethod>
      <code><![CDATA[setSqlExecutor]]></code>
    </DeprecatedMethod>
    <InvalidNullableReturnType>
      <code><![CDATA[AST\SelectStatement|AST\UpdateStatement|AST\DeleteStatement]]></code>
    </InvalidNullableReturnType>
    <InvalidPropertyAssignmentValue>
      <code><![CDATA[$this->queryComponents]]></code>
    </InvalidPropertyAssignmentValue>
    <InvalidStringClass>
      <code><![CDATA[new $functionClass($functionName)]]></code>
      <code><![CDATA[new $functionClass($functionName)]]></code>
      <code><![CDATA[new $functionClass($functionName)]]></code>
    </InvalidStringClass>
    <LessSpecificReturnStatement>
      <code><![CDATA[$function]]></code>
      <code><![CDATA[$function]]></code>
      <code><![CDATA[$function]]></code>
    </LessSpecificReturnStatement>
    <NullableReturnStatement>
      <code><![CDATA[$statement]]></code>
    </NullableReturnStatement>
    <PossiblyFalseArgument>
      <code><![CDATA[strrpos($fromClassName, '\\')]]></code>
    </PossiblyFalseArgument>
    <PossiblyInvalidArgument>
      <code><![CDATA[$AST]]></code>
<<<<<<< HEAD
=======
      <code><![CDATA[$expr]]></code>
      <code><![CDATA[$pathExp]]></code>
      <code><![CDATA[$this->lexer->getLiteral($token)]]></code>
      <code><![CDATA[$this->lexer->getLiteral($token)]]></code>
      <code><![CDATA[$this->lexer->getLiteral($token)]]></code>
    </PossiblyInvalidArgument>
    <PossiblyInvalidPropertyAssignmentValue>
      <code><![CDATA[$this->SimpleArithmeticExpression()]]></code>
    </PossiblyInvalidPropertyAssignmentValue>
    <PossiblyNullArgument>
      <code><![CDATA[$dql]]></code>
      <code><![CDATA[$this->query->getDQL()]]></code>
      <code><![CDATA[$token->value]]></code>
    </PossiblyNullArgument>
    <PossiblyNullPropertyFetch>
      <code><![CDATA[$this->lexer->glimpse()->type]]></code>
      <code><![CDATA[$token->value]]></code>
      <code><![CDATA[$token->value]]></code>
    </PossiblyNullPropertyFetch>
    <PossiblyUndefinedVariable>
      <code><![CDATA[$args]]></code>
    </PossiblyUndefinedVariable>
    <RedundantConditionGivenDocblockType>
      <code><![CDATA[$AST instanceof AST\SelectStatement]]></code>
      <code><![CDATA[$token === TokenType::T_IDENTIFIER]]></code>
    </RedundantConditionGivenDocblockType>
  </file>
  <file src="src/Query/QueryExpressionVisitor.php">
    <InvalidReturnStatement>
      <code><![CDATA[new ArrayCollection($this->parameters)]]></code>
    </InvalidReturnStatement>
    <InvalidReturnType>
      <code><![CDATA[ArrayCollection<int, mixed>]]></code>
    </InvalidReturnType>
    <RedundantConditionGivenDocblockType>
      <code><![CDATA[Comparison::EQ]]></code>
    </RedundantConditionGivenDocblockType>
  </file>
  <file src="src/Query/ResultSetMappingBuilder.php">
    <ArgumentTypeCoercion>
      <code><![CDATA[$class]]></code>
    </ArgumentTypeCoercion>
    <DeprecatedMethod>
      <code><![CDATA[addNamedNativeQueryEntityResultMapping]]></code>
      <code><![CDATA[addNamedNativeQueryEntityResultMapping]]></code>
      <code><![CDATA[addNamedNativeQueryResultClassMapping]]></code>
      <code><![CDATA[addNamedNativeQueryResultSetMapping]]></code>
    </DeprecatedMethod>
    <PossiblyUndefinedArrayOffset>
      <code><![CDATA[$associationMapping['joinColumns']]]></code>
      <code><![CDATA[$associationMapping['joinColumns']]]></code>
      <code><![CDATA[$associationMapping['joinColumns']]]></code>
    </PossiblyUndefinedArrayOffset>
  </file>
  <file src="src/Query/SqlWalker.php">
    <DocblockTypeContradiction>
      <code><![CDATA['']]></code>
      <code><![CDATA[is_string($expression)]]></code>
    </DocblockTypeContradiction>
    <ImplementedReturnTypeMismatch>
      <code><![CDATA[string]]></code>
      <code><![CDATA[string]]></code>
      <code><![CDATA[string]]></code>
      <code><![CDATA[string]]></code>
      <code><![CDATA[string]]></code>
      <code><![CDATA[string]]></code>
      <code><![CDATA[string]]></code>
      <code><![CDATA[string]]></code>
      <code><![CDATA[string]]></code>
      <code><![CDATA[string]]></code>
      <code><![CDATA[string]]></code>
      <code><![CDATA[string]]></code>
      <code><![CDATA[string]]></code>
      <code><![CDATA[string]]></code>
      <code><![CDATA[string]]></code>
      <code><![CDATA[string]]></code>
      <code><![CDATA[string]]></code>
      <code><![CDATA[string]]></code>
      <code><![CDATA[string]]></code>
      <code><![CDATA[string]]></code>
      <code><![CDATA[string]]></code>
      <code><![CDATA[string]]></code>
      <code><![CDATA[string]]></code>
      <code><![CDATA[string]]></code>
      <code><![CDATA[string]]></code>
      <code><![CDATA[string]]></code>
      <code><![CDATA[string]]></code>
      <code><![CDATA[string]]></code>
      <code><![CDATA[string]]></code>
      <code><![CDATA[string]]></code>
      <code><![CDATA[string]]></code>
      <code><![CDATA[string]]></code>
      <code><![CDATA[string]]></code>
      <code><![CDATA[string]]></code>
      <code><![CDATA[string]]></code>
      <code><![CDATA[string]]></code>
      <code><![CDATA[string]]></code>
      <code><![CDATA[string]]></code>
      <code><![CDATA[string]]></code>
      <code><![CDATA[string]]></code>
      <code><![CDATA[string]]></code>
      <code><![CDATA[string]]></code>
      <code><![CDATA[string]]></code>
      <code><![CDATA[string]]></code>
      <code><![CDATA[string]]></code>
      <code><![CDATA[string]]></code>
    </ImplementedReturnTypeMismatch>
    <ImplicitToStringCast>
>>>>>>> 8ed6c223
      <code><![CDATA[$expr]]></code>
      <code><![CDATA[$this->lexer->getLiteral($token)]]></code>
      <code><![CDATA[$this->lexer->getLiteral($token)]]></code>
      <code><![CDATA[$this->lexer->getLiteral($token)]]></code>
    </PossiblyInvalidArgument>
    <PossiblyNullArgument>
      <code><![CDATA[$dql]]></code>
      <code><![CDATA[$this->query->getDQL()]]></code>
      <code><![CDATA[$token->value]]></code>
    </PossiblyNullArgument>
    <PossiblyNullPropertyFetch>
      <code><![CDATA[$lookaheadType->value]]></code>
      <code><![CDATA[$lookaheadType->value]]></code>
      <code><![CDATA[$this->lexer->glimpse()->type]]></code>
      <code><![CDATA[$token->value]]></code>
      <code><![CDATA[$token->value]]></code>
    </PossiblyNullPropertyFetch>
    <RedundantCondition>
      <code><![CDATA[$token->value === TokenType::T_IDENTIFIER->value]]></code>
    </RedundantCondition>
  </file>
  <file src="src/Query/QueryExpressionVisitor.php">
    <InvalidReturnStatement>
      <code><![CDATA[new ArrayCollection($this->parameters)]]></code>
    </InvalidReturnStatement>
    <InvalidReturnType>
      <code><![CDATA[ArrayCollection<int, mixed>]]></code>
    </InvalidReturnType>
    <RedundantConditionGivenDocblockType>
      <code><![CDATA[Comparison::EQ]]></code>
    </RedundantConditionGivenDocblockType>
  </file>
  <file src="src/Query/SqlWalker.php">
    <DocblockTypeContradiction>
      <code><![CDATA[throw QueryException::invalidLiteral($literal)]]></code>
    </DocblockTypeContradiction>
    <PossiblyInvalidArgument>
      <code><![CDATA[$expr]]></code>
    </PossiblyInvalidArgument>
    <PossiblyNullArgument>
      <code><![CDATA[$arithmeticExpr->simpleArithmeticExpression]]></code>
      <code><![CDATA[$arithmeticExpr->subselect]]></code>
      <code><![CDATA[$condExpr]]></code>
      <code><![CDATA[$identificationVariableDecl->rangeVariableDeclaration]]></code>
      <code><![CDATA[$simpleCaseExpression->caseOperand]]></code>
    </PossiblyNullArgument>
    <PossiblyNullArrayOffset>
      <code><![CDATA[$this->scalarResultAliasMap]]></code>
      <code><![CDATA[$this->scalarResultAliasMap]]></code>
    </PossiblyNullArrayOffset>
    <PossiblyNullReference>
      <code><![CDATA[dispatch]]></code>
    </PossiblyNullReference>
  </file>
  <file src="src/QueryBuilder.php">
    <ArgumentTypeCoercion>
      <code><![CDATA[[$rootAlias => $join]]]></code>
      <code><![CDATA[[$rootAlias => $join]]]></code>
    </ArgumentTypeCoercion>
    <DeprecatedMethod>
      <code><![CDATA[getRootAlias]]></code>
      <code><![CDATA[getRootAlias]]></code>
    </DeprecatedMethod>
    <FalsableReturnStatement>
      <code><![CDATA[! $filteredParameters->isEmpty() ? $filteredParameters->first() : null]]></code>
    </FalsableReturnStatement>
    <InvalidFalsableReturnType>
      <code><![CDATA[Parameter|null]]></code>
    </InvalidFalsableReturnType>
    <InvalidPropertyAssignmentValue>
      <code><![CDATA[new ArrayCollection($parameters)]]></code>
    </InvalidPropertyAssignmentValue>
    <PossiblyFalseArgument>
      <code><![CDATA[$spacePos]]></code>
      <code><![CDATA[$spacePos]]></code>
    </PossiblyFalseArgument>
    <PossiblyFalseOperand>
      <code><![CDATA[$spacePos]]></code>
      <code><![CDATA[$spacePos]]></code>
    </PossiblyFalseOperand>
    <PossiblyInvalidIterator>
      <code><![CDATA[$dqlPart]]></code>
    </PossiblyInvalidIterator>
  </file>
  <file src="src/Repository/DefaultRepositoryFactory.php">
    <InvalidReturnStatement>
      <code><![CDATA[$this->repositoryList[$repositoryHash] ??= $this->createRepository($entityManager, $entityName)]]></code>
    </InvalidReturnStatement>
    <InvalidReturnType>
      <code><![CDATA[EntityRepository]]></code>
    </InvalidReturnType>
    <UnsafeInstantiation>
      <code><![CDATA[new $repositoryClassName($entityManager, $metadata)]]></code>
    </UnsafeInstantiation>
  </file>
  <file src="src/Tools/Console/Command/ClearCache/CollectionRegionCommand.php">
    <PossiblyNullReference>
      <code><![CDATA[evictAll]]></code>
    </PossiblyNullReference>
  </file>
  <file src="src/Tools/Console/Command/ClearCache/EntityRegionCommand.php">
    <PossiblyNullReference>
      <code><![CDATA[evictAll]]></code>
    </PossiblyNullReference>
  </file>
  <file src="src/Tools/Console/Command/GenerateProxiesCommand.php">
    <NoInterfaceProperties>
      <code><![CDATA[$metadata->name]]></code>
    </NoInterfaceProperties>
    <PossiblyNullArgument>
      <code><![CDATA[$em->getConfiguration()->getProxyDir()]]></code>
    </PossiblyNullArgument>
  </file>
  <file src="src/Tools/Console/Command/InfoCommand.php">
    <PossiblyNullReference>
      <code><![CDATA[getAllClassNames]]></code>
    </PossiblyNullReference>
  </file>
  <file src="src/Tools/Console/Command/MappingDescribeCommand.php">
    <ArgumentTypeCoercion>
      <code><![CDATA[$metadata->entityListeners]]></code>
    </ArgumentTypeCoercion>
    <PossiblyNullReference>
      <code><![CDATA[getAllClassNames]]></code>
    </PossiblyNullReference>
  </file>
  <file src="src/Tools/Console/Command/SchemaTool/CreateCommand.php">
    <ArgumentTypeCoercion>
      <code><![CDATA[$metadatas]]></code>
      <code><![CDATA[$metadatas]]></code>
    </ArgumentTypeCoercion>
  </file>
  <file src="src/Tools/Console/Command/SchemaTool/DropCommand.php">
    <ArgumentTypeCoercion>
      <code><![CDATA[$metadatas]]></code>
      <code><![CDATA[$metadatas]]></code>
      <code><![CDATA[$metadatas]]></code>
    </ArgumentTypeCoercion>
    <PossiblyNullArgument>
      <code><![CDATA[$this->getName()]]></code>
      <code><![CDATA[$this->getName()]]></code>
    </PossiblyNullArgument>
  </file>
  <file src="src/Tools/Console/Command/SchemaTool/UpdateCommand.php">
    <ArgumentTypeCoercion>
      <code><![CDATA[$metadatas]]></code>
    </ArgumentTypeCoercion>
    <PossiblyNullArgument>
      <code><![CDATA[$this->getName()]]></code>
      <code><![CDATA[$this->getName()]]></code>
    </PossiblyNullArgument>
  </file>
  <file src="src/Tools/Console/MetadataFilter.php">
    <InvalidArgument>
      <code><![CDATA[new ArrayIterator($metadatas)]]></code>
    </InvalidArgument>
    <MissingTemplateParam>
      <code><![CDATA[MetadataFilter]]></code>
    </MissingTemplateParam>
  </file>
  <file src="src/Tools/DebugUnitOfWorkListener.php">
    <RedundantConditionGivenDocblockType>
      <code><![CDATA[$state === UnitOfWork::STATE_DETACHED]]></code>
    </RedundantConditionGivenDocblockType>
  </file>
  <file src="src/Tools/Pagination/LimitSubqueryOutputWalker.php">
    <PossiblyFalseArgument>
      <code><![CDATA[strrpos($orderByItemString, ' ')]]></code>
    </PossiblyFalseArgument>
    <PossiblyNullIterator>
      <code><![CDATA[$orderByClause->orderByItems]]></code>
    </PossiblyNullIterator>
    <PossiblyNullPropertyAssignmentValue>
      <code><![CDATA[$AST->orderByClause]]></code>
    </PossiblyNullPropertyAssignmentValue>
    <PossiblyNullPropertyFetch>
      <code><![CDATA[$orderByClause->orderByItems]]></code>
    </PossiblyNullPropertyFetch>
  </file>
  <file src="src/Tools/Pagination/Paginator.php">
    <ArgumentTypeCoercion>
      <code><![CDATA[$parameters]]></code>
    </ArgumentTypeCoercion>
  </file>
  <file src="src/Tools/Pagination/RowNumberOverFunction.php">
    <PropertyNotSetInConstructor>
      <code><![CDATA[$orderByClause]]></code>
    </PropertyNotSetInConstructor>
  </file>
  <file src="src/Tools/SchemaTool.php">
    <ArgumentTypeCoercion>
      <code><![CDATA[$classes]]></code>
    </ArgumentTypeCoercion>
    <MissingClosureParamType>
      <code><![CDATA[$asset]]></code>
    </MissingClosureParamType>
    <PossiblyNullArgument>
      <code><![CDATA[$referencedFieldName]]></code>
    </PossiblyNullArgument>
    <RedundantCondition>
      <code><![CDATA[is_numeric($indexName)]]></code>
    </RedundantCondition>
    <TypeDoesNotContainType>
      <code><![CDATA[$indexName]]></code>
    </TypeDoesNotContainType>
  </file>
  <file src="src/UnitOfWork.php">
    <InvalidArgument>
      <code><![CDATA[$collectionToDelete]]></code>
      <code><![CDATA[$collectionToUpdate]]></code>
    </InvalidArgument>
    <InvalidPropertyAssignmentValue>
      <code><![CDATA[$this->entityChangeSets]]></code>
      <code><![CDATA[$this->entityChangeSets]]></code>
    </InvalidPropertyAssignmentValue>
    <NoValue>
      <code><![CDATA[$entityState]]></code>
      <code><![CDATA[$entityState]]></code>
    </NoValue>
    <PossiblyInvalidArgument>
      <code><![CDATA[$value]]></code>
    </PossiblyInvalidArgument>
    <PossiblyInvalidArrayOffset>
      <code><![CDATA[$this->identityMap[$rootClassName]]]></code>
    </PossiblyInvalidArrayOffset>
    <PossiblyNullArgument>
      <code><![CDATA[$class->getTypeOfField($class->getSingleIdentifierFieldName())]]></code>
      <code><![CDATA[$collection->getOwner()]]></code>
      <code><![CDATA[$collection->getOwner()]]></code>
      <code><![CDATA[$owner]]></code>
    </PossiblyNullArgument>
    <PossiblyNullReference>
      <code><![CDATA[buildCachedCollectionPersister]]></code>
      <code><![CDATA[buildCachedEntityPersister]]></code>
      <code><![CDATA[getCacheFactory]]></code>
      <code><![CDATA[getCacheFactory]]></code>
      <code><![CDATA[getValue]]></code>
      <code><![CDATA[getValue]]></code>
      <code><![CDATA[getValue]]></code>
      <code><![CDATA[getValue]]></code>
      <code><![CDATA[getValue]]></code>
      <code><![CDATA[getValue]]></code>
      <code><![CDATA[getValue]]></code>
      <code><![CDATA[getValue]]></code>
      <code><![CDATA[setValue]]></code>
      <code><![CDATA[setValue]]></code>
      <code><![CDATA[setValue]]></code>
      <code><![CDATA[setValue]]></code>
      <code><![CDATA[setValue]]></code>
      <code><![CDATA[setValue]]></code>
      <code><![CDATA[setValue]]></code>
      <code><![CDATA[setValue]]></code>
      <code><![CDATA[setValue]]></code>
      <code><![CDATA[setValue]]></code>
      <code><![CDATA[setValue]]></code>
      <code><![CDATA[setValue]]></code>
      <code><![CDATA[setValue]]></code>
    </PossiblyNullReference>
    <PossiblyUndefinedMethod>
      <code><![CDATA[unwrap]]></code>
      <code><![CDATA[unwrap]]></code>
      <code><![CDATA[unwrap]]></code>
    </PossiblyUndefinedMethod>
    <ReferenceConstraintViolation>
      <code><![CDATA[$visited]]></code>
    </ReferenceConstraintViolation>
  </file>
  <file src="src/Utility/HierarchyDiscriminatorResolver.php">
    <NoInterfaceProperties>
      <code><![CDATA[$rootClassMetadata->name]]></code>
      <code><![CDATA[$rootClassMetadata->subClasses]]></code>
    </NoInterfaceProperties>
  </file>
</files><|MERGE_RESOLUTION|>--- conflicted
+++ resolved
@@ -212,14 +212,14 @@
     </ParamNameMismatch>
   </file>
   <file src="src/Internal/Hydration/AbstractHydrator.php">
+    <PossiblyUndefinedArrayOffset>
+      <code><![CDATA[$newObject['args']]]></code>
+      <code><![CDATA[$newObject['args']]]></code>
+    </PossiblyUndefinedArrayOffset>
     <ReferenceConstraintViolation>
       <code><![CDATA[return $rowData;]]></code>
       <code><![CDATA[return $rowData;]]></code>
     </ReferenceConstraintViolation>
-    <PossiblyUndefinedArrayOffset>
-      <code><![CDATA[$newObject['args']]]></code>
-      <code><![CDATA[$newObject['args']]]></code>
-    </PossiblyUndefinedArrayOffset>
   </file>
   <file src="src/Internal/Hydration/ArrayHydrator.php">
     <PossiblyInvalidArgument>
@@ -823,48 +823,6 @@
       <code><![CDATA[walkWhenClauseExpression]]></code>
     </UndefinedMethod>
   </file>
-<<<<<<< HEAD
-=======
-  <file src="src/Query/AST/WhereClause.php">
-    <ParamNameMismatch>
-      <code><![CDATA[$sqlWalker]]></code>
-    </ParamNameMismatch>
-  </file>
-  <file src="src/Query/Exec/AbstractSqlExecutor.php">
-    <DeprecatedProperty>
-      <code><![CDATA[$this->_sqlStatements]]></code>
-      <code><![CDATA[$this->_sqlStatements]]></code>
-    </DeprecatedProperty>
-    <DocblockTypeContradiction>
-      <code><![CDATA[$this->_sqlStatements !== null && $this->sqlStatements === null]]></code>
-      <code><![CDATA[$this->sqlStatements === null]]></code>
-    </DocblockTypeContradiction>
-    <PossiblyNullPropertyAssignmentValue>
-      <code><![CDATA[null]]></code>
-    </PossiblyNullPropertyAssignmentValue>
-    <PropertyNotSetInConstructor>
-      <code><![CDATA[$_sqlStatements]]></code>
-      <code><![CDATA[$queryCacheProfile]]></code>
-      <code><![CDATA[$sqlStatements]]></code>
-    </PropertyNotSetInConstructor>
-    <RedundantConditionGivenDocblockType>
-      <code><![CDATA[$this->_sqlStatements !== null]]></code>
-    </RedundantConditionGivenDocblockType>
-    <UninitializedProperty>
-      <code><![CDATA[$this->sqlStatements]]></code>
-    </UninitializedProperty>
-    <UnsupportedPropertyReferenceUsage>
-      <code><![CDATA[$this->_sqlStatements = &$this->sqlStatements]]></code>
-      <code><![CDATA[$this->_sqlStatements = &$this->sqlStatements]]></code>
-    </UnsupportedPropertyReferenceUsage>
-  </file>
-  <file src="src/Query/Exec/FinalizedSelectExecutor.php">
-    <PropertyNotSetInConstructor>
-      <code><![CDATA[FinalizedSelectExecutor]]></code>
-      <code><![CDATA[FinalizedSelectExecutor]]></code>
-    </PropertyNotSetInConstructor>
-  </file>
->>>>>>> 8ed6c223
   <file src="src/Query/Exec/MultiTableDeleteExecutor.php">
     <InvalidReturnStatement>
       <code><![CDATA[$numDeleted]]></code>
@@ -992,117 +950,6 @@
     </PossiblyFalseArgument>
     <PossiblyInvalidArgument>
       <code><![CDATA[$AST]]></code>
-<<<<<<< HEAD
-=======
-      <code><![CDATA[$expr]]></code>
-      <code><![CDATA[$pathExp]]></code>
-      <code><![CDATA[$this->lexer->getLiteral($token)]]></code>
-      <code><![CDATA[$this->lexer->getLiteral($token)]]></code>
-      <code><![CDATA[$this->lexer->getLiteral($token)]]></code>
-    </PossiblyInvalidArgument>
-    <PossiblyInvalidPropertyAssignmentValue>
-      <code><![CDATA[$this->SimpleArithmeticExpression()]]></code>
-    </PossiblyInvalidPropertyAssignmentValue>
-    <PossiblyNullArgument>
-      <code><![CDATA[$dql]]></code>
-      <code><![CDATA[$this->query->getDQL()]]></code>
-      <code><![CDATA[$token->value]]></code>
-    </PossiblyNullArgument>
-    <PossiblyNullPropertyFetch>
-      <code><![CDATA[$this->lexer->glimpse()->type]]></code>
-      <code><![CDATA[$token->value]]></code>
-      <code><![CDATA[$token->value]]></code>
-    </PossiblyNullPropertyFetch>
-    <PossiblyUndefinedVariable>
-      <code><![CDATA[$args]]></code>
-    </PossiblyUndefinedVariable>
-    <RedundantConditionGivenDocblockType>
-      <code><![CDATA[$AST instanceof AST\SelectStatement]]></code>
-      <code><![CDATA[$token === TokenType::T_IDENTIFIER]]></code>
-    </RedundantConditionGivenDocblockType>
-  </file>
-  <file src="src/Query/QueryExpressionVisitor.php">
-    <InvalidReturnStatement>
-      <code><![CDATA[new ArrayCollection($this->parameters)]]></code>
-    </InvalidReturnStatement>
-    <InvalidReturnType>
-      <code><![CDATA[ArrayCollection<int, mixed>]]></code>
-    </InvalidReturnType>
-    <RedundantConditionGivenDocblockType>
-      <code><![CDATA[Comparison::EQ]]></code>
-    </RedundantConditionGivenDocblockType>
-  </file>
-  <file src="src/Query/ResultSetMappingBuilder.php">
-    <ArgumentTypeCoercion>
-      <code><![CDATA[$class]]></code>
-    </ArgumentTypeCoercion>
-    <DeprecatedMethod>
-      <code><![CDATA[addNamedNativeQueryEntityResultMapping]]></code>
-      <code><![CDATA[addNamedNativeQueryEntityResultMapping]]></code>
-      <code><![CDATA[addNamedNativeQueryResultClassMapping]]></code>
-      <code><![CDATA[addNamedNativeQueryResultSetMapping]]></code>
-    </DeprecatedMethod>
-    <PossiblyUndefinedArrayOffset>
-      <code><![CDATA[$associationMapping['joinColumns']]]></code>
-      <code><![CDATA[$associationMapping['joinColumns']]]></code>
-      <code><![CDATA[$associationMapping['joinColumns']]]></code>
-    </PossiblyUndefinedArrayOffset>
-  </file>
-  <file src="src/Query/SqlWalker.php">
-    <DocblockTypeContradiction>
-      <code><![CDATA['']]></code>
-      <code><![CDATA[is_string($expression)]]></code>
-    </DocblockTypeContradiction>
-    <ImplementedReturnTypeMismatch>
-      <code><![CDATA[string]]></code>
-      <code><![CDATA[string]]></code>
-      <code><![CDATA[string]]></code>
-      <code><![CDATA[string]]></code>
-      <code><![CDATA[string]]></code>
-      <code><![CDATA[string]]></code>
-      <code><![CDATA[string]]></code>
-      <code><![CDATA[string]]></code>
-      <code><![CDATA[string]]></code>
-      <code><![CDATA[string]]></code>
-      <code><![CDATA[string]]></code>
-      <code><![CDATA[string]]></code>
-      <code><![CDATA[string]]></code>
-      <code><![CDATA[string]]></code>
-      <code><![CDATA[string]]></code>
-      <code><![CDATA[string]]></code>
-      <code><![CDATA[string]]></code>
-      <code><![CDATA[string]]></code>
-      <code><![CDATA[string]]></code>
-      <code><![CDATA[string]]></code>
-      <code><![CDATA[string]]></code>
-      <code><![CDATA[string]]></code>
-      <code><![CDATA[string]]></code>
-      <code><![CDATA[string]]></code>
-      <code><![CDATA[string]]></code>
-      <code><![CDATA[string]]></code>
-      <code><![CDATA[string]]></code>
-      <code><![CDATA[string]]></code>
-      <code><![CDATA[string]]></code>
-      <code><![CDATA[string]]></code>
-      <code><![CDATA[string]]></code>
-      <code><![CDATA[string]]></code>
-      <code><![CDATA[string]]></code>
-      <code><![CDATA[string]]></code>
-      <code><![CDATA[string]]></code>
-      <code><![CDATA[string]]></code>
-      <code><![CDATA[string]]></code>
-      <code><![CDATA[string]]></code>
-      <code><![CDATA[string]]></code>
-      <code><![CDATA[string]]></code>
-      <code><![CDATA[string]]></code>
-      <code><![CDATA[string]]></code>
-      <code><![CDATA[string]]></code>
-      <code><![CDATA[string]]></code>
-      <code><![CDATA[string]]></code>
-      <code><![CDATA[string]]></code>
-    </ImplementedReturnTypeMismatch>
-    <ImplicitToStringCast>
->>>>>>> 8ed6c223
       <code><![CDATA[$expr]]></code>
       <code><![CDATA[$this->lexer->getLiteral($token)]]></code>
       <code><![CDATA[$this->lexer->getLiteral($token)]]></code>
@@ -1269,6 +1116,12 @@
     </RedundantConditionGivenDocblockType>
   </file>
   <file src="src/Tools/Pagination/LimitSubqueryOutputWalker.php">
+    <InvalidReturnStatement>
+      <code><![CDATA[$abstractSqlExecutor->getSqlStatements()]]></code>
+    </InvalidReturnStatement>
+    <InvalidReturnType>
+      <code><![CDATA[string]]></code>
+    </InvalidReturnType>
     <PossiblyFalseArgument>
       <code><![CDATA[strrpos($orderByItemString, ' ')]]></code>
     </PossiblyFalseArgument>
