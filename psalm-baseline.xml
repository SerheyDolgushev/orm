<?xml version="1.0" encoding="UTF-8"?>
<files psalm-version="4.18.1@dda05fa913f4dc6eb3386f2f7ce5a45d37a71bcb">
  <file src="lib/Doctrine/ORM/AbstractQuery.php">
    <DeprecatedClass occurrences="1">
      <code>IterableResult</code>
    </DeprecatedClass>
    <DeprecatedMethod occurrences="1">
      <code>iterate</code>
    </DeprecatedMethod>
    <FalsableReturnStatement occurrences="1">
      <code>! $filteredParameters-&gt;isEmpty() ? $filteredParameters-&gt;first() : null</code>
    </FalsableReturnStatement>
    <InvalidFalsableReturnType occurrences="1">
      <code>Parameter|null</code>
    </InvalidFalsableReturnType>
    <InvalidNullableReturnType occurrences="1">
      <code>\Doctrine\Common\Cache\Cache</code>
    </InvalidNullableReturnType>
    <InvalidScalarArgument occurrences="1">
      <code>$key</code>
    </InvalidScalarArgument>
    <MissingClosureParamType occurrences="3">
      <code>$alias</code>
      <code>$data</code>
      <code>$data</code>
    </MissingClosureParamType>
    <NullableReturnStatement occurrences="2">
      <code>$this-&gt;_em-&gt;getConfiguration()-&gt;getResultCacheImpl()</code>
      <code>$this-&gt;_queryCacheProfile-&gt;getResultCacheDriver()</code>
    </NullableReturnStatement>
    <PossiblyInvalidArgument occurrences="2">
      <code>$stmt</code>
      <code>$stmt</code>
    </PossiblyInvalidArgument>
    <PossiblyNullReference occurrences="2">
      <code>getCacheLogger</code>
      <code>getQueryCache</code>
    </PossiblyNullReference>
    <RedundantCastGivenDocblockType occurrences="4">
      <code>(bool) $cacheable</code>
      <code>(int) $cacheMode</code>
      <code>(int) $lifetime</code>
      <code>(string) $cacheRegion</code>
    </RedundantCastGivenDocblockType>
  </file>
  <file src="lib/Doctrine/ORM/Cache.php">
    <MissingReturnType occurrences="1">
      <code>evictQueryRegion</code>
    </MissingReturnType>
  </file>
  <file src="lib/Doctrine/ORM/Cache/CacheConfiguration.php">
    <PossiblyNullReference occurrences="1">
      <code>getTimestampRegion</code>
    </PossiblyNullReference>
  </file>
  <file src="lib/Doctrine/ORM/Cache/CollectionCacheKey.php">
    <RedundantCastGivenDocblockType occurrences="2">
      <code>(string) $association</code>
      <code>(string) $entityClass</code>
    </RedundantCastGivenDocblockType>
  </file>
  <file src="lib/Doctrine/ORM/Cache/DefaultCache.php">
    <InvalidOperand occurrences="1">
      <code>! $association['type']</code>
    </InvalidOperand>
    <MissingReturnType occurrences="1">
      <code>evictQueryRegion</code>
    </MissingReturnType>
    <PossiblyNullPropertyAssignmentValue occurrences="1"/>
    <PossiblyNullReference occurrences="1">
      <code>getCacheFactory</code>
    </PossiblyNullReference>
  </file>
  <file src="lib/Doctrine/ORM/Cache/DefaultCacheFactory.php">
    <InvalidNullableReturnType occurrences="1">
      <code>string</code>
    </InvalidNullableReturnType>
    <NullableReturnStatement occurrences="1">
      <code>$this-&gt;fileLockRegionDirectory</code>
    </NullableReturnStatement>
    <ParamNameMismatch occurrences="1">
      <code>$em</code>
    </ParamNameMismatch>
    <RedundantCastGivenDocblockType occurrences="1">
      <code>(string) $fileLockRegionDirectory</code>
    </RedundantCastGivenDocblockType>
  </file>
  <file src="lib/Doctrine/ORM/Cache/DefaultEntityHydrator.php">
<<<<<<< HEAD
    <InvalidArgument occurrences="1">
      <code>$em-&gt;getMetadataFactory()</code>
    </InvalidArgument>
    <PossiblyUndefinedArrayOffset occurrences="1">
      <code>$fieldMapping['columnName']</code>
    </PossiblyUndefinedArrayOffset>
=======
    <MissingReturnType occurrences="1">
      <code>loadCacheEntry</code>
    </MissingReturnType>
>>>>>>> 2fecb3cb
    <UndefinedInterfaceMethod occurrences="1">
      <code>getCacheRegion</code>
    </UndefinedInterfaceMethod>
  </file>
  <file src="lib/Doctrine/ORM/Cache/DefaultQueryCache.php">
    <ArgumentTypeCoercion occurrences="5">
      <code>$assocKeys-&gt;identifiers[$assocIndex]</code>
      <code>$assocKeys-&gt;identifiers[$assocIndex]</code>
      <code>$cacheKeys-&gt;identifiers[$index]</code>
      <code>$cacheKeys-&gt;identifiers[$index]</code>
      <code>$unCachedAssociationData-&gt;class</code>
    </ArgumentTypeCoercion>
    <DocblockTypeContradiction occurrences="1">
      <code>$assocValue === null</code>
    </DocblockTypeContradiction>
    <MissingClosureParamType occurrences="1">
      <code>$id</code>
    </MissingClosureParamType>
    <NoInterfaceProperties occurrences="2">
      <code>$assocEntry-&gt;class</code>
      <code>$assocEntry-&gt;class</code>
    </NoInterfaceProperties>
    <PossiblyNullReference occurrences="1">
      <code>getCacheLogger</code>
    </PossiblyNullReference>
    <RedundantConditionGivenDocblockType occurrences="1">
      <code>assert($cm instanceof ClassMetadata)</code>
    </RedundantConditionGivenDocblockType>
    <UndefinedInterfaceMethod occurrences="5">
      <code>getCacheRegion</code>
      <code>resolveAssociationEntries</code>
      <code>resolveAssociationEntries</code>
      <code>storeEntityCache</code>
      <code>storeEntityCache</code>
    </UndefinedInterfaceMethod>
  </file>
  <file src="lib/Doctrine/ORM/Cache/EntityCacheEntry.php">
    <ArgumentTypeCoercion occurrences="1">
      <code>$value-&gt;class</code>
    </ArgumentTypeCoercion>
  </file>
  <file src="lib/Doctrine/ORM/Cache/Logging/CacheLogger.php">
    <MissingReturnType occurrences="9">
      <code>collectionCacheHit</code>
      <code>collectionCacheMiss</code>
      <code>collectionCachePut</code>
      <code>entityCacheHit</code>
      <code>entityCacheMiss</code>
      <code>entityCachePut</code>
      <code>queryCacheHit</code>
      <code>queryCacheMiss</code>
      <code>queryCachePut</code>
    </MissingReturnType>
  </file>
  <file src="lib/Doctrine/ORM/Cache/Logging/CacheLoggerChain.php">
    <MissingReturnType occurrences="9">
      <code>collectionCacheHit</code>
      <code>collectionCacheMiss</code>
      <code>collectionCachePut</code>
      <code>entityCacheHit</code>
      <code>entityCacheMiss</code>
      <code>entityCachePut</code>
      <code>queryCacheHit</code>
      <code>queryCacheMiss</code>
      <code>queryCachePut</code>
    </MissingReturnType>
  </file>
  <file src="lib/Doctrine/ORM/Cache/Logging/StatisticsCacheLogger.php">
    <MissingReturnType occurrences="9">
      <code>collectionCacheHit</code>
      <code>collectionCacheMiss</code>
      <code>collectionCachePut</code>
      <code>entityCacheHit</code>
      <code>entityCacheMiss</code>
      <code>entityCachePut</code>
      <code>queryCacheHit</code>
      <code>queryCacheMiss</code>
      <code>queryCachePut</code>
    </MissingReturnType>
  </file>
  <file src="lib/Doctrine/ORM/Cache/Persister/CachedPersister.php">
    <MissingReturnType occurrences="2">
      <code>afterTransactionComplete</code>
      <code>afterTransactionRolledBack</code>
    </MissingReturnType>
  </file>
  <file src="lib/Doctrine/ORM/Cache/Persister/Collection/AbstractCollectionPersister.php">
    <ArgumentTypeCoercion occurrences="3">
      <code>$cache</code>
      <code>$entityKey</code>
      <code>$targetEntity</code>
    </ArgumentTypeCoercion>
    <ImplementedReturnTypeMismatch occurrences="1">
      <code>object[]|null</code>
    </ImplementedReturnTypeMismatch>
    <NoInterfaceProperties occurrences="1">
      <code>$entry-&gt;identifiers</code>
    </NoInterfaceProperties>
    <PossiblyNullArgument occurrences="2">
      <code>$collection-&gt;getOwner()</code>
      <code>$collection-&gt;getOwner()</code>
    </PossiblyNullArgument>
    <PossiblyNullReference occurrences="2">
      <code>buildCollectionHydrator</code>
      <code>getCacheFactory</code>
    </PossiblyNullReference>
  </file>
  <file src="lib/Doctrine/ORM/Cache/Persister/Collection/NonStrictReadWriteCachedCollectionPersister.php">
    <MissingReturnType occurrences="2">
      <code>afterTransactionComplete</code>
      <code>afterTransactionRolledBack</code>
    </MissingReturnType>
    <PossiblyNullArgument occurrences="2">
      <code>$collection-&gt;getOwner()</code>
      <code>$collection-&gt;getOwner()</code>
    </PossiblyNullArgument>
  </file>
  <file src="lib/Doctrine/ORM/Cache/Persister/Collection/ReadOnlyCachedCollectionPersister.php">
    <PossiblyNullArgument occurrences="1">
      <code>$collection-&gt;getOwner()</code>
    </PossiblyNullArgument>
  </file>
  <file src="lib/Doctrine/ORM/Cache/Persister/Collection/ReadWriteCachedCollectionPersister.php">
    <MissingReturnType occurrences="2">
      <code>afterTransactionComplete</code>
      <code>afterTransactionRolledBack</code>
    </MissingReturnType>
    <PossiblyNullArgument occurrences="2">
      <code>$collection-&gt;getOwner()</code>
      <code>$collection-&gt;getOwner()</code>
    </PossiblyNullArgument>
    <UndefinedInterfaceMethod occurrences="2">
      <code>lock</code>
      <code>lock</code>
    </UndefinedInterfaceMethod>
  </file>
  <file src="lib/Doctrine/ORM/Cache/Persister/Entity/AbstractEntityPersister.php">
    <ArgumentTypeCoercion occurrences="1">
      <code>$cacheEntry</code>
    </ArgumentTypeCoercion>
    <MissingReturnType occurrences="1">
      <code>loadAll</code>
    </MissingReturnType>
    <NoInterfaceProperties occurrences="1">
      <code>$cacheEntry-&gt;class</code>
    </NoInterfaceProperties>
    <PossiblyNullArgument occurrences="2">
      <code>$collection-&gt;getOwner()</code>
      <code>$collection-&gt;getOwner()</code>
    </PossiblyNullArgument>
    <PossiblyNullPropertyAssignmentValue occurrences="1">
      <code>$em-&gt;getCache()</code>
    </PossiblyNullPropertyAssignmentValue>
    <PossiblyNullReference occurrences="2">
      <code>getCacheFactory</code>
      <code>getTimestampRegion</code>
    </PossiblyNullReference>
    <RedundantConditionGivenDocblockType occurrences="1">
      <code>assert($metadata instanceof ClassMetadata)</code>
    </RedundantConditionGivenDocblockType>
    <UndefinedInterfaceMethod occurrences="9">
      <code>getCacheRegion</code>
      <code>getCacheRegion</code>
      <code>getCacheRegion</code>
      <code>getCacheRegion</code>
      <code>loadCollectionCache</code>
      <code>loadCollectionCache</code>
      <code>storeCollectionCache</code>
      <code>storeCollectionCache</code>
      <code>storeEntityCache</code>
    </UndefinedInterfaceMethod>
  </file>
  <file src="lib/Doctrine/ORM/Cache/Persister/Entity/NonStrictReadWriteCachedEntityPersister.php">
    <MissingReturnType occurrences="2">
      <code>afterTransactionComplete</code>
      <code>afterTransactionRolledBack</code>
    </MissingReturnType>
  </file>
  <file src="lib/Doctrine/ORM/Cache/Persister/Entity/ReadWriteCachedEntityPersister.php">
    <MissingReturnType occurrences="2">
      <code>afterTransactionComplete</code>
      <code>afterTransactionRolledBack</code>
    </MissingReturnType>
    <RedundantCondition occurrences="1">
      <code>$isChanged</code>
    </RedundantCondition>
    <UndefinedInterfaceMethod occurrences="2">
      <code>lock</code>
      <code>lock</code>
    </UndefinedInterfaceMethod>
  </file>
  <file src="lib/Doctrine/ORM/Cache/Region/DefaultMultiGetRegion.php">
    <DeprecatedClass occurrences="2">
      <code>MultiGetCache</code>
      <code>MultiGetCache|Cache</code>
    </DeprecatedClass>
    <MissingParamType occurrences="2">
      <code>$lifetime</code>
      <code>$name</code>
    </MissingParamType>
    <NonInvariantDocblockPropertyType occurrences="1">
      <code>$cache</code>
    </NonInvariantDocblockPropertyType>
    <PossiblyUndefinedMethod occurrences="1">
      <code>fetchMultiple</code>
    </PossiblyUndefinedMethod>
  </file>
  <file src="lib/Doctrine/ORM/Cache/Region/DefaultRegion.php">
    <LessSpecificReturnStatement occurrences="1">
      <code>$this-&gt;cache</code>
    </LessSpecificReturnStatement>
    <MoreSpecificReturnType occurrences="1">
      <code>CacheProvider</code>
    </MoreSpecificReturnType>
    <RedundantCastGivenDocblockType occurrences="2">
      <code>(int) $lifetime</code>
      <code>(string) $name</code>
    </RedundantCastGivenDocblockType>
  </file>
  <file src="lib/Doctrine/ORM/Cache/Region/UpdateTimestampCache.php">
    <MissingReturnType occurrences="1">
      <code>update</code>
    </MissingReturnType>
  </file>
  <file src="lib/Doctrine/ORM/Cache/RegionsConfiguration.php">
    <RedundantCastGivenDocblockType occurrences="6">
      <code>(int) $defaultLifetime</code>
      <code>(int) $defaultLifetime</code>
      <code>(int) $defaultLockLifetime</code>
      <code>(int) $defaultLockLifetime</code>
      <code>(int) $lifetime</code>
      <code>(int) $lifetime</code>
    </RedundantCastGivenDocblockType>
  </file>
  <file src="lib/Doctrine/ORM/Cache/TimestampCacheEntry.php">
    <RedundantCastGivenDocblockType occurrences="1">
      <code>(float) $time</code>
    </RedundantCastGivenDocblockType>
  </file>
  <file src="lib/Doctrine/ORM/Cache/TimestampCacheKey.php">
    <RedundantCastGivenDocblockType occurrences="1">
      <code>(string) $space</code>
    </RedundantCastGivenDocblockType>
  </file>
  <file src="lib/Doctrine/ORM/Cache/TimestampQueryCacheValidator.php">
    <NoInterfaceProperties occurrences="1">
      <code>$timestamp-&gt;time</code>
    </NoInterfaceProperties>
  </file>
  <file src="lib/Doctrine/ORM/Cache/TimestampRegion.php">
    <MissingReturnType occurrences="1">
      <code>update</code>
    </MissingReturnType>
  </file>
  <file src="lib/Doctrine/ORM/Configuration.php">
    <ArgumentTypeCoercion occurrences="2">
      <code>$className</code>
      <code>$className</code>
    </ArgumentTypeCoercion>
    <DeprecatedClass occurrences="2">
      <code>new CachedReader($reader, new ArrayCache())</code>
      <code>new SimpleAnnotationReader()</code>
    </DeprecatedClass>
    <DeprecatedMethod occurrences="4">
      <code>AnnotationRegistry::registerFile(__DIR__ . '/Mapping/Driver/DoctrineAnnotations.php')</code>
      <code>getAutoGenerateProxyClasses</code>
      <code>getMetadataCacheImpl</code>
      <code>getQueryCacheImpl</code>
    </DeprecatedMethod>
    <RedundantCastGivenDocblockType occurrences="1">
      <code>(bool) $flag</code>
    </RedundantCastGivenDocblockType>
  </file>
  <file src="lib/Doctrine/ORM/Decorator/EntityManagerDecorator.php">
    <DeprecatedMethod occurrences="4">
      <code>copy</code>
      <code>getHydrator</code>
      <code>transactional</code>
      <code>transactional</code>
    </DeprecatedMethod>
    <MissingParamType occurrences="3">
      <code>$entity</code>
      <code>$lockMode</code>
      <code>$lockVersion</code>
    </MissingParamType>
    <MissingReturnType occurrences="1">
      <code>wrapInTransaction</code>
    </MissingReturnType>
    <NonInvariantDocblockPropertyType occurrences="1">
      <code>$wrapped</code>
    </NonInvariantDocblockPropertyType>
    <TooManyArguments occurrences="2">
      <code>find</code>
      <code>flush</code>
    </TooManyArguments>
  </file>
  <file src="lib/Doctrine/ORM/EntityManager.php">
    <ArgumentTypeCoercion occurrences="1">
      <code>$connection</code>
    </ArgumentTypeCoercion>
    <DeprecatedClass occurrences="2">
      <code>ProxyFactory</code>
    </DeprecatedClass>
    <DeprecatedMethod occurrences="5">
      <code>getAutoGenerateProxyClasses</code>
      <code>getMetadataCacheImpl</code>
      <code>getProxyDir</code>
      <code>getProxyNamespace</code>
      <code>merge</code>
    </DeprecatedMethod>
    <DocblockTypeContradiction occurrences="6">
      <code>$entityName !== null &amp;&amp; ! is_string($entityName)</code>
      <code>is_object($entity)</code>
      <code>is_object($entity)</code>
      <code>is_object($entity)</code>
      <code>is_object($entity)</code>
      <code>is_object($entity)</code>
    </DocblockTypeContradiction>
    <ImplementedReturnTypeMismatch occurrences="1">
      <code>ClassMetadataFactory</code>
    </ImplementedReturnTypeMismatch>
    <InvalidReturnStatement occurrences="9">
      <code>$entity</code>
      <code>$entity</code>
      <code>$entity</code>
      <code>$entity</code>
      <code>$entity instanceof $class-&gt;name ? $entity : null</code>
      <code>$entity instanceof $class-&gt;name ? $entity : null</code>
      <code>$persister-&gt;load($sortedId, null, null, [], $lockMode)</code>
      <code>$persister-&gt;loadById($sortedId)</code>
      <code>$this-&gt;metadataFactory-&gt;getMetadataFor($className)</code>
    </InvalidReturnStatement>
    <InvalidReturnType occurrences="4">
      <code>?T</code>
      <code>getClassMetadata</code>
      <code>getPartialReference</code>
      <code>getReference</code>
    </InvalidReturnType>
    <LessSpecificReturnStatement occurrences="1">
      <code>$this-&gt;repositoryFactory-&gt;getRepository($this, $entityName)</code>
    </LessSpecificReturnStatement>
    <MissingReturnType occurrences="1">
      <code>wrapInTransaction</code>
    </MissingReturnType>
    <MoreSpecificReturnType occurrences="1">
      <code>EntityRepository&lt;T&gt;</code>
    </MoreSpecificReturnType>
    <ParamNameMismatch occurrences="8">
      <code>$entity</code>
      <code>$entity</code>
      <code>$entity</code>
      <code>$entity</code>
      <code>$entity</code>
      <code>$entity</code>
      <code>$entityName</code>
      <code>$entityName</code>
    </ParamNameMismatch>
    <PossiblyNullArgument occurrences="2">
      <code>$config-&gt;getProxyDir()</code>
      <code>$config-&gt;getProxyNamespace()</code>
    </PossiblyNullArgument>
    <PossiblyNullReference occurrences="2">
      <code>createCache</code>
      <code>getCacheFactory</code>
    </PossiblyNullReference>
    <PropertyTypeCoercion occurrences="1">
      <code>new $metadataFactoryClassName()</code>
    </PropertyTypeCoercion>
    <RedundantCastGivenDocblockType occurrences="1">
      <code>(string) $hydrationMode</code>
    </RedundantCastGivenDocblockType>
    <RedundantCondition occurrences="1">
      <code>is_object($connection)</code>
    </RedundantCondition>
    <TypeDoesNotContainType occurrences="1">
      <code>': "' . $connection . '"'</code>
    </TypeDoesNotContainType>
    <UnsafeInstantiation occurrences="1">
      <code>new $class($this)</code>
    </UnsafeInstantiation>
  </file>
  <file src="lib/Doctrine/ORM/EntityManagerInterface.php">
    <DeprecatedClass occurrences="1">
      <code>ProxyFactory</code>
    </DeprecatedClass>
  </file>
  <file src="lib/Doctrine/ORM/EntityRepository.php">
    <ArgumentTypeCoercion occurrences="5">
      <code>$this-&gt;_entityName</code>
      <code>$this-&gt;_entityName</code>
      <code>$this-&gt;_entityName</code>
      <code>$this-&gt;_entityName</code>
      <code>$this-&gt;_entityName</code>
    </ArgumentTypeCoercion>
    <DocblockTypeContradiction occurrences="1">
      <code>self::$inflector === null</code>
    </DocblockTypeContradiction>
    <InvalidReturnStatement occurrences="3">
      <code>$persister-&gt;load($criteria, null, null, [], null, 1, $orderBy)</code>
      <code>$this-&gt;_em-&gt;find($this-&gt;_entityName, $id, $lockMode, $lockVersion)</code>
      <code>new LazyCriteriaCollection($persister, $criteria)</code>
    </InvalidReturnStatement>
    <InvalidReturnType occurrences="3">
      <code>?T</code>
      <code>?T</code>
      <code>Collection&lt;int, T&gt;</code>
    </InvalidReturnType>
    <PropertyTypeCoercion occurrences="1">
      <code>$em</code>
    </PropertyTypeCoercion>
  </file>
  <file src="lib/Doctrine/ORM/Event/LifecycleEventArgs.php">
    <LessSpecificReturnStatement occurrences="1">
      <code>$this-&gt;getObjectManager()</code>
    </LessSpecificReturnStatement>
    <MoreSpecificReturnType occurrences="1">
      <code>EntityManager</code>
    </MoreSpecificReturnType>
  </file>
  <file src="lib/Doctrine/ORM/Event/LoadClassMetadataEventArgs.php">
    <LessSpecificReturnStatement occurrences="1">
      <code>$this-&gt;getObjectManager()</code>
    </LessSpecificReturnStatement>
    <MoreSpecificReturnType occurrences="1">
      <code>EntityManager</code>
    </MoreSpecificReturnType>
  </file>
  <file src="lib/Doctrine/ORM/Event/OnClassMetadataNotFoundEventArgs.php">
    <RedundantCastGivenDocblockType occurrences="1">
      <code>(string) $className</code>
    </RedundantCastGivenDocblockType>
  </file>
  <file src="lib/Doctrine/ORM/Event/PostFlushEventArgs.php">
    <PropertyTypeCoercion occurrences="1">
      <code>$em</code>
    </PropertyTypeCoercion>
  </file>
  <file src="lib/Doctrine/ORM/Event/PreFlushEventArgs.php">
    <PropertyTypeCoercion occurrences="1">
      <code>$em</code>
    </PropertyTypeCoercion>
  </file>
  <file src="lib/Doctrine/ORM/Exception/ORMException.php">
    <DeprecatedClass occurrences="1">
      <code>BaseORMException</code>
    </DeprecatedClass>
  </file>
  <file src="lib/Doctrine/ORM/Id/AssignedGenerator.php">
    <PossiblyNullArgument occurrences="1">
      <code>$entity</code>
    </PossiblyNullArgument>
  </file>
  <file src="lib/Doctrine/ORM/Id/BigIntegerIdentityGenerator.php">
    <PossiblyNullPropertyAssignmentValue occurrences="1">
      <code>$sequenceName</code>
    </PossiblyNullPropertyAssignmentValue>
  </file>
  <file src="lib/Doctrine/ORM/Id/TableGenerator.php">
    <PossiblyFalseOperand occurrences="3">
      <code>$currentLevel</code>
      <code>$this-&gt;_nextValue</code>
      <code>$this-&gt;_nextValue</code>
    </PossiblyFalseOperand>
    <UndefinedMethod occurrences="2">
      <code>getTableHiLoCurrentValSql</code>
      <code>getTableHiLoUpdateNextValSql</code>
    </UndefinedMethod>
  </file>
  <file src="lib/Doctrine/ORM/Internal/CommitOrderCalculator.php">
    <RedundantCondition occurrences="2">
      <code>$vertex-&gt;state !== self::VISITED</code>
      <code>$vertex-&gt;state !== self::VISITED</code>
    </RedundantCondition>
  </file>
  <file src="lib/Doctrine/ORM/Internal/Hydration/AbstractHydrator.php">
    <DeprecatedClass occurrences="2">
      <code>IterableResult</code>
      <code>new IterableResult($this)</code>
    </DeprecatedClass>
    <ReferenceConstraintViolation occurrences="1">
      <code>return $rowData;</code>
    </ReferenceConstraintViolation>
  </file>
  <file src="lib/Doctrine/ORM/Internal/Hydration/ArrayHydrator.php">
    <PossiblyInvalidArgument occurrences="1">
      <code>$index</code>
    </PossiblyInvalidArgument>
    <PossiblyNullArrayAssignment occurrences="2">
      <code>$result[$resultKey]</code>
      <code>$result[$resultKey]</code>
    </PossiblyNullArrayAssignment>
    <PossiblyUndefinedArrayOffset occurrences="1">
      <code>$newObject['args']</code>
    </PossiblyUndefinedArrayOffset>
    <ReferenceConstraintViolation occurrences="1">
      <code>$result</code>
    </ReferenceConstraintViolation>
  </file>
  <file src="lib/Doctrine/ORM/Internal/Hydration/IterableResult.php">
    <ImplementedReturnTypeMismatch occurrences="1">
      <code>mixed[]|false</code>
    </ImplementedReturnTypeMismatch>
    <PossiblyFalsePropertyAssignmentValue occurrences="2">
      <code>$this-&gt;_hydrator-&gt;hydrateRow()</code>
      <code>$this-&gt;next()</code>
    </PossiblyFalsePropertyAssignmentValue>
    <RedundantConditionGivenDocblockType occurrences="1">
      <code>$this-&gt;_current !== false</code>
    </RedundantConditionGivenDocblockType>
  </file>
  <file src="lib/Doctrine/ORM/Internal/Hydration/ObjectHydrator.php">
    <InvalidScalarArgument occurrences="1">
      <code>array_keys($discrMap)</code>
    </InvalidScalarArgument>
    <PossiblyFalseArgument occurrences="1">
      <code>$index</code>
    </PossiblyFalseArgument>
    <PossiblyInvalidArgument occurrences="7">
      <code>$parentObject</code>
      <code>$parentObject</code>
      <code>$parentObject</code>
      <code>$parentObject</code>
      <code>$parentObject</code>
      <code>$parentObject</code>
      <code>$parentObject</code>
    </PossiblyInvalidArgument>
    <PossiblyNullArgument occurrences="1">
      <code>$objectClass</code>
    </PossiblyNullArgument>
    <PossiblyNullReference occurrences="6">
      <code>getValue</code>
      <code>getValue</code>
      <code>getValue</code>
      <code>setValue</code>
      <code>setValue</code>
      <code>setValue</code>
    </PossiblyNullReference>
    <PossiblyUndefinedArrayOffset occurrences="1">
      <code>$newObject['args']</code>
    </PossiblyUndefinedArrayOffset>
  </file>
  <file src="lib/Doctrine/ORM/Internal/Hydration/SimpleObjectHydrator.php">
    <InvalidScalarArgument occurrences="1">
      <code>array_keys($discrMap)</code>
    </InvalidScalarArgument>
    <PropertyNotSetInConstructor occurrences="1">
      <code>$class</code>
    </PropertyNotSetInConstructor>
  </file>
  <file src="lib/Doctrine/ORM/LazyCriteriaCollection.php">
    <MoreSpecificImplementedParamType occurrences="1">
      <code>$element</code>
    </MoreSpecificImplementedParamType>
    <PropertyNotSetInConstructor occurrences="1">
      <code>LazyCriteriaCollection</code>
    </PropertyNotSetInConstructor>
    <UndefinedInterfaceMethod occurrences="1">
      <code>matching</code>
    </UndefinedInterfaceMethod>
  </file>
<<<<<<< HEAD
  <file src="lib/Doctrine/ORM/Mapping/AnsiQuoteStrategy.php">
    <PossiblyUndefinedArrayOffset occurrences="1">
      <code>$class-&gt;fieldMappings[$fieldName]['columnName']</code>
    </PossiblyUndefinedArrayOffset>
=======
  <file src="lib/Doctrine/ORM/Mapping/AssociationOverride.php">
    <MissingConstructor occurrences="5">
      <code>$fetch</code>
      <code>$inversedBy</code>
      <code>$joinColumns</code>
      <code>$joinTable</code>
      <code>$name</code>
    </MissingConstructor>
  </file>
  <file src="lib/Doctrine/ORM/Mapping/AssociationOverrides.php">
    <MissingConstructor occurrences="1">
      <code>$value</code>
    </MissingConstructor>
  </file>
  <file src="lib/Doctrine/ORM/Mapping/AttributeOverride.php">
    <MissingConstructor occurrences="2">
      <code>$column</code>
      <code>$name</code>
    </MissingConstructor>
  </file>
  <file src="lib/Doctrine/ORM/Mapping/AttributeOverrides.php">
    <MissingConstructor occurrences="1">
      <code>$value</code>
    </MissingConstructor>
>>>>>>> 2fecb3cb
  </file>
  <file src="lib/Doctrine/ORM/Mapping/Builder/ClassMetadataBuilder.php">
    <ArgumentTypeCoercion occurrences="2">
      <code>$class</code>
      <code>$repositoryClassName</code>
    </ArgumentTypeCoercion>
    <DeprecatedMethod occurrences="1">
      <code>addNamedQuery</code>
    </DeprecatedMethod>
  </file>
  <file src="lib/Doctrine/ORM/Mapping/Builder/EntityListenerBuilder.php">
    <PossiblyNullArgument occurrences="1">
      <code>$class</code>
    </PossiblyNullArgument>
  </file>
  <file src="lib/Doctrine/ORM/Mapping/Builder/FieldBuilder.php">
    <PropertyNotSetInConstructor occurrences="3">
      <code>$generatedValue</code>
      <code>$sequenceDef</code>
      <code>$version</code>
    </PropertyNotSetInConstructor>
    <RedundantCastGivenDocblockType occurrences="3">
      <code>(bool) $flag</code>
      <code>(bool) $flag</code>
      <code>(string) $customIdGenerator</code>
    </RedundantCastGivenDocblockType>
  </file>
  <file src="lib/Doctrine/ORM/Mapping/ClassMetadata.php">
    <PropertyNotSetInConstructor occurrences="6">
      <code>ClassMetadata</code>
      <code>ClassMetadata</code>
      <code>ClassMetadata</code>
      <code>ClassMetadata</code>
      <code>ClassMetadata</code>
      <code>ClassMetadata</code>
    </PropertyNotSetInConstructor>
  </file>
  <file src="lib/Doctrine/ORM/Mapping/ClassMetadataFactory.php">
    <ArgumentTypeCoercion occurrences="4">
      <code>$class</code>
      <code>$class</code>
      <code>$nonSuperclassParents</code>
      <code>new $definition['class']()</code>
    </ArgumentTypeCoercion>
    <DeprecatedClass occurrences="1">
      <code>new UuidGenerator()</code>
    </DeprecatedClass>
    <DeprecatedConstant occurrences="1">
      <code>ClassMetadata::GENERATOR_TYPE_UUID</code>
    </DeprecatedConstant>
    <DeprecatedMethod occurrences="2">
      <code>addNamedNativeQuery</code>
      <code>addNamedQuery</code>
    </DeprecatedMethod>
    <DocblockTypeContradiction occurrences="2">
      <code>! $definition</code>
      <code>$definition</code>
    </DocblockTypeContradiction>
    <InvalidArrayOffset occurrences="1">
      <code>$subClass-&gt;table[$indexType][$indexName]</code>
    </InvalidArrayOffset>
    <MissingConstructor occurrences="2">
      <code>$driver</code>
      <code>$evm</code>
    </MissingConstructor>
    <PossiblyInvalidArrayAssignment occurrences="1">
      <code>$subClass-&gt;table[$indexType][$indexName]</code>
    </PossiblyInvalidArrayAssignment>
    <PossiblyInvalidIterator occurrences="1">
      <code>$parentClass-&gt;table[$indexType]</code>
    </PossiblyInvalidIterator>
    <PossiblyNullArgument occurrences="2">
      <code>$this-&gt;em</code>
      <code>$this-&gt;em</code>
    </PossiblyNullArgument>
    <PossiblyNullPropertyAssignmentValue occurrences="1">
      <code>$this-&gt;em-&gt;getConfiguration()-&gt;getMetadataDriverImpl()</code>
    </PossiblyNullPropertyAssignmentValue>
    <PossiblyNullReference occurrences="6">
      <code>getConfiguration</code>
      <code>getConfiguration</code>
      <code>getConfiguration</code>
      <code>getConfiguration</code>
      <code>getConfiguration</code>
      <code>getConnection</code>
    </PossiblyNullReference>
    <PropertyTypeCoercion occurrences="1">
      <code>$subClass-&gt;table</code>
    </PropertyTypeCoercion>
  </file>
  <file src="lib/Doctrine/ORM/Mapping/ClassMetadataInfo.php">
    <DeprecatedConstant occurrences="1">
      <code>self::GENERATOR_TYPE_UUID</code>
    </DeprecatedConstant>
    <DeprecatedMethod occurrences="1">
      <code>canEmulateSchemas</code>
    </DeprecatedMethod>
    <DeprecatedProperty occurrences="4">
      <code>$this-&gt;columnNames</code>
      <code>$this-&gt;columnNames</code>
      <code>$this-&gt;columnNames</code>
      <code>$this-&gt;columnNames</code>
    </DeprecatedProperty>
    <DocblockTypeContradiction occurrences="2">
      <code>! $this-&gt;table</code>
      <code>$this-&gt;table</code>
    </DocblockTypeContradiction>
    <InvalidDocblock occurrences="3">
      <code>protected function _validateAndCompleteAssociationMapping(array $mapping)</code>
      <code>protected function _validateAndCompleteManyToManyMapping(array $mapping)</code>
      <code>protected function _validateAndCompleteOneToOneMapping(array $mapping)</code>
    </InvalidDocblock>
    <InvalidNullableReturnType occurrences="3">
      <code>ReflectionProperty</code>
      <code>ReflectionProperty</code>
      <code>getReflectionClass</code>
    </InvalidNullableReturnType>
    <InvalidPropertyAssignmentValue occurrences="2">
      <code>$definition</code>
      <code>$this-&gt;subClasses</code>
    </InvalidPropertyAssignmentValue>
    <LessSpecificReturnStatement occurrences="4">
      <code>$cache</code>
      <code>$className</code>
      <code>$className</code>
      <code>$this-&gt;namespace . '\\' . $className</code>
    </LessSpecificReturnStatement>
    <MissingClosureParamType occurrences="2">
      <code>$joinColumn</code>
      <code>$joinColumn</code>
    </MissingClosureParamType>
    <MissingClosureReturnType occurrences="1">
      <code>static function ($joinColumn) {</code>
    </MissingClosureReturnType>
    <MissingReturnType occurrences="3">
      <code>_validateAndCompleteAssociationMapping</code>
      <code>_validateAndCompleteManyToManyMapping</code>
      <code>_validateAndCompleteOneToOneMapping</code>
    </MissingReturnType>
    <MoreSpecificReturnType occurrences="2">
      <code>array{usage: int, region: string|null}</code>
      <code>class-string|null</code>
    </MoreSpecificReturnType>
    <NullableReturnStatement occurrences="3">
      <code>$this-&gt;reflClass</code>
      <code>$this-&gt;reflFields[$name]</code>
      <code>$this-&gt;reflFields[$this-&gt;identifier[0]]</code>
    </NullableReturnStatement>
    <ParamNameMismatch occurrences="3">
      <code>$entity</code>
      <code>$fieldName</code>
      <code>$fieldName</code>
    </ParamNameMismatch>
    <PossiblyNullArgument occurrences="9">
      <code>$class</code>
      <code>$className</code>
      <code>$entityResult['entityClass']</code>
      <code>$mapping['targetEntity']</code>
      <code>$mapping['targetEntity']</code>
      <code>$parentReflFields[$embeddedClass['declaredField']]</code>
      <code>$parentReflFields[$mapping['declaredField']]</code>
      <code>$queryMapping['resultClass']</code>
      <code>$reflService-&gt;getAccessibleProperty($mapping['originalClass'], $mapping['originalField'])</code>
    </PossiblyNullArgument>
    <PossiblyNullPropertyFetch occurrences="2">
      <code>$embeddable-&gt;reflClass-&gt;name</code>
      <code>$this-&gt;reflClass-&gt;name</code>
    </PossiblyNullPropertyFetch>
    <PossiblyNullReference occurrences="9">
      <code>getProperty</code>
      <code>getProperty</code>
      <code>getProperty</code>
      <code>getValue</code>
      <code>getValue</code>
      <code>getValue</code>
      <code>instantiate</code>
      <code>setValue</code>
      <code>setValue</code>
    </PossiblyNullReference>
    <PossiblyUndefinedArrayOffset occurrences="3">
      <code>$mapping['originalClass']</code>
      <code>$mapping['originalField']</code>
      <code>$mapping['targetEntity']</code>
    </PossiblyUndefinedArrayOffset>
    <PropertyNotSetInConstructor occurrences="6">
      <code>$idGenerator</code>
      <code>$isVersioned</code>
      <code>$namespace</code>
      <code>$sequenceGeneratorDefinition</code>
      <code>$table</code>
      <code>$tableGeneratorDefinition</code>
    </PropertyNotSetInConstructor>
    <PropertyTypeCoercion occurrences="10">
      <code>$this-&gt;entityListeners</code>
      <code>$this-&gt;fieldMappings</code>
      <code>$this-&gt;fullyQualifiedClassName($repositoryClassName)</code>
      <code>$this-&gt;sqlResultSetMappings</code>
      <code>$this-&gt;table</code>
      <code>$this-&gt;table</code>
      <code>$this-&gt;table</code>
      <code>$this-&gt;table</code>
      <code>$this-&gt;table</code>
      <code>$this-&gt;table</code>
    </PropertyTypeCoercion>
<<<<<<< HEAD
    <RedundantCast occurrences="1">
      <code>array_values</code>
    </RedundantCast>
    <RedundantConditionGivenDocblockType occurrences="2">
=======
    <RedundantConditionGivenDocblockType occurrences="3">
      <code>$className !== null</code>
>>>>>>> 2fecb3cb
      <code>$mapping !== false</code>
      <code>$mapping !== false</code>
    </RedundantConditionGivenDocblockType>
    <RedundantFunctionCall occurrences="1">
      <code>array_values</code>
    </RedundantFunctionCall>
    <TooManyArguments occurrences="2">
      <code>joinColumnName</code>
      <code>joinColumnName</code>
    </TooManyArguments>
  </file>
  <file src="lib/Doctrine/ORM/Mapping/ColumnResult.php">
    <MissingConstructor occurrences="1">
      <code>$name</code>
    </MissingConstructor>
  </file>
  <file src="lib/Doctrine/ORM/Mapping/DefaultEntityListenerResolver.php">
    <DocblockTypeContradiction occurrences="1">
      <code>is_object($object)</code>
    </DocblockTypeContradiction>
    <InvalidStringClass occurrences="1">
      <code>new $className()</code>
    </InvalidStringClass>
    <MissingReturnType occurrences="1">
      <code>register</code>
    </MissingReturnType>
    <PropertyTypeCoercion occurrences="1">
      <code>$this-&gt;instances</code>
    </PropertyTypeCoercion>
  </file>
  <file src="lib/Doctrine/ORM/Mapping/DefaultNamingStrategy.php">
    <MissingParamType occurrences="1">
      <code>$className</code>
    </MissingParamType>
    <PossiblyFalseOperand occurrences="1">
      <code>strrpos($className, '\\')</code>
    </PossiblyFalseOperand>
  </file>
  <file src="lib/Doctrine/ORM/Mapping/DefaultQuoteStrategy.php">
    <DeprecatedMethod occurrences="2">
      <code>canEmulateSchemas</code>
      <code>canEmulateSchemas</code>
    </DeprecatedMethod>
    <MissingClosureParamType occurrences="1">
      <code>$joinColumn</code>
    </MissingClosureParamType>
  </file>
  <file src="lib/Doctrine/ORM/Mapping/DiscriminatorColumn.php">
    <PossiblyNullPropertyAssignmentValue occurrences="4">
      <code>$columnDefinition</code>
      <code>$length</code>
      <code>$name</code>
      <code>$type</code>
    </PossiblyNullPropertyAssignmentValue>
  </file>
  <file src="lib/Doctrine/ORM/Mapping/Driver/AnnotationDriver.php">
    <DeprecatedMethod occurrences="2">
      <code>addNamedNativeQuery</code>
      <code>addNamedQuery</code>
    </DeprecatedMethod>
    <DocblockTypeContradiction occurrences="1">
      <code>new ReflectionClass($metadata-&gt;name)</code>
    </DocblockTypeContradiction>
    <LessSpecificReturnStatement occurrences="1">
      <code>$mapping</code>
    </LessSpecificReturnStatement>
    <MoreSpecificReturnType occurrences="1"/>
    <NonInvariantDocblockPropertyType occurrences="1">
      <code>$entityAnnotationClasses</code>
    </NonInvariantDocblockPropertyType>
    <PossiblyNullArgument occurrences="1">
      <code>$listenerClassName</code>
    </PossiblyNullArgument>
    <PossiblyUndefinedArrayOffset occurrences="2">
      <code>$primaryTable['indexes']</code>
      <code>$primaryTable['uniqueConstraints']</code>
    </PossiblyUndefinedArrayOffset>
    <RedundantConditionGivenDocblockType occurrences="1">
      <code>$metadata-&gt;getReflectionClass()</code>
    </RedundantConditionGivenDocblockType>
    <UndefinedInterfaceMethod occurrences="5">
      <code>mapEmbedded</code>
      <code>mapManyToMany</code>
      <code>mapManyToOne</code>
      <code>mapOneToMany</code>
      <code>mapOneToOne</code>
    </UndefinedInterfaceMethod>
  </file>
  <file src="lib/Doctrine/ORM/Mapping/Driver/AttributeDriver.php">
    <ArgumentTypeCoercion occurrences="1">
      <code>$metadata</code>
    </ArgumentTypeCoercion>
    <InvalidArgument occurrences="1">
      <code>new AttributeReader()</code>
    </InvalidArgument>
    <InvalidArrayAccess occurrences="4">
      <code>$value[0]</code>
      <code>$value[0]</code>
      <code>$value[1]</code>
      <code>$value[1]</code>
    </InvalidArrayAccess>
    <LessSpecificReturnStatement occurrences="1">
      <code>$mapping</code>
    </LessSpecificReturnStatement>
    <MoreSpecificReturnType occurrences="1"/>
    <NonInvariantDocblockPropertyType occurrences="1">
      <code>$entityAnnotationClasses</code>
    </NonInvariantDocblockPropertyType>
    <PossiblyNullArgument occurrences="1">
      <code>$listenerClassName</code>
    </PossiblyNullArgument>
    <PossiblyNullIterator occurrences="3">
      <code>$joinColumnAttributes</code>
      <code>$this-&gt;reader-&gt;getPropertyAnnotation($property, Mapping\InverseJoinColumn::class)</code>
      <code>$this-&gt;reader-&gt;getPropertyAnnotation($property, Mapping\JoinColumn::class)</code>
    </PossiblyNullIterator>
    <RedundantCondition occurrences="3">
      <code>assert($method instanceof ReflectionMethod)</code>
      <code>assert($method instanceof ReflectionMethod)</code>
      <code>assert($property instanceof ReflectionProperty)</code>
    </RedundantCondition>
    <RedundantConditionGivenDocblockType occurrences="1">
      <code>assert($cacheAttribute instanceof Mapping\Cache)</code>
    </RedundantConditionGivenDocblockType>
  </file>
  <file src="lib/Doctrine/ORM/Mapping/Driver/DatabaseDriver.php">
    <ArgumentTypeCoercion occurrences="3">
      <code>$metadata</code>
      <code>$metadata</code>
      <code>$metadata</code>
    </ArgumentTypeCoercion>
    <LessSpecificReturnStatement occurrences="2">
      <code>$this-&gt;namespace . $this-&gt;classNamesForTables[$tableName]</code>
      <code>$this-&gt;namespace . $this-&gt;inflector-&gt;classify(strtolower($tableName))</code>
    </LessSpecificReturnStatement>
    <MoreSpecificReturnType occurrences="1">
      <code>class-string</code>
    </MoreSpecificReturnType>
    <NoInterfaceProperties occurrences="2">
      <code>$metadata-&gt;name</code>
      <code>$metadata-&gt;table</code>
    </NoInterfaceProperties>
    <PossiblyNullArgument occurrences="2">
      <code>$this-&gt;tables[$tableName]</code>
      <code>$this-&gt;tables[$tableName]</code>
    </PossiblyNullArgument>
    <PossiblyNullArrayAccess occurrences="3">
      <code>$this-&gt;tables[$tableName]</code>
      <code>$this-&gt;tables[$tableName]</code>
      <code>$this-&gt;tables[$tableName]</code>
    </PossiblyNullArrayAccess>
    <PossiblyNullReference occurrences="4">
      <code>getColumns</code>
      <code>getColumns</code>
      <code>getColumns</code>
      <code>getIndexes</code>
    </PossiblyNullReference>
    <UndefinedInterfaceMethod occurrences="1">
      <code>mapManyToMany</code>
    </UndefinedInterfaceMethod>
  </file>
  <file src="lib/Doctrine/ORM/Mapping/Driver/PHPDriver.php">
    <PropertyNotSetInConstructor occurrences="1">
      <code>PHPDriver</code>
    </PropertyNotSetInConstructor>
  </file>
  <file src="lib/Doctrine/ORM/Mapping/Driver/SimplifiedXmlDriver.php">
    <MissingParamType occurrences="2">
      <code>$fileExtension</code>
      <code>$prefixes</code>
    </MissingParamType>
  </file>
  <file src="lib/Doctrine/ORM/Mapping/Driver/SimplifiedYamlDriver.php">
    <DeprecatedClass occurrences="2">
      <code>YamlDriver</code>
      <code>parent::__construct($locator, $fileExtension)</code>
    </DeprecatedClass>
    <MissingParamType occurrences="2">
      <code>$fileExtension</code>
      <code>$prefixes</code>
    </MissingParamType>
  </file>
  <file src="lib/Doctrine/ORM/Mapping/Driver/XmlDriver.php">
    <ArgumentTypeCoercion occurrences="1">
      <code>$metadata</code>
    </ArgumentTypeCoercion>
    <DocblockTypeContradiction occurrences="3">
      <code>$xmlRoot-&gt;getName() === 'embeddable'</code>
      <code>$xmlRoot-&gt;getName() === 'entity'</code>
      <code>$xmlRoot-&gt;getName() === 'mapped-superclass'</code>
    </DocblockTypeContradiction>
    <LessSpecificReturnStatement occurrences="1"/>
    <MissingParamType occurrences="2">
      <code>$fileExtension</code>
      <code>$locator</code>
    </MissingParamType>
    <MoreSpecificReturnType occurrences="1">
      <code>array{usage: int|null, region?: string}</code>
    </MoreSpecificReturnType>
    <NoInterfaceProperties occurrences="12">
      <code>$indexXml-&gt;options</code>
      <code>$metadata-&gt;inheritanceType</code>
      <code>$metadata-&gt;isEmbeddedClass</code>
      <code>$metadata-&gt;isMappedSuperclass</code>
      <code>$metadata-&gt;table</code>
      <code>$metadata-&gt;table</code>
      <code>$metadata-&gt;table</code>
      <code>$metadata-&gt;table</code>
      <code>$metadata-&gt;table</code>
      <code>$metadata-&gt;table</code>
      <code>$metadata-&gt;table</code>
      <code>$uniqueXml-&gt;options</code>
    </NoInterfaceProperties>
    <PossiblyInvalidPropertyFetch occurrences="2">
      <code>$indexXml-&gt;options</code>
      <code>$uniqueXml-&gt;options</code>
    </PossiblyInvalidPropertyFetch>
    <RedundantCondition occurrences="19">
      <code>isset($xmlRoot-&gt;cache)</code>
      <code>isset($xmlRoot-&gt;embedded)</code>
      <code>isset($xmlRoot-&gt;field)</code>
      <code>isset($xmlRoot-&gt;indexes)</code>
      <code>isset($xmlRoot-&gt;options)</code>
      <code>isset($xmlRoot-&gt;{'association-overrides'})</code>
      <code>isset($xmlRoot-&gt;{'attribute-overrides'})</code>
      <code>isset($xmlRoot-&gt;{'discriminator-column'})</code>
      <code>isset($xmlRoot-&gt;{'discriminator-map'})</code>
      <code>isset($xmlRoot-&gt;{'entity-listeners'})</code>
      <code>isset($xmlRoot-&gt;{'lifecycle-callbacks'})</code>
      <code>isset($xmlRoot-&gt;{'many-to-many'})</code>
      <code>isset($xmlRoot-&gt;{'many-to-one'})</code>
      <code>isset($xmlRoot-&gt;{'named-native-queries'})</code>
      <code>isset($xmlRoot-&gt;{'named-queries'})</code>
      <code>isset($xmlRoot-&gt;{'one-to-many'})</code>
      <code>isset($xmlRoot-&gt;{'one-to-one'})</code>
      <code>isset($xmlRoot-&gt;{'sql-result-set-mappings'})</code>
      <code>isset($xmlRoot-&gt;{'unique-constraints'})</code>
    </RedundantCondition>
    <UndefinedInterfaceMethod occurrences="34">
      <code>addEntityListener</code>
      <code>addLifecycleCallback</code>
      <code>addNamedNativeQuery</code>
      <code>addNamedQuery</code>
      <code>addSqlResultSetMapping</code>
      <code>enableCache</code>
      <code>getAssociationCacheDefaults</code>
      <code>getAssociationCacheDefaults</code>
      <code>getAssociationCacheDefaults</code>
      <code>getAssociationCacheDefaults</code>
      <code>mapEmbedded</code>
      <code>mapField</code>
      <code>mapField</code>
      <code>mapField</code>
      <code>mapManyToMany</code>
      <code>mapManyToOne</code>
      <code>mapOneToMany</code>
      <code>mapOneToOne</code>
      <code>markReadOnly</code>
      <code>setAssociationOverride</code>
      <code>setAttributeOverride</code>
      <code>setChangeTrackingPolicy</code>
      <code>setCustomGeneratorDefinition</code>
      <code>setCustomRepositoryClass</code>
      <code>setCustomRepositoryClass</code>
      <code>setDiscriminatorColumn</code>
      <code>setDiscriminatorColumn</code>
      <code>setDiscriminatorMap</code>
      <code>setIdGeneratorType</code>
      <code>setInheritanceType</code>
      <code>setPrimaryTable</code>
      <code>setSequenceGeneratorDefinition</code>
      <code>setVersionMapping</code>
      <code>setVersionMapping</code>
    </UndefinedInterfaceMethod>
  </file>
  <file src="lib/Doctrine/ORM/Mapping/Driver/YamlDriver.php">
    <ArgumentTypeCoercion occurrences="1">
      <code>$metadata</code>
    </ArgumentTypeCoercion>
    <InvalidDocblock occurrences="1">
      <code>private function cacheToArray(array $cacheMapping): array</code>
    </InvalidDocblock>
    <MissingParamType occurrences="2">
      <code>$fileExtension</code>
      <code>$locator</code>
    </MissingParamType>
    <NoInterfaceProperties occurrences="6">
      <code>$metadata-&gt;inheritanceType</code>
      <code>$metadata-&gt;isEmbeddedClass</code>
      <code>$metadata-&gt;isMappedSuperclass</code>
      <code>$metadata-&gt;table</code>
      <code>$metadata-&gt;table</code>
      <code>$metadata-&gt;table</code>
    </NoInterfaceProperties>
    <PossiblyUndefinedMethod occurrences="18">
      <code>$element</code>
      <code>$element</code>
      <code>$element</code>
      <code>$element</code>
      <code>$element</code>
      <code>$element</code>
      <code>$element</code>
      <code>$element</code>
      <code>$element</code>
      <code>$element</code>
      <code>$element</code>
      <code>$element</code>
      <code>$element</code>
      <code>$element</code>
      <code>$element</code>
      <code>$element</code>
      <code>$element</code>
      <code>$element</code>
    </PossiblyUndefinedMethod>
    <UndefinedInterfaceMethod occurrences="43">
      <code>$element</code>
      <code>$element</code>
      <code>$element</code>
      <code>$element</code>
      <code>$element</code>
      <code>$element</code>
      <code>$element</code>
      <code>$element</code>
      <code>$element</code>
      <code>$element</code>
      <code>addEntityListener</code>
      <code>addLifecycleCallback</code>
      <code>addNamedNativeQuery</code>
      <code>addNamedQuery</code>
      <code>addSqlResultSetMapping</code>
      <code>enableCache</code>
      <code>getAssociationCacheDefaults</code>
      <code>getAssociationCacheDefaults</code>
      <code>getAssociationCacheDefaults</code>
      <code>getAssociationCacheDefaults</code>
      <code>mapEmbedded</code>
      <code>mapField</code>
      <code>mapField</code>
      <code>mapManyToMany</code>
      <code>mapManyToOne</code>
      <code>mapOneToMany</code>
      <code>mapOneToOne</code>
      <code>markReadOnly</code>
      <code>setAssociationOverride</code>
      <code>setAttributeOverride</code>
      <code>setChangeTrackingPolicy</code>
      <code>setCustomGeneratorDefinition</code>
      <code>setCustomRepositoryClass</code>
      <code>setCustomRepositoryClass</code>
      <code>setDiscriminatorColumn</code>
      <code>setDiscriminatorColumn</code>
      <code>setDiscriminatorMap</code>
      <code>setIdGeneratorType</code>
      <code>setIdGeneratorType</code>
      <code>setInheritanceType</code>
      <code>setPrimaryTable</code>
      <code>setSequenceGeneratorDefinition</code>
      <code>setVersionMapping</code>
    </UndefinedInterfaceMethod>
  </file>
  <file src="lib/Doctrine/ORM/Mapping/Embedded.php">
    <MissingParamType occurrences="1">
      <code>$columnPrefix</code>
    </MissingParamType>
  </file>
  <file src="lib/Doctrine/ORM/Mapping/EntityListenerResolver.php">
    <MissingReturnType occurrences="1">
      <code>register</code>
    </MissingReturnType>
  </file>
  <file src="lib/Doctrine/ORM/Mapping/EntityResult.php">
    <MissingConstructor occurrences="2">
      <code>$discriminatorColumn</code>
      <code>$entityClass</code>
    </MissingConstructor>
  </file>
  <file src="lib/Doctrine/ORM/Mapping/FieldResult.php">
    <MissingConstructor occurrences="2">
      <code>$column</code>
      <code>$name</code>
    </MissingConstructor>
  </file>
  <file src="lib/Doctrine/ORM/Mapping/InverseJoinColumn.php">
    <MissingParamType occurrences="1">
      <code>$onDelete</code>
    </MissingParamType>
  </file>
  <file src="lib/Doctrine/ORM/Mapping/JoinColumn.php">
    <MissingParamType occurrences="1">
      <code>$onDelete</code>
    </MissingParamType>
  </file>
  <file src="lib/Doctrine/ORM/Mapping/JoinColumns.php">
    <MissingConstructor occurrences="1">
      <code>$value</code>
    </MissingConstructor>
  </file>
  <file src="lib/Doctrine/ORM/Mapping/JoinTable.php">
    <MissingParamType occurrences="2">
      <code>$inverseJoinColumns</code>
      <code>$joinColumns</code>
    </MissingParamType>
  </file>
  <file src="lib/Doctrine/ORM/Mapping/MappingException.php">
    <MissingParamType occurrences="4">
      <code>$className</code>
      <code>$className</code>
      <code>$indexName</code>
      <code>$indexName</code>
    </MissingParamType>
  </file>
  <file src="lib/Doctrine/ORM/Mapping/NamedNativeQuery.php">
    <MissingConstructor occurrences="4">
      <code>$name</code>
      <code>$query</code>
      <code>$resultClass</code>
      <code>$resultSetMapping</code>
    </MissingConstructor>
  </file>
  <file src="lib/Doctrine/ORM/Mapping/NamedQueries.php">
    <MissingConstructor occurrences="1">
      <code>$value</code>
    </MissingConstructor>
  </file>
  <file src="lib/Doctrine/ORM/Mapping/NamedQuery.php">
    <MissingConstructor occurrences="2">
      <code>$name</code>
      <code>$query</code>
    </MissingConstructor>
  </file>
  <file src="lib/Doctrine/ORM/Mapping/OneToMany.php">
    <PossiblyNullPropertyAssignmentValue occurrences="4">
      <code>$cascade</code>
      <code>$indexBy</code>
      <code>$mappedBy</code>
      <code>$targetEntity</code>
    </PossiblyNullPropertyAssignmentValue>
  </file>
  <file src="lib/Doctrine/ORM/Mapping/ReflectionEmbeddedProperty.php">
    <ArgumentTypeCoercion occurrences="1">
      <code>$this-&gt;embeddedClass</code>
    </ArgumentTypeCoercion>
    <MissingParamType occurrences="3">
      <code>$object</code>
      <code>$object</code>
      <code>$value</code>
    </MissingParamType>
    <RedundantCastGivenDocblockType occurrences="1">
      <code>(string) $embeddedClass</code>
    </RedundantCastGivenDocblockType>
  </file>
  <file src="lib/Doctrine/ORM/Mapping/SequenceGenerator.php">
    <PossiblyNullPropertyAssignmentValue occurrences="1">
      <code>$sequenceName</code>
    </PossiblyNullPropertyAssignmentValue>
  </file>
  <file src="lib/Doctrine/ORM/Mapping/SqlResultSetMapping.php">
    <MissingConstructor occurrences="1">
      <code>$name</code>
    </MissingConstructor>
  </file>
  <file src="lib/Doctrine/ORM/Mapping/UnderscoreNamingStrategy.php">
    <MissingParamType occurrences="1">
      <code>$className</code>
    </MissingParamType>
    <PossiblyFalseOperand occurrences="1">
      <code>strrpos($className, '\\')</code>
    </PossiblyFalseOperand>
  </file>
  <file src="lib/Doctrine/ORM/NativeQuery.php">
    <LessSpecificImplementedReturnType occurrences="1">
      <code>mixed</code>
    </LessSpecificImplementedReturnType>
    <PropertyNotSetInConstructor occurrences="1">
      <code>$sql</code>
    </PropertyNotSetInConstructor>
  </file>
  <file src="lib/Doctrine/ORM/ORMInvalidArgumentException.php">
    <PossiblyInvalidArgument occurrences="1">
      <code>$entity</code>
    </PossiblyInvalidArgument>
  </file>
  <file src="lib/Doctrine/ORM/PersistentCollection.php">
    <DocblockTypeContradiction occurrences="1">
      <code>isset($offset)</code>
    </DocblockTypeContradiction>
    <ImplementedReturnTypeMismatch occurrences="1">
      <code>object|null</code>
    </ImplementedReturnTypeMismatch>
    <InvalidDocblock occurrences="1">
      <code>final class PersistentCollection extends AbstractLazyCollection implements Selectable</code>
    </InvalidDocblock>
    <InvalidReturnStatement occurrences="1"/>
    <MissingParamType occurrences="2">
      <code>$key</code>
      <code>$offset</code>
    </MissingParamType>
    <ParamNameMismatch occurrences="1">
      <code>$value</code>
    </ParamNameMismatch>
    <PossiblyNullArgument occurrences="4">
      <code>$this-&gt;association</code>
      <code>$this-&gt;association</code>
      <code>$this-&gt;association</code>
      <code>$this-&gt;association['targetEntity']</code>
    </PossiblyNullArgument>
    <PossiblyNullArrayAccess occurrences="12">
      <code>$this-&gt;association['fetch']</code>
      <code>$this-&gt;association['fetch']</code>
      <code>$this-&gt;association['fetch']</code>
      <code>$this-&gt;association['fetch']</code>
      <code>$this-&gt;association['fetch']</code>
      <code>$this-&gt;association['isOwningSide']</code>
      <code>$this-&gt;association['orphanRemoval']</code>
      <code>$this-&gt;association['targetEntity']</code>
      <code>$this-&gt;association['type']</code>
      <code>$this-&gt;association['type']</code>
      <code>$this-&gt;association['type']</code>
      <code>$this-&gt;association['type']</code>
    </PossiblyNullArrayAccess>
    <PossiblyNullReference occurrences="2">
      <code>setValue</code>
      <code>setValue</code>
    </PossiblyNullReference>
    <PropertyNotSetInConstructor occurrences="1">
      <code>$backRefFieldName</code>
    </PropertyNotSetInConstructor>
    <RedundantConditionGivenDocblockType occurrences="5">
      <code>$this-&gt;em</code>
      <code>$this-&gt;em</code>
      <code>is_object($this-&gt;collection)</code>
      <code>is_object($value) &amp;&amp; $this-&gt;em</code>
      <code>is_object($value) &amp;&amp; $this-&gt;em</code>
    </RedundantConditionGivenDocblockType>
    <TooManyArguments occurrences="1">
      <code>andX</code>
    </TooManyArguments>
    <UndefinedInterfaceMethod occurrences="1">
      <code>matching</code>
    </UndefinedInterfaceMethod>
  </file>
  <file src="lib/Doctrine/ORM/Persisters/Collection/ManyToManyPersister.php">
    <PossiblyNullArgument occurrences="44">
      <code>$association</code>
      <code>$collection-&gt;getOwner()</code>
      <code>$collection-&gt;getOwner()</code>
      <code>$collection-&gt;getOwner()</code>
      <code>$collection-&gt;getOwner()</code>
      <code>$collection-&gt;getOwner()</code>
      <code>$collection-&gt;getOwner()</code>
      <code>$collection-&gt;getOwner()</code>
      <code>$collection-&gt;getOwner()</code>
      <code>$collection-&gt;getOwner()</code>
      <code>$filterMapping</code>
      <code>$filterMapping</code>
      <code>$indexBy</code>
      <code>$mapping</code>
      <code>$mapping</code>
      <code>$mapping</code>
      <code>$mapping</code>
      <code>$mapping</code>
      <code>$mapping</code>
      <code>$mapping</code>
      <code>$mapping</code>
      <code>$mapping['joinTableColumns']</code>
      <code>$mapping['relationToSourceKeyColumns']</code>
      <code>$mapping['relationToSourceKeyColumns'][$joinTableColumn]</code>
      <code>$mapping['relationToTargetKeyColumns'][$joinTableColumn]</code>
      <code>$mapping['sourceEntity']</code>
      <code>$mapping['sourceEntity']</code>
      <code>$mapping['sourceEntity']</code>
      <code>$mapping['sourceEntity']</code>
      <code>$mapping['sourceEntity']</code>
      <code>$mapping['sourceEntity']</code>
      <code>$mapping['sourceEntity']</code>
      <code>$mapping['sourceEntity']</code>
      <code>$mapping['sourceEntity']</code>
      <code>$mapping['targetEntity']</code>
      <code>$mapping['targetEntity']</code>
      <code>$mapping['targetEntity']</code>
      <code>$mapping['targetEntity']</code>
      <code>$mapping['targetEntity']</code>
      <code>$mapping['targetEntity']</code>
      <code>$mapping['targetEntity']</code>
      <code>$mapping['targetEntity']</code>
      <code>$mapping['targetEntity']</code>
      <code>$owner</code>
    </PossiblyNullArgument>
    <PossiblyNullArrayAccess occurrences="36">
      <code>$mapping['indexBy']</code>
      <code>$mapping['isOwningSide']</code>
      <code>$mapping['isOwningSide']</code>
      <code>$mapping['isOwningSide']</code>
      <code>$mapping['isOwningSide']</code>
      <code>$mapping['isOwningSide']</code>
      <code>$mapping['joinTable']</code>
      <code>$mapping['joinTable']</code>
      <code>$mapping['joinTable']</code>
      <code>$mapping['joinTable']</code>
      <code>$mapping['joinTable']['inverseJoinColumns']</code>
      <code>$mapping['joinTable']['inverseJoinColumns']</code>
      <code>$mapping['joinTableColumns']</code>
      <code>$mapping['mappedBy']</code>
      <code>$mapping['mappedBy']</code>
      <code>$mapping['mappedBy']</code>
      <code>$mapping['relationToSourceKeyColumns']</code>
      <code>$mapping['relationToSourceKeyColumns']</code>
      <code>$mapping['relationToSourceKeyColumns']</code>
      <code>$mapping['relationToTargetKeyColumns']</code>
      <code>$mapping['sourceEntity']</code>
      <code>$mapping['sourceEntity']</code>
      <code>$mapping['sourceEntity']</code>
      <code>$mapping['sourceEntity']</code>
      <code>$mapping['sourceEntity']</code>
      <code>$mapping['sourceEntity']</code>
      <code>$mapping['sourceEntity']</code>
      <code>$mapping['sourceEntity']</code>
      <code>$mapping['targetEntity']</code>
      <code>$mapping['targetEntity']</code>
      <code>$mapping['targetEntity']</code>
      <code>$mapping['targetEntity']</code>
      <code>$mapping['targetEntity']</code>
      <code>$mapping['targetEntity']</code>
      <code>$mapping['targetEntity']</code>
      <code>$mapping['targetEntity']</code>
    </PossiblyNullArrayAccess>
    <PossiblyNullArrayOffset occurrences="3">
      <code>$associationSourceClass-&gt;associationMappings</code>
      <code>$sourceClass-&gt;associationMappings</code>
      <code>$targetClass-&gt;associationMappings</code>
    </PossiblyNullArrayOffset>
    <PossiblyNullIterator occurrences="8">
      <code>$joinColumns</code>
      <code>$mapping['joinTable']['inverseJoinColumns']</code>
      <code>$mapping['joinTable']['inverseJoinColumns']</code>
      <code>$mapping['joinTable']['joinColumns']</code>
      <code>$mapping['joinTable']['joinColumns']</code>
      <code>$mapping['joinTable']['joinColumns']</code>
      <code>$mapping['joinTableColumns']</code>
      <code>$mapping['relationToSourceKeyColumns']</code>
    </PossiblyNullIterator>
    <PossiblyNullReference occurrences="2">
      <code>getFieldForColumn</code>
      <code>getFieldForColumn</code>
    </PossiblyNullReference>
  </file>
  <file src="lib/Doctrine/ORM/Persisters/Collection/OneToManyPersister.php">
    <ImplementedReturnTypeMismatch occurrences="1">
      <code>int|null</code>
    </ImplementedReturnTypeMismatch>
    <PossiblyNullArgument occurrences="14">
      <code>$collection-&gt;getOwner()</code>
      <code>$collection-&gt;getOwner()</code>
      <code>$collection-&gt;getOwner()</code>
      <code>$mapping</code>
      <code>$mapping['mappedBy']</code>
      <code>$mapping['mappedBy']</code>
      <code>$mapping['sourceEntity']</code>
      <code>$mapping['sourceEntity']</code>
      <code>$mapping['targetEntity']</code>
      <code>$mapping['targetEntity']</code>
      <code>$mapping['targetEntity']</code>
      <code>$mapping['targetEntity']</code>
      <code>$mapping['targetEntity']</code>
      <code>$mapping['targetEntity']</code>
    </PossiblyNullArgument>
    <PossiblyNullArrayAccess occurrences="13">
      <code>$mapping['mappedBy']</code>
      <code>$mapping['mappedBy']</code>
      <code>$mapping['mappedBy']</code>
      <code>$mapping['mappedBy']</code>
      <code>$mapping['orphanRemoval']</code>
      <code>$mapping['sourceEntity']</code>
      <code>$mapping['sourceEntity']</code>
      <code>$mapping['targetEntity']</code>
      <code>$mapping['targetEntity']</code>
      <code>$mapping['targetEntity']</code>
      <code>$mapping['targetEntity']</code>
      <code>$mapping['targetEntity']</code>
      <code>$mapping['targetEntity']</code>
    </PossiblyNullArrayAccess>
    <PossiblyNullArrayOffset occurrences="1">
      <code>$targetClass-&gt;associationMappings</code>
    </PossiblyNullArrayOffset>
  </file>
  <file src="lib/Doctrine/ORM/Persisters/Entity/BasicEntityPersister.php">
    <ArgumentTypeCoercion occurrences="1">
      <code>$this-&gt;em</code>
    </ArgumentTypeCoercion>
    <DocblockTypeContradiction occurrences="1">
      <code>$value === null</code>
    </DocblockTypeContradiction>
    <InvalidArgument occurrences="2">
      <code>$em-&gt;getMetadataFactory()</code>
      <code>$hints</code>
    </InvalidArgument>
    <InvalidNullableReturnType occurrences="1">
      <code>loadOneToOneEntity</code>
    </InvalidNullableReturnType>
    <InvalidScalarArgument occurrences="4">
      <code>$hints</code>
      <code>[Query::HINT_REFRESH =&gt; true]</code>
      <code>[UnitOfWork::HINT_DEFEREAGERLOAD =&gt; true]</code>
      <code>[UnitOfWork::HINT_DEFEREAGERLOAD =&gt; true]</code>
    </InvalidScalarArgument>
    <LessSpecificReturnStatement occurrences="3">
      <code>$postInsertIds</code>
      <code>[$params, $types]</code>
      <code>[$sqlParams, $sqlTypes]</code>
    </LessSpecificReturnStatement>
    <MissingReturnType occurrences="1">
      <code>loadAll</code>
    </MissingReturnType>
    <MoreSpecificReturnType occurrences="3">
      <code>executeInserts</code>
      <code>expandCriteriaParameters</code>
      <code>expandParameters</code>
    </MoreSpecificReturnType>
    <NullableReturnStatement occurrences="2">
      <code>$targetEntity</code>
      <code>$targetEntity</code>
    </NullableReturnStatement>
    <PossiblyNullArgument occurrences="2">
      <code>$association</code>
      <code>$type</code>
    </PossiblyNullArgument>
    <PossiblyNullArrayAccess occurrences="1">
      <code>$assoc['isOwningSide']</code>
    </PossiblyNullArrayAccess>
    <PossiblyNullReference occurrences="7">
      <code>getValue</code>
      <code>getValue</code>
      <code>getValue</code>
      <code>getValue</code>
      <code>getValue</code>
      <code>getValue</code>
      <code>setValue</code>
    </PossiblyNullReference>
    <PropertyNotSetInConstructor occurrences="1">
      <code>$insertSql</code>
    </PropertyNotSetInConstructor>
    <PropertyTypeCoercion occurrences="1">
      <code>$this-&gt;currentPersisterContext-&gt;sqlTableAliases</code>
    </PropertyTypeCoercion>
    <RedundantConditionGivenDocblockType occurrences="1">
      <code>$this-&gt;insertSql !== null</code>
    </RedundantConditionGivenDocblockType>
  </file>
  <file src="lib/Doctrine/ORM/Persisters/Entity/CachedPersisterContext.php">
    <PropertyNotSetInConstructor occurrences="1">
      <code>$selectJoinSql</code>
    </PropertyNotSetInConstructor>
    <PropertyTypeCoercion occurrences="1">
      <code>$class</code>
    </PropertyTypeCoercion>
    <RedundantCastGivenDocblockType occurrences="1">
      <code>(bool) $handlesLimits</code>
    </RedundantCastGivenDocblockType>
  </file>
  <file src="lib/Doctrine/ORM/Persisters/Entity/EntityPersister.php">
    <MissingReturnType occurrences="1">
      <code>loadAll</code>
    </MissingReturnType>
  </file>
  <file src="lib/Doctrine/ORM/Persisters/Entity/JoinedSubclassPersister.php">
    <ArgumentTypeCoercion occurrences="1">
      <code>$this-&gt;em</code>
    </ArgumentTypeCoercion>
    <LessSpecificReturnStatement occurrences="1">
      <code>$postInsertIds</code>
    </LessSpecificReturnStatement>
    <MoreSpecificReturnType occurrences="1">
      <code>executeInserts</code>
    </MoreSpecificReturnType>
    <RedundantConditionGivenDocblockType occurrences="2">
      <code>$isVersioned</code>
      <code>$isVersioned</code>
    </RedundantConditionGivenDocblockType>
  </file>
  <file src="lib/Doctrine/ORM/Persisters/Entity/SingleTablePersister.php">
    <PossiblyUndefinedVariable occurrences="1">
      <code>$columnList</code>
    </PossiblyUndefinedVariable>
  </file>
  <file src="lib/Doctrine/ORM/Proxy/ProxyFactory.php">
    <ArgumentTypeCoercion occurrences="2">
      <code>$classMetadata</code>
      <code>$classMetadata</code>
    </ArgumentTypeCoercion>
    <InvalidArgument occurrences="3">
      <code>$classMetadata-&gt;getReflectionProperties()</code>
      <code>$em-&gt;getMetadataFactory()</code>
      <code>$em-&gt;getMetadataFactory()</code>
    </InvalidArgument>
    <NoInterfaceProperties occurrences="2">
      <code>$metadata-&gt;isEmbeddedClass</code>
      <code>$metadata-&gt;isMappedSuperclass</code>
    </NoInterfaceProperties>
    <PossiblyNullArgument occurrences="1">
      <code>$property-&gt;name</code>
    </PossiblyNullArgument>
    <PossiblyNullPropertyFetch occurrences="1">
      <code>$property-&gt;name</code>
    </PossiblyNullPropertyFetch>
    <PossiblyNullReference occurrences="1">
      <code>setAccessible</code>
    </PossiblyNullReference>
    <UndefinedInterfaceMethod occurrences="1">
      <code>__wakeup</code>
    </UndefinedInterfaceMethod>
  </file>
  <file src="lib/Doctrine/ORM/Query.php">
    <DeprecatedClass occurrences="1">
      <code>IterableResult</code>
    </DeprecatedClass>
    <DeprecatedMethod occurrences="1">
      <code>parent::iterate($parameters, $hydrationMode)</code>
    </DeprecatedMethod>
    <InvalidScalarArgument occurrences="1">
      <code>$sqlParams</code>
    </InvalidScalarArgument>
    <LessSpecificImplementedReturnType occurrences="1">
      <code>mixed</code>
    </LessSpecificImplementedReturnType>
    <LessSpecificReturnStatement occurrences="2">
      <code>parent::setHint($name, $value)</code>
      <code>parent::setHydrationMode($hydrationMode)</code>
    </LessSpecificReturnStatement>
    <MoreSpecificImplementedParamType occurrences="1">
      <code>$parameters</code>
    </MoreSpecificImplementedParamType>
    <MoreSpecificReturnType occurrences="2">
      <code>self</code>
      <code>self</code>
    </MoreSpecificReturnType>
    <PossiblyNullArgument occurrences="1">
      <code>$this-&gt;getDQL()</code>
    </PossiblyNullArgument>
    <PossiblyNullPropertyAssignmentValue occurrences="1">
      <code>$timeToLive</code>
    </PossiblyNullPropertyAssignmentValue>
    <PossiblyNullReference occurrences="1">
      <code>evictEntityRegion</code>
    </PossiblyNullReference>
    <PropertyNotSetInConstructor occurrences="2">
      <code>$parserResult</code>
      <code>$queryCacheTTL</code>
    </PropertyNotSetInConstructor>
    <RedundantConditionGivenDocblockType occurrences="2">
      <code>$dqlQuery !== null</code>
      <code>$timeToLive !== null</code>
    </RedundantConditionGivenDocblockType>
  </file>
  <file src="lib/Doctrine/ORM/Query/AST/ArithmeticFactor.php">
    <ParamNameMismatch occurrences="1">
      <code>$sqlWalker</code>
    </ParamNameMismatch>
  </file>
  <file src="lib/Doctrine/ORM/Query/AST/ArithmeticTerm.php">
    <ParamNameMismatch occurrences="1">
      <code>$sqlWalker</code>
    </ParamNameMismatch>
  </file>
  <file src="lib/Doctrine/ORM/Query/AST/BetweenExpression.php">
    <ParamNameMismatch occurrences="1">
      <code>$sqlWalker</code>
    </ParamNameMismatch>
    <PropertyNotSetInConstructor occurrences="1">
      <code>$not</code>
    </PropertyNotSetInConstructor>
  </file>
  <file src="lib/Doctrine/ORM/Query/AST/CoalesceExpression.php">
    <ParamNameMismatch occurrences="1">
      <code>$sqlWalker</code>
    </ParamNameMismatch>
  </file>
  <file src="lib/Doctrine/ORM/Query/AST/CollectionMemberExpression.php">
    <PropertyNotSetInConstructor occurrences="1">
      <code>$not</code>
    </PropertyNotSetInConstructor>
  </file>
  <file src="lib/Doctrine/ORM/Query/AST/ComparisonExpression.php">
    <ParamNameMismatch occurrences="1">
      <code>$sqlWalker</code>
    </ParamNameMismatch>
  </file>
  <file src="lib/Doctrine/ORM/Query/AST/ConditionalExpression.php">
    <ParamNameMismatch occurrences="1">
      <code>$sqlWalker</code>
    </ParamNameMismatch>
  </file>
  <file src="lib/Doctrine/ORM/Query/AST/ConditionalFactor.php">
    <ParamNameMismatch occurrences="1">
      <code>$sqlWalker</code>
    </ParamNameMismatch>
  </file>
  <file src="lib/Doctrine/ORM/Query/AST/ConditionalPrimary.php">
    <ParamNameMismatch occurrences="1">
      <code>$sqlWalker</code>
    </ParamNameMismatch>
  </file>
  <file src="lib/Doctrine/ORM/Query/AST/ConditionalTerm.php">
    <ParamNameMismatch occurrences="1">
      <code>$sqlWalker</code>
    </ParamNameMismatch>
  </file>
  <file src="lib/Doctrine/ORM/Query/AST/DeleteClause.php">
    <ParamNameMismatch occurrences="1">
      <code>$sqlWalker</code>
    </ParamNameMismatch>
    <PropertyNotSetInConstructor occurrences="1">
      <code>$aliasIdentificationVariable</code>
    </PropertyNotSetInConstructor>
  </file>
  <file src="lib/Doctrine/ORM/Query/AST/DeleteStatement.php">
    <ParamNameMismatch occurrences="1">
      <code>$sqlWalker</code>
    </ParamNameMismatch>
  </file>
  <file src="lib/Doctrine/ORM/Query/AST/EmptyCollectionComparisonExpression.php">
    <ParamNameMismatch occurrences="1">
      <code>$sqlWalker</code>
    </ParamNameMismatch>
    <PropertyNotSetInConstructor occurrences="1">
      <code>$not</code>
    </PropertyNotSetInConstructor>
  </file>
  <file src="lib/Doctrine/ORM/Query/AST/ExistsExpression.php">
    <ParamNameMismatch occurrences="1">
      <code>$sqlWalker</code>
    </ParamNameMismatch>
    <PropertyNotSetInConstructor occurrences="1">
      <code>$not</code>
    </PropertyNotSetInConstructor>
  </file>
  <file src="lib/Doctrine/ORM/Query/AST/FromClause.php">
    <ParamNameMismatch occurrences="1">
      <code>$sqlWalker</code>
    </ParamNameMismatch>
  </file>
  <file src="lib/Doctrine/ORM/Query/AST/Functions/AbsFunction.php">
    <PropertyNotSetInConstructor occurrences="1">
      <code>$simpleArithmeticExpression</code>
    </PropertyNotSetInConstructor>
  </file>
  <file src="lib/Doctrine/ORM/Query/AST/Functions/AvgFunction.php">
    <PropertyNotSetInConstructor occurrences="1">
      <code>$aggregateExpression</code>
    </PropertyNotSetInConstructor>
  </file>
  <file src="lib/Doctrine/ORM/Query/AST/Functions/BitAndFunction.php">
    <PossiblyInvalidPropertyAssignmentValue occurrences="2">
      <code>$parser-&gt;ArithmeticPrimary()</code>
      <code>$parser-&gt;ArithmeticPrimary()</code>
    </PossiblyInvalidPropertyAssignmentValue>
    <PropertyNotSetInConstructor occurrences="2">
      <code>$firstArithmetic</code>
      <code>$secondArithmetic</code>
    </PropertyNotSetInConstructor>
  </file>
  <file src="lib/Doctrine/ORM/Query/AST/Functions/BitOrFunction.php">
    <PossiblyInvalidPropertyAssignmentValue occurrences="2">
      <code>$parser-&gt;ArithmeticPrimary()</code>
      <code>$parser-&gt;ArithmeticPrimary()</code>
    </PossiblyInvalidPropertyAssignmentValue>
    <PropertyNotSetInConstructor occurrences="2">
      <code>$firstArithmetic</code>
      <code>$secondArithmetic</code>
    </PropertyNotSetInConstructor>
  </file>
  <file src="lib/Doctrine/ORM/Query/AST/Functions/ConcatFunction.php">
    <PropertyNotSetInConstructor occurrences="2">
      <code>$firstStringPrimary</code>
      <code>$secondStringPrimary</code>
    </PropertyNotSetInConstructor>
  </file>
  <file src="lib/Doctrine/ORM/Query/AST/Functions/CountFunction.php">
    <PropertyNotSetInConstructor occurrences="1">
      <code>$aggregateExpression</code>
    </PropertyNotSetInConstructor>
  </file>
  <file src="lib/Doctrine/ORM/Query/AST/Functions/DateAddFunction.php">
    <InvalidScalarArgument occurrences="7">
      <code>$this-&gt;intervalExpression-&gt;dispatch($sqlWalker)</code>
      <code>$this-&gt;intervalExpression-&gt;dispatch($sqlWalker)</code>
      <code>$this-&gt;intervalExpression-&gt;dispatch($sqlWalker)</code>
      <code>$this-&gt;intervalExpression-&gt;dispatch($sqlWalker)</code>
      <code>$this-&gt;intervalExpression-&gt;dispatch($sqlWalker)</code>
      <code>$this-&gt;intervalExpression-&gt;dispatch($sqlWalker)</code>
      <code>$this-&gt;intervalExpression-&gt;dispatch($sqlWalker)</code>
    </InvalidScalarArgument>
    <PossiblyInvalidPropertyAssignmentValue occurrences="2">
      <code>$parser-&gt;ArithmeticPrimary()</code>
      <code>$parser-&gt;ArithmeticPrimary()</code>
    </PossiblyInvalidPropertyAssignmentValue>
    <PossiblyNullPropertyAssignmentValue occurrences="3">
      <code>null</code>
      <code>null</code>
      <code>null</code>
    </PossiblyNullPropertyAssignmentValue>
    <UndefinedPropertyFetch occurrences="1">
      <code>$this-&gt;unit-&gt;value</code>
    </UndefinedPropertyFetch>
  </file>
  <file src="lib/Doctrine/ORM/Query/AST/Functions/DateDiffFunction.php">
    <PossiblyInvalidPropertyAssignmentValue occurrences="2">
      <code>$parser-&gt;ArithmeticPrimary()</code>
      <code>$parser-&gt;ArithmeticPrimary()</code>
    </PossiblyInvalidPropertyAssignmentValue>
    <PropertyNotSetInConstructor occurrences="2">
      <code>$date1</code>
      <code>$date2</code>
    </PropertyNotSetInConstructor>
  </file>
  <file src="lib/Doctrine/ORM/Query/AST/Functions/DateSubFunction.php">
    <InvalidScalarArgument occurrences="7">
      <code>$this-&gt;intervalExpression-&gt;dispatch($sqlWalker)</code>
      <code>$this-&gt;intervalExpression-&gt;dispatch($sqlWalker)</code>
      <code>$this-&gt;intervalExpression-&gt;dispatch($sqlWalker)</code>
      <code>$this-&gt;intervalExpression-&gt;dispatch($sqlWalker)</code>
      <code>$this-&gt;intervalExpression-&gt;dispatch($sqlWalker)</code>
      <code>$this-&gt;intervalExpression-&gt;dispatch($sqlWalker)</code>
      <code>$this-&gt;intervalExpression-&gt;dispatch($sqlWalker)</code>
    </InvalidScalarArgument>
    <UndefinedPropertyFetch occurrences="1">
      <code>$this-&gt;unit-&gt;value</code>
    </UndefinedPropertyFetch>
  </file>
  <file src="lib/Doctrine/ORM/Query/AST/Functions/FunctionNode.php">
    <ParamNameMismatch occurrences="1">
      <code>$sqlWalker</code>
    </ParamNameMismatch>
  </file>
  <file src="lib/Doctrine/ORM/Query/AST/Functions/IdentityFunction.php">
    <PossiblyNullArrayAccess occurrences="1">
      <code>$parser-&gt;getLexer()-&gt;token['value']</code>
    </PossiblyNullArrayAccess>
    <PossiblyNullArrayOffset occurrences="1">
      <code>$class-&gt;associationMappings</code>
    </PossiblyNullArrayOffset>
    <PropertyNotSetInConstructor occurrences="2">
      <code>$fieldMapping</code>
      <code>$pathExpression</code>
    </PropertyNotSetInConstructor>
    <RedundantConditionGivenDocblockType occurrences="1">
      <code>$this-&gt;fieldMapping !== null</code>
    </RedundantConditionGivenDocblockType>
  </file>
  <file src="lib/Doctrine/ORM/Query/AST/Functions/LengthFunction.php">
    <ArgumentTypeCoercion occurrences="1">
      <code>$this-&gt;stringPrimary</code>
    </ArgumentTypeCoercion>
    <PropertyNotSetInConstructor occurrences="1">
      <code>$stringPrimary</code>
    </PropertyNotSetInConstructor>
  </file>
  <file src="lib/Doctrine/ORM/Query/AST/Functions/LocateFunction.php">
<<<<<<< HEAD
    <InvalidScalarArgument occurrences="1">
      <code>$sqlWalker-&gt;walkSimpleArithmeticExpression($this-&gt;simpleArithmeticExpression)</code>
    </InvalidScalarArgument>
=======
>>>>>>> 2fecb3cb
    <PossiblyInvalidArgument occurrences="1">
      <code>$this-&gt;simpleArithmeticExpression</code>
    </PossiblyInvalidArgument>
    <PropertyNotSetInConstructor occurrences="2">
      <code>$firstStringPrimary</code>
      <code>$secondStringPrimary</code>
    </PropertyNotSetInConstructor>
  </file>
  <file src="lib/Doctrine/ORM/Query/AST/Functions/LowerFunction.php">
    <ArgumentTypeCoercion occurrences="1">
      <code>$this-&gt;stringPrimary</code>
    </ArgumentTypeCoercion>
    <PropertyNotSetInConstructor occurrences="1">
      <code>$stringPrimary</code>
    </PropertyNotSetInConstructor>
  </file>
  <file src="lib/Doctrine/ORM/Query/AST/Functions/MaxFunction.php">
    <PropertyNotSetInConstructor occurrences="1">
      <code>$aggregateExpression</code>
    </PropertyNotSetInConstructor>
  </file>
  <file src="lib/Doctrine/ORM/Query/AST/Functions/MinFunction.php">
    <PropertyNotSetInConstructor occurrences="1">
      <code>$aggregateExpression</code>
    </PropertyNotSetInConstructor>
  </file>
  <file src="lib/Doctrine/ORM/Query/AST/Functions/ModFunction.php">
    <PropertyNotSetInConstructor occurrences="2">
      <code>$firstSimpleArithmeticExpression</code>
      <code>$secondSimpleArithmeticExpression</code>
    </PropertyNotSetInConstructor>
  </file>
  <file src="lib/Doctrine/ORM/Query/AST/Functions/SizeFunction.php">
    <PossiblyNullArrayOffset occurrences="1">
      <code>$class-&gt;associationMappings</code>
    </PossiblyNullArrayOffset>
    <PropertyNotSetInConstructor occurrences="1">
      <code>$collectionPathExpression</code>
    </PropertyNotSetInConstructor>
  </file>
  <file src="lib/Doctrine/ORM/Query/AST/Functions/SqrtFunction.php">
    <PropertyNotSetInConstructor occurrences="1">
      <code>$simpleArithmeticExpression</code>
    </PropertyNotSetInConstructor>
  </file>
  <file src="lib/Doctrine/ORM/Query/AST/Functions/SubstringFunction.php">
    <PropertyNotSetInConstructor occurrences="2">
      <code>$firstSimpleArithmeticExpression</code>
      <code>$stringPrimary</code>
    </PropertyNotSetInConstructor>
  </file>
  <file src="lib/Doctrine/ORM/Query/AST/Functions/SumFunction.php">
    <PropertyNotSetInConstructor occurrences="1">
      <code>$aggregateExpression</code>
    </PropertyNotSetInConstructor>
  </file>
  <file src="lib/Doctrine/ORM/Query/AST/Functions/TrimFunction.php">
    <PossiblyNullArgument occurrences="1">
      <code>$value</code>
    </PossiblyNullArgument>
    <PossiblyNullArrayAccess occurrences="2">
      <code>$lexer-&gt;lookahead['value']</code>
      <code>$lexer-&gt;token['value']</code>
    </PossiblyNullArrayAccess>
    <PropertyNotSetInConstructor occurrences="4">
      <code>$both</code>
      <code>$leading</code>
      <code>$stringPrimary</code>
      <code>$trailing</code>
    </PropertyNotSetInConstructor>
  </file>
  <file src="lib/Doctrine/ORM/Query/AST/Functions/UpperFunction.php">
    <ArgumentTypeCoercion occurrences="1">
      <code>$this-&gt;stringPrimary</code>
    </ArgumentTypeCoercion>
    <PropertyNotSetInConstructor occurrences="1">
      <code>$stringPrimary</code>
    </PropertyNotSetInConstructor>
  </file>
  <file src="lib/Doctrine/ORM/Query/AST/GeneralCaseExpression.php">
    <ParamNameMismatch occurrences="1">
      <code>$sqlWalker</code>
    </ParamNameMismatch>
  </file>
  <file src="lib/Doctrine/ORM/Query/AST/GroupByClause.php">
    <ParamNameMismatch occurrences="1">
      <code>$sqlWalker</code>
    </ParamNameMismatch>
  </file>
  <file src="lib/Doctrine/ORM/Query/AST/HavingClause.php">
    <ParamNameMismatch occurrences="1">
      <code>$sqlWalker</code>
    </ParamNameMismatch>
  </file>
  <file src="lib/Doctrine/ORM/Query/AST/IdentificationVariableDeclaration.php">
    <ParamNameMismatch occurrences="1">
      <code>$sqlWalker</code>
    </ParamNameMismatch>
  </file>
  <file src="lib/Doctrine/ORM/Query/AST/InExpression.php">
    <ParamNameMismatch occurrences="1">
      <code>$sqlWalker</code>
    </ParamNameMismatch>
    <PropertyNotSetInConstructor occurrences="1">
      <code>$not</code>
    </PropertyNotSetInConstructor>
  </file>
  <file src="lib/Doctrine/ORM/Query/AST/IndexBy.php">
    <DeprecatedProperty occurrences="1">
      <code>$this-&gt;simpleStateFieldPathExpression</code>
    </DeprecatedProperty>
    <InvalidNullableReturnType occurrences="1">
      <code>dispatch</code>
    </InvalidNullableReturnType>
    <NullableReturnStatement occurrences="1">
      <code>$sqlWalker-&gt;walkIndexBy($this)</code>
    </NullableReturnStatement>
    <ParamNameMismatch occurrences="1">
      <code>$sqlWalker</code>
    </ParamNameMismatch>
    <PossiblyNullPropertyAssignmentValue occurrences="2">
      <code>null</code>
      <code>null</code>
    </PossiblyNullPropertyAssignmentValue>
  </file>
  <file src="lib/Doctrine/ORM/Query/AST/InstanceOfExpression.php">
    <ParamNameMismatch occurrences="1">
      <code>$sqlWalker</code>
    </ParamNameMismatch>
    <PropertyNotSetInConstructor occurrences="2">
      <code>$not</code>
      <code>$value</code>
    </PropertyNotSetInConstructor>
  </file>
  <file src="lib/Doctrine/ORM/Query/AST/Join.php">
    <ParamNameMismatch occurrences="1">
      <code>$sqlWalker</code>
    </ParamNameMismatch>
  </file>
  <file src="lib/Doctrine/ORM/Query/AST/JoinAssociationDeclaration.php">
    <ParamNameMismatch occurrences="1">
      <code>$sqlWalker</code>
    </ParamNameMismatch>
  </file>
  <file src="lib/Doctrine/ORM/Query/AST/JoinAssociationPathExpression.php">
    <ParamNameMismatch occurrences="1">
      <code>$sqlWalker</code>
    </ParamNameMismatch>
  </file>
  <file src="lib/Doctrine/ORM/Query/AST/JoinClassPathExpression.php">
    <UndefinedMethod occurrences="1">
      <code>walkJoinPathExpression</code>
    </UndefinedMethod>
  </file>
  <file src="lib/Doctrine/ORM/Query/AST/JoinVariableDeclaration.php">
    <UndefinedMethod occurrences="1">
      <code>walkJoinVariableDeclaration</code>
    </UndefinedMethod>
  </file>
  <file src="lib/Doctrine/ORM/Query/AST/LikeExpression.php">
    <ParamNameMismatch occurrences="1">
      <code>$sqlWalker</code>
    </ParamNameMismatch>
    <PropertyNotSetInConstructor occurrences="1">
      <code>$not</code>
    </PropertyNotSetInConstructor>
  </file>
  <file src="lib/Doctrine/ORM/Query/AST/NewObjectExpression.php">
    <ParamNameMismatch occurrences="1">
      <code>$sqlWalker</code>
    </ParamNameMismatch>
  </file>
  <file src="lib/Doctrine/ORM/Query/AST/Node.php">
    <DocblockTypeContradiction occurrences="1">
      <code>is_array($obj)</code>
    </DocblockTypeContradiction>
    <RedundantConditionGivenDocblockType occurrences="1">
      <code>is_object($obj)</code>
    </RedundantConditionGivenDocblockType>
  </file>
  <file src="lib/Doctrine/ORM/Query/AST/NullComparisonExpression.php">
    <ParamNameMismatch occurrences="1">
      <code>$sqlWalker</code>
    </ParamNameMismatch>
    <PropertyNotSetInConstructor occurrences="1">
      <code>$not</code>
    </PropertyNotSetInConstructor>
  </file>
  <file src="lib/Doctrine/ORM/Query/AST/NullIfExpression.php">
    <ParamNameMismatch occurrences="1">
      <code>$sqlWalker</code>
    </ParamNameMismatch>
  </file>
  <file src="lib/Doctrine/ORM/Query/AST/OrderByClause.php">
    <ParamNameMismatch occurrences="1">
      <code>$sqlWalker</code>
    </ParamNameMismatch>
  </file>
  <file src="lib/Doctrine/ORM/Query/AST/OrderByItem.php">
    <ParamNameMismatch occurrences="1">
      <code>$sqlWalker</code>
    </ParamNameMismatch>
    <PropertyNotSetInConstructor occurrences="1">
      <code>$type</code>
    </PropertyNotSetInConstructor>
  </file>
  <file src="lib/Doctrine/ORM/Query/AST/PathExpression.php">
    <PropertyNotSetInConstructor occurrences="1">
      <code>$type</code>
    </PropertyNotSetInConstructor>
  </file>
  <file src="lib/Doctrine/ORM/Query/AST/QuantifiedExpression.php">
    <ParamNameMismatch occurrences="1">
      <code>$sqlWalker</code>
    </ParamNameMismatch>
    <PropertyNotSetInConstructor occurrences="1">
      <code>$type</code>
    </PropertyNotSetInConstructor>
  </file>
  <file src="lib/Doctrine/ORM/Query/AST/SelectClause.php">
    <ParamNameMismatch occurrences="1">
      <code>$sqlWalker</code>
    </ParamNameMismatch>
  </file>
  <file src="lib/Doctrine/ORM/Query/AST/SelectExpression.php">
    <ParamNameMismatch occurrences="1">
      <code>$sqlWalker</code>
    </ParamNameMismatch>
  </file>
  <file src="lib/Doctrine/ORM/Query/AST/SelectStatement.php">
    <ParamNameMismatch occurrences="1">
      <code>$sqlWalker</code>
    </ParamNameMismatch>
  </file>
  <file src="lib/Doctrine/ORM/Query/AST/SimpleArithmeticExpression.php">
    <ParamNameMismatch occurrences="1">
      <code>$sqlWalker</code>
    </ParamNameMismatch>
  </file>
  <file src="lib/Doctrine/ORM/Query/AST/SimpleCaseExpression.php">
    <ParamNameMismatch occurrences="1">
      <code>$sqlWalker</code>
    </ParamNameMismatch>
    <PossiblyNullPropertyAssignmentValue occurrences="1">
      <code>null</code>
    </PossiblyNullPropertyAssignmentValue>
  </file>
  <file src="lib/Doctrine/ORM/Query/AST/SimpleSelectClause.php">
    <ParamNameMismatch occurrences="1">
      <code>$sqlWalker</code>
    </ParamNameMismatch>
  </file>
  <file src="lib/Doctrine/ORM/Query/AST/SimpleSelectExpression.php">
    <ParamNameMismatch occurrences="1">
      <code>$sqlWalker</code>
    </ParamNameMismatch>
    <PropertyNotSetInConstructor occurrences="1">
      <code>$fieldIdentificationVariable</code>
    </PropertyNotSetInConstructor>
  </file>
  <file src="lib/Doctrine/ORM/Query/AST/SimpleWhenClause.php">
    <ParamNameMismatch occurrences="1">
      <code>$sqlWalker</code>
    </ParamNameMismatch>
    <UndefinedMethod occurrences="1">
      <code>walkWhenClauseExpression</code>
    </UndefinedMethod>
  </file>
  <file src="lib/Doctrine/ORM/Query/AST/Subselect.php">
    <ParamNameMismatch occurrences="1">
      <code>$sqlWalker</code>
    </ParamNameMismatch>
  </file>
  <file src="lib/Doctrine/ORM/Query/AST/SubselectFromClause.php">
    <ParamNameMismatch occurrences="1">
      <code>$sqlWalker</code>
    </ParamNameMismatch>
  </file>
  <file src="lib/Doctrine/ORM/Query/AST/UpdateClause.php">
    <ParamNameMismatch occurrences="1">
      <code>$sqlWalker</code>
    </ParamNameMismatch>
    <PropertyNotSetInConstructor occurrences="1">
      <code>$aliasIdentificationVariable</code>
    </PropertyNotSetInConstructor>
  </file>
  <file src="lib/Doctrine/ORM/Query/AST/UpdateItem.php">
    <ParamNameMismatch occurrences="1">
      <code>$sqlWalker</code>
    </ParamNameMismatch>
  </file>
  <file src="lib/Doctrine/ORM/Query/AST/UpdateStatement.php">
    <ParamNameMismatch occurrences="1">
      <code>$sqlWalker</code>
    </ParamNameMismatch>
  </file>
  <file src="lib/Doctrine/ORM/Query/AST/WhenClause.php">
    <ParamNameMismatch occurrences="1">
      <code>$sqlWalker</code>
    </ParamNameMismatch>
    <PossiblyNullPropertyAssignmentValue occurrences="1">
      <code>null</code>
    </PossiblyNullPropertyAssignmentValue>
    <UndefinedMethod occurrences="1">
      <code>walkWhenClauseExpression</code>
    </UndefinedMethod>
  </file>
  <file src="lib/Doctrine/ORM/Query/AST/WhereClause.php">
    <ParamNameMismatch occurrences="1">
      <code>$sqlWalker</code>
    </ParamNameMismatch>
  </file>
  <file src="lib/Doctrine/ORM/Query/Exec/AbstractSqlExecutor.php">
    <PossiblyNullPropertyAssignmentValue occurrences="1">
      <code>null</code>
    </PossiblyNullPropertyAssignmentValue>
  </file>
  <file src="lib/Doctrine/ORM/Query/Exec/MultiTableDeleteExecutor.php">
    <PossiblyInvalidIterator occurrences="1">
      <code>$this-&gt;_sqlStatements</code>
    </PossiblyInvalidIterator>
    <PropertyNotSetInConstructor occurrences="2">
      <code>MultiTableDeleteExecutor</code>
      <code>MultiTableDeleteExecutor</code>
    </PropertyNotSetInConstructor>
    <UninitializedProperty occurrences="1">
      <code>$this-&gt;_sqlStatements</code>
    </UninitializedProperty>
  </file>
  <file src="lib/Doctrine/ORM/Query/Exec/MultiTableUpdateExecutor.php">
    <PossiblyInvalidIterator occurrences="1">
      <code>$this-&gt;_sqlStatements</code>
    </PossiblyInvalidIterator>
    <PropertyNotSetInConstructor occurrences="1">
      <code>MultiTableUpdateExecutor</code>
    </PropertyNotSetInConstructor>
  </file>
  <file src="lib/Doctrine/ORM/Query/Exec/SingleSelectExecutor.php">
    <PossiblyInvalidArgument occurrences="1">
      <code>$this-&gt;_sqlStatements</code>
    </PossiblyInvalidArgument>
    <PropertyNotSetInConstructor occurrences="1">
      <code>SingleSelectExecutor</code>
    </PropertyNotSetInConstructor>
  </file>
  <file src="lib/Doctrine/ORM/Query/Exec/SingleTableDeleteUpdateExecutor.php">
    <PossiblyInvalidArgument occurrences="1">
      <code>$this-&gt;_sqlStatements</code>
    </PossiblyInvalidArgument>
    <PropertyNotSetInConstructor occurrences="2">
      <code>SingleTableDeleteUpdateExecutor</code>
      <code>SingleTableDeleteUpdateExecutor</code>
    </PropertyNotSetInConstructor>
  </file>
  <file src="lib/Doctrine/ORM/Query/Expr.php">
    <MissingParamType occurrences="1">
      <code>$y</code>
    </MissingParamType>
  </file>
  <file src="lib/Doctrine/ORM/Query/Expr/Andx.php">
    <NonInvariantDocblockPropertyType occurrences="2">
      <code>$allowedClasses</code>
      <code>$parts</code>
    </NonInvariantDocblockPropertyType>
  </file>
  <file src="lib/Doctrine/ORM/Query/Expr/Base.php">
    <ArgumentTypeCoercion occurrences="1">
      <code>$this-&gt;parts</code>
    </ArgumentTypeCoercion>
    <PossiblyInvalidCast occurrences="1">
      <code>$this-&gt;parts[0]</code>
    </PossiblyInvalidCast>
  </file>
  <file src="lib/Doctrine/ORM/Query/Expr/Composite.php">
    <PossiblyInvalidCast occurrences="2">
      <code>$part</code>
      <code>$this-&gt;parts[0]</code>
    </PossiblyInvalidCast>
  </file>
  <file src="lib/Doctrine/ORM/Query/Expr/GroupBy.php">
    <NonInvariantDocblockPropertyType occurrences="1">
      <code>$parts</code>
    </NonInvariantDocblockPropertyType>
  </file>
  <file src="lib/Doctrine/ORM/Query/Expr/Join.php">
    <PossiblyNullArgument occurrences="1">
      <code>$this-&gt;conditionType</code>
    </PossiblyNullArgument>
  </file>
  <file src="lib/Doctrine/ORM/Query/Expr/Literal.php">
    <NonInvariantDocblockPropertyType occurrences="1">
      <code>$parts</code>
    </NonInvariantDocblockPropertyType>
  </file>
  <file src="lib/Doctrine/ORM/Query/Expr/Orx.php">
    <NonInvariantDocblockPropertyType occurrences="2">
      <code>$allowedClasses</code>
      <code>$parts</code>
    </NonInvariantDocblockPropertyType>
  </file>
  <file src="lib/Doctrine/ORM/Query/Expr/Select.php">
    <NonInvariantDocblockPropertyType occurrences="2">
      <code>$allowedClasses</code>
      <code>$parts</code>
    </NonInvariantDocblockPropertyType>
  </file>
  <file src="lib/Doctrine/ORM/Query/Filter/SQLFilter.php">
    <MissingClosureParamType occurrences="1">
      <code>$value</code>
    </MissingClosureParamType>
    <MissingClosureReturnType occurrences="1">
      <code>static function ($value) use ($connection, $param) {</code>
    </MissingClosureReturnType>
    <PropertyTypeCoercion occurrences="1">
      <code>$this-&gt;parameters</code>
    </PropertyTypeCoercion>
  </file>
  <file src="lib/Doctrine/ORM/Query/FilterCollection.php">
    <LessSpecificReturnStatement occurrences="1">
      <code>$this-&gt;enabledFilters[$name]</code>
    </LessSpecificReturnStatement>
    <MoreSpecificReturnType occurrences="1">
      <code>SQLFilter</code>
    </MoreSpecificReturnType>
    <PropertyNotSetInConstructor occurrences="1">
      <code>$filterHash</code>
    </PropertyNotSetInConstructor>
    <PropertyTypeCoercion occurrences="2">
      <code>$em</code>
      <code>$this-&gt;enabledFilters</code>
    </PropertyTypeCoercion>
  </file>
  <file src="lib/Doctrine/ORM/Query/Parser.php">
    <ArgumentTypeCoercion occurrences="1">
      <code>$stringPattern</code>
    </ArgumentTypeCoercion>
    <DocblockTypeContradiction occurrences="3">
      <code>call_user_func($functionClass, $functionName)</code>
      <code>call_user_func($functionClass, $functionName)</code>
      <code>call_user_func($functionClass, $functionName)</code>
    </DocblockTypeContradiction>
    <InvalidNullableReturnType occurrences="1">
      <code>SelectStatement|UpdateStatement|DeleteStatement</code>
    </InvalidNullableReturnType>
    <InvalidReturnStatement occurrences="9">
      <code>$primary</code>
      <code>$this-&gt;CollectionMemberExpression()</code>
      <code>$this-&gt;ComparisonExpression()</code>
      <code>$this-&gt;EmptyCollectionComparisonExpression()</code>
      <code>$this-&gt;ExistsExpression()</code>
      <code>$this-&gt;InExpression()</code>
      <code>$this-&gt;InstanceOfExpression()</code>
      <code>$this-&gt;LikeExpression()</code>
      <code>$this-&gt;NullComparisonExpression()</code>
    </InvalidReturnStatement>
    <InvalidReturnType occurrences="2">
      <code>AST\BetweenExpression|</code>
      <code>ArithmeticFactor</code>
    </InvalidReturnType>
    <InvalidScalarArgument occurrences="3">
      <code>$this-&gt;lexer-&gt;getLiteral($token)</code>
      <code>$this-&gt;lexer-&gt;getLiteral($token)</code>
      <code>$this-&gt;lexer-&gt;getLiteral($token)</code>
    </InvalidScalarArgument>
    <LessSpecificReturnStatement occurrences="3">
      <code>$function</code>
      <code>$function</code>
      <code>$function</code>
    </LessSpecificReturnStatement>
    <NullableReturnStatement occurrences="9">
      <code>$aliasIdentVariable</code>
      <code>$factors[0]</code>
      <code>$identVariable</code>
      <code>$resultVariable</code>
      <code>$resultVariable</code>
      <code>$statement</code>
      <code>$terms[0]</code>
      <code>$this-&gt;lexer-&gt;token['value']</code>
      <code>$this-&gt;lexer-&gt;token['value']</code>
    </NullableReturnStatement>
    <PossiblyFalseArgument occurrences="1">
      <code>strrpos($fromClassName, '\\')</code>
    </PossiblyFalseArgument>
    <PossiblyInvalidArgument occurrences="6">
      <code>$AST</code>
      <code>$conditionalExpression</code>
      <code>$expr</code>
      <code>$stringExpr</code>
      <code>$this-&gt;ConditionalExpression()</code>
      <code>$this-&gt;ConditionalExpression()</code>
    </PossiblyInvalidArgument>
    <PossiblyInvalidPropertyAssignmentValue occurrences="2">
      <code>$this-&gt;ConditionalExpression()</code>
      <code>$this-&gt;ConditionalExpression()</code>
    </PossiblyInvalidPropertyAssignmentValue>
    <PossiblyNullArgument occurrences="23">
      <code>$aliasIdentVariable</code>
      <code>$dql</code>
      <code>$field</code>
      <code>$fromClassName</code>
      <code>$functionName</code>
      <code>$functionName</code>
      <code>$functionName</code>
      <code>$lookaheadType</code>
      <code>$resultVariable</code>
      <code>$this-&gt;lexer-&gt;lookahead['value']</code>
      <code>$this-&gt;lexer-&gt;lookahead['value']</code>
      <code>$this-&gt;lexer-&gt;lookahead['value']</code>
      <code>$this-&gt;lexer-&gt;lookahead['value']</code>
      <code>$this-&gt;lexer-&gt;token['value']</code>
      <code>$this-&gt;lexer-&gt;token['value']</code>
      <code>$this-&gt;lexer-&gt;token['value']</code>
      <code>$this-&gt;lexer-&gt;token['value']</code>
      <code>$this-&gt;lexer-&gt;token['value']</code>
      <code>$this-&gt;lexer-&gt;token['value']</code>
      <code>$this-&gt;query-&gt;getDQL()</code>
      <code>$token['value']</code>
      <code>$token['value']</code>
      <code>$token['value']</code>
    </PossiblyNullArgument>
    <PossiblyNullArrayAccess occurrences="75">
      <code>$glimpse['type']</code>
      <code>$glimpse['value']</code>
      <code>$lookahead['type']</code>
      <code>$lookahead['type']</code>
      <code>$next['type']</code>
      <code>$peek['type']</code>
      <code>$peek['type']</code>
      <code>$peek['type']</code>
      <code>$peek['type']</code>
      <code>$peek['type']</code>
      <code>$peek['type']</code>
      <code>$peek['type']</code>
      <code>$peek['type']</code>
      <code>$peek['type']</code>
      <code>$peek['type']</code>
      <code>$peek['value']</code>
      <code>$peek['value']</code>
      <code>$this-&gt;lexer-&gt;glimpse()['type']</code>
      <code>$this-&gt;lexer-&gt;lookahead['type']</code>
      <code>$this-&gt;lexer-&gt;lookahead['type']</code>
      <code>$this-&gt;lexer-&gt;lookahead['type']</code>
      <code>$this-&gt;lexer-&gt;lookahead['type']</code>
      <code>$this-&gt;lexer-&gt;lookahead['type']</code>
      <code>$this-&gt;lexer-&gt;lookahead['type']</code>
      <code>$this-&gt;lexer-&gt;lookahead['type']</code>
      <code>$this-&gt;lexer-&gt;lookahead['type']</code>
      <code>$this-&gt;lexer-&gt;lookahead['type']</code>
      <code>$this-&gt;lexer-&gt;lookahead['type']</code>
      <code>$this-&gt;lexer-&gt;lookahead['type']</code>
      <code>$this-&gt;lexer-&gt;lookahead['type']</code>
      <code>$this-&gt;lexer-&gt;lookahead['type']</code>
      <code>$this-&gt;lexer-&gt;lookahead['value']</code>
      <code>$this-&gt;lexer-&gt;lookahead['value']</code>
      <code>$this-&gt;lexer-&gt;lookahead['value']</code>
      <code>$this-&gt;lexer-&gt;lookahead['value']</code>
      <code>$this-&gt;lexer-&gt;lookahead['value']</code>
      <code>$this-&gt;lexer-&gt;lookahead['value']</code>
      <code>$this-&gt;lexer-&gt;lookahead['value']</code>
      <code>$this-&gt;lexer-&gt;lookahead['value']</code>
      <code>$this-&gt;lexer-&gt;lookahead['value']</code>
      <code>$this-&gt;lexer-&gt;lookahead['value']</code>
      <code>$this-&gt;lexer-&gt;token['value']</code>
      <code>$this-&gt;lexer-&gt;token['value']</code>
      <code>$this-&gt;lexer-&gt;token['value']</code>
      <code>$this-&gt;lexer-&gt;token['value']</code>
      <code>$this-&gt;lexer-&gt;token['value']</code>
      <code>$this-&gt;lexer-&gt;token['value']</code>
      <code>$this-&gt;lexer-&gt;token['value']</code>
      <code>$this-&gt;lexer-&gt;token['value']</code>
      <code>$this-&gt;lexer-&gt;token['value']</code>
      <code>$this-&gt;lexer-&gt;token['value']</code>
      <code>$this-&gt;lexer-&gt;token['value']</code>
      <code>$this-&gt;lexer-&gt;token['value']</code>
      <code>$this-&gt;lexer-&gt;token['value']</code>
      <code>$this-&gt;lexer-&gt;token['value']</code>
      <code>$this-&gt;lexer-&gt;token['value']</code>
      <code>$this-&gt;lexer-&gt;token['value']</code>
      <code>$this-&gt;lexer-&gt;token['value']</code>
      <code>$this-&gt;lexer-&gt;token['value']</code>
      <code>$this-&gt;lexer-&gt;token['value']</code>
      <code>$this-&gt;lexer-&gt;token['value']</code>
      <code>$this-&gt;lexer-&gt;token['value']</code>
      <code>$this-&gt;lexer-&gt;token['value']</code>
      <code>$this-&gt;lexer-&gt;token['value']</code>
      <code>$this-&gt;lexer-&gt;token['value']</code>
      <code>$token['type']</code>
      <code>$token['type']</code>
      <code>$token['type']</code>
      <code>$token['type']</code>
      <code>$token['type']</code>
      <code>$token['type']</code>
      <code>$token['value']</code>
      <code>$token['value']</code>
      <code>$token['value']</code>
      <code>$token['value']</code>
    </PossiblyNullArrayAccess>
    <PossiblyNullReference occurrences="1">
      <code>getNumberOfRequiredParameters</code>
    </PossiblyNullReference>
    <PossiblyUndefinedVariable occurrences="1">
      <code>$args</code>
    </PossiblyUndefinedVariable>
    <PropertyNotSetInConstructor occurrences="1">
      <code>$customOutputWalker</code>
    </PropertyNotSetInConstructor>
    <PropertyTypeCoercion occurrences="2">
      <code>$className</code>
      <code>$this-&gt;customTreeWalkers</code>
    </PropertyTypeCoercion>
    <RedundantConditionGivenDocblockType occurrences="4">
      <code>$AST instanceof AST\SelectStatement</code>
      <code>is_string($functionClass)</code>
      <code>is_string($functionClass)</code>
      <code>is_string($functionClass)</code>
    </RedundantConditionGivenDocblockType>
    <UnsafeInstantiation occurrences="4">
      <code>new $funcClass($funcNameLower)</code>
      <code>new $funcClass($funcNameLower)</code>
      <code>new $funcClass($funcNameLower)</code>
      <code>new $outputWalkerClass($this-&gt;query, $this-&gt;parserResult, $this-&gt;queryComponents)</code>
    </UnsafeInstantiation>
  </file>
  <file src="lib/Doctrine/ORM/Query/ParserResult.php">
    <PropertyNotSetInConstructor occurrences="1">
      <code>$_sqlExecutor</code>
    </PropertyNotSetInConstructor>
  </file>
  <file src="lib/Doctrine/ORM/Query/QueryExpressionVisitor.php">
    <RedundantCondition occurrences="1">
      <code>Comparison::EQ</code>
    </RedundantCondition>
  </file>
  <file src="lib/Doctrine/ORM/Query/ResultSetMapping.php">
    <PropertyTypeCoercion occurrences="3">
      <code>$this-&gt;aliasMap</code>
      <code>$this-&gt;aliasMap</code>
      <code>$this-&gt;declaringClasses</code>
    </PropertyTypeCoercion>
  </file>
  <file src="lib/Doctrine/ORM/Query/ResultSetMappingBuilder.php">
    <ArgumentTypeCoercion occurrences="5">
      <code>$class</code>
      <code>$class</code>
      <code>$class</code>
      <code>$renameMode</code>
      <code>$renameMode</code>
    </ArgumentTypeCoercion>
    <PossiblyNullPropertyFetch occurrences="1">
      <code>$classMetadata-&gt;reflClass-&gt;name</code>
    </PossiblyNullPropertyFetch>
    <PossiblyNullReference occurrences="3">
      <code>getShortName</code>
      <code>getShortName</code>
      <code>getShortName</code>
    </PossiblyNullReference>
  </file>
  <file src="lib/Doctrine/ORM/Query/SqlWalker.php">
    <DocblockTypeContradiction occurrences="6">
      <code>$likeExpr-&gt;stringPattern instanceof AST\Functions\FunctionNode</code>
      <code>$likeExpr-&gt;stringPattern instanceof AST\PathExpression</code>
      <code>$this-&gt;queryComponents[$dqlAlias]['relation'] === null</code>
      <code>''</code>
      <code>is_string($expression)</code>
      <code>is_string($stringExpr)</code>
    </DocblockTypeContradiction>
    <ImplicitToStringCast occurrences="1">
      <code>$expr</code>
    </ImplicitToStringCast>
    <InvalidArgument occurrences="4">
      <code>$condExpr</code>
      <code>$condTerm</code>
      <code>$factor</code>
      <code>$selectedClass['class']-&gt;name</code>
    </InvalidArgument>
    <InvalidArrayOffset occurrences="1">
      <code>$this-&gt;selectedClasses[$joinedDqlAlias]</code>
    </InvalidArrayOffset>
    <InvalidNullableReturnType occurrences="1">
      <code>walkConditionalPrimary</code>
    </InvalidNullableReturnType>
    <InvalidPropertyAssignmentValue occurrences="9">
      <code>$this-&gt;scalarFields</code>
      <code>$this-&gt;scalarResultAliasMap</code>
      <code>$this-&gt;scalarResultAliasMap</code>
      <code>$this-&gt;scalarResultAliasMap</code>
      <code>$this-&gt;scalarResultAliasMap</code>
      <code>$this-&gt;scalarResultAliasMap</code>
      <code>$this-&gt;scalarResultAliasMap</code>
      <code>$this-&gt;scalarResultAliasMap</code>
      <code>$this-&gt;scalarResultAliasMap</code>
    </InvalidPropertyAssignmentValue>
    <InvalidScalarArgument occurrences="4">
      <code>$resultAlias</code>
      <code>$resultAlias</code>
      <code>$resultAlias</code>
      <code>$resultAlias</code>
    </InvalidScalarArgument>
    <PossiblyInvalidArgument occurrences="2">
      <code>$aggExpression-&gt;pathExpression</code>
      <code>$whereClause-&gt;conditionalExpression</code>
    </PossiblyInvalidArgument>
    <PossiblyNullArgument occurrences="12">
      <code>$AST-&gt;whereClause</code>
      <code>$AST-&gt;whereClause</code>
      <code>$AST-&gt;whereClause</code>
      <code>$arithmeticExpr-&gt;simpleArithmeticExpression</code>
      <code>$arithmeticExpr-&gt;subselect</code>
      <code>$condExpr</code>
      <code>$field</code>
      <code>$fieldName</code>
      <code>$fieldName</code>
      <code>$identificationVariableDecl-&gt;rangeVariableDeclaration</code>
      <code>$resultAlias</code>
      <code>$subselect-&gt;whereClause</code>
    </PossiblyNullArgument>
    <PossiblyNullArrayOffset occurrences="9">
      <code>$class-&gt;associationMappings</code>
      <code>$class-&gt;associationMappings</code>
      <code>$class-&gt;fieldMappings</code>
      <code>$class-&gt;fieldMappings</code>
      <code>$class-&gt;fieldMappings</code>
      <code>$this-&gt;scalarFields[$dqlAlias]</code>
      <code>$this-&gt;scalarResultAliasMap</code>
      <code>$this-&gt;scalarResultAliasMap</code>
      <code>$this-&gt;scalarResultAliasMap</code>
    </PossiblyNullArrayOffset>
    <PossiblyNullReference occurrences="1">
      <code>dispatch</code>
    </PossiblyNullReference>
    <PropertyTypeCoercion occurrences="3">
      <code>$query</code>
      <code>$this-&gt;queryComponents</code>
      <code>$this-&gt;selectedClasses</code>
    </PropertyTypeCoercion>
    <RedundantConditionGivenDocblockType occurrences="3">
      <code>$likeExpr-&gt;stringPattern instanceof AST\InputParameter</code>
      <code>$whereClause !== null</code>
      <code>($factor-&gt;not ? 'NOT ' : '') . $this-&gt;walkConditionalPrimary($factor-&gt;conditionalPrimary)</code>
    </RedundantConditionGivenDocblockType>
  </file>
  <file src="lib/Doctrine/ORM/Query/TreeWalkerAdapter.php">
    <ImplementedReturnTypeMismatch occurrences="47">
      <code>void</code>
      <code>void</code>
      <code>void</code>
      <code>void</code>
      <code>void</code>
      <code>void</code>
      <code>void</code>
      <code>void</code>
      <code>void</code>
      <code>void</code>
      <code>void</code>
      <code>void</code>
      <code>void</code>
      <code>void</code>
      <code>void</code>
      <code>void</code>
      <code>void</code>
      <code>void</code>
      <code>void</code>
      <code>void</code>
      <code>void</code>
      <code>void</code>
      <code>void</code>
      <code>void</code>
      <code>void</code>
      <code>void</code>
      <code>void</code>
      <code>void</code>
      <code>void</code>
      <code>void</code>
      <code>void</code>
      <code>void</code>
      <code>void</code>
      <code>void</code>
      <code>void</code>
      <code>void</code>
      <code>void</code>
      <code>void</code>
      <code>void</code>
      <code>void</code>
      <code>void</code>
      <code>void</code>
      <code>void</code>
      <code>void</code>
      <code>void</code>
      <code>void</code>
      <code>void</code>
    </ImplementedReturnTypeMismatch>
    <MissingParamType occurrences="43">
      <code>$AST</code>
      <code>$aggExpression</code>
      <code>$arithmeticExpr</code>
      <code>$betweenExpr</code>
      <code>$collMemberExpr</code>
      <code>$compExpr</code>
      <code>$condExpr</code>
      <code>$condTerm</code>
      <code>$emptyCollCompExpr</code>
      <code>$existsExpr</code>
      <code>$factor</code>
      <code>$factor</code>
      <code>$fromClause</code>
      <code>$function</code>
      <code>$groupByClause</code>
      <code>$groupByItem</code>
      <code>$havingClause</code>
      <code>$inExpr</code>
      <code>$inputParam</code>
      <code>$instanceOfExpr</code>
      <code>$join</code>
      <code>$likeExpr</code>
      <code>$literal</code>
      <code>$nullCompExpr</code>
      <code>$orderByClause</code>
      <code>$orderByItem</code>
      <code>$pathExpr</code>
      <code>$primary</code>
      <code>$qExpr</code>
      <code>$resultVariable</code>
      <code>$selectClause</code>
      <code>$selectExpression</code>
      <code>$simpleArithmeticExpr</code>
      <code>$simpleSelectClause</code>
      <code>$simpleSelectExpression</code>
      <code>$stateFieldPathExpression</code>
      <code>$stringPrimary</code>
      <code>$subselect</code>
      <code>$subselectFromClause</code>
      <code>$term</code>
      <code>$updateClause</code>
      <code>$updateItem</code>
      <code>$whereClause</code>
    </MissingParamType>
    <MissingReturnType occurrences="1">
      <code>_getQueryComponents</code>
    </MissingReturnType>
    <PropertyTypeCoercion occurrences="1">
      <code>$this-&gt;_queryComponents</code>
    </PropertyTypeCoercion>
  </file>
  <file src="lib/Doctrine/ORM/Query/TreeWalkerChain.php">
    <ImplementedReturnTypeMismatch occurrences="47">
      <code>void</code>
      <code>void</code>
      <code>void</code>
      <code>void</code>
      <code>void</code>
      <code>void</code>
      <code>void</code>
      <code>void</code>
      <code>void</code>
      <code>void</code>
      <code>void</code>
      <code>void</code>
      <code>void</code>
      <code>void</code>
      <code>void</code>
      <code>void</code>
      <code>void</code>
      <code>void</code>
      <code>void</code>
      <code>void</code>
      <code>void</code>
      <code>void</code>
      <code>void</code>
      <code>void</code>
      <code>void</code>
      <code>void</code>
      <code>void</code>
      <code>void</code>
      <code>void</code>
      <code>void</code>
      <code>void</code>
      <code>void</code>
      <code>void</code>
      <code>void</code>
      <code>void</code>
      <code>void</code>
      <code>void</code>
      <code>void</code>
      <code>void</code>
      <code>void</code>
      <code>void</code>
      <code>void</code>
      <code>void</code>
      <code>void</code>
      <code>void</code>
      <code>void</code>
      <code>void</code>
    </ImplementedReturnTypeMismatch>
    <MissingParamType occurrences="44">
      <code>$AST</code>
      <code>$aggExpression</code>
      <code>$arithmeticExpr</code>
      <code>$betweenExpr</code>
      <code>$collMemberExpr</code>
      <code>$compExpr</code>
      <code>$condExpr</code>
      <code>$condPrimary</code>
      <code>$condTerm</code>
      <code>$dqlAlias</code>
      <code>$emptyCollCompExpr</code>
      <code>$existsExpr</code>
      <code>$factor</code>
      <code>$factor</code>
      <code>$fromClause</code>
      <code>$function</code>
      <code>$groupByClause</code>
      <code>$groupByItem</code>
      <code>$havingClause</code>
      <code>$inExpr</code>
      <code>$inputParam</code>
      <code>$instanceOfExpr</code>
      <code>$join</code>
      <code>$likeExpr</code>
      <code>$literal</code>
      <code>$nullCompExpr</code>
      <code>$orderByClause</code>
      <code>$orderByItem</code>
      <code>$pathExpr</code>
      <code>$qExpr</code>
      <code>$resultVariable</code>
      <code>$selectClause</code>
      <code>$selectExpression</code>
      <code>$simpleArithmeticExpr</code>
      <code>$simpleSelectClause</code>
      <code>$simpleSelectExpression</code>
      <code>$stateFieldPathExpression</code>
      <code>$stringPrimary</code>
      <code>$subselect</code>
      <code>$subselectFromClause</code>
      <code>$term</code>
      <code>$updateClause</code>
      <code>$updateItem</code>
      <code>$whereClause</code>
    </MissingParamType>
    <ParamNameMismatch occurrences="1">
      <code>$condPrimary</code>
    </ParamNameMismatch>
    <PossiblyNullReference occurrences="46">
      <code>walkAggregateExpression</code>
      <code>walkArithmeticExpression</code>
      <code>walkArithmeticFactor</code>
      <code>walkArithmeticTerm</code>
      <code>walkBetweenExpression</code>
      <code>walkCollectionMemberExpression</code>
      <code>walkComparisonExpression</code>
      <code>walkConditionalExpression</code>
      <code>walkConditionalFactor</code>
      <code>walkConditionalPrimary</code>
      <code>walkConditionalTerm</code>
      <code>walkDeleteClause</code>
      <code>walkDeleteStatement</code>
      <code>walkEmptyCollectionComparisonExpression</code>
      <code>walkExistsExpression</code>
      <code>walkFromClause</code>
      <code>walkFunction</code>
      <code>walkGroupByClause</code>
      <code>walkGroupByItem</code>
      <code>walkHavingClause</code>
      <code>walkInExpression</code>
      <code>walkInputParameter</code>
      <code>walkInstanceOfExpression</code>
      <code>walkJoin</code>
      <code>walkLikeExpression</code>
      <code>walkLiteral</code>
      <code>walkNullComparisonExpression</code>
      <code>walkOrderByClause</code>
      <code>walkOrderByItem</code>
      <code>walkPathExpression</code>
      <code>walkQuantifiedExpression</code>
      <code>walkResultVariable</code>
      <code>walkSelectClause</code>
      <code>walkSelectExpression</code>
      <code>walkSelectStatement</code>
      <code>walkSimpleArithmeticExpression</code>
      <code>walkSimpleSelectClause</code>
      <code>walkSimpleSelectExpression</code>
      <code>walkStateFieldPathExpression</code>
      <code>walkStringPrimary</code>
      <code>walkSubselect</code>
      <code>walkSubselectFromClause</code>
      <code>walkUpdateClause</code>
      <code>walkUpdateItem</code>
      <code>walkUpdateStatement</code>
      <code>walkWhereClause</code>
    </PossiblyNullReference>
  </file>
  <file src="lib/Doctrine/ORM/Query/TreeWalkerChainIterator.php">
    <ImplementedParamTypeMismatch occurrences="1">
      <code>$value</code>
    </ImplementedParamTypeMismatch>
    <ImplementedReturnTypeMismatch occurrences="2">
      <code>TreeWalker|null</code>
      <code>class-string&lt;TreeWalker&gt;|false</code>
    </ImplementedReturnTypeMismatch>
    <PossiblyNullArrayOffset occurrences="1">
      <code>$this-&gt;walkers</code>
    </PossiblyNullArrayOffset>
    <PropertyTypeCoercion occurrences="2">
      <code>$this-&gt;walkers</code>
      <code>$this-&gt;walkers</code>
    </PropertyTypeCoercion>
  </file>
  <file src="lib/Doctrine/ORM/QueryBuilder.php">
    <ArgumentTypeCoercion occurrences="2">
      <code>[$rootAlias =&gt; $join]</code>
      <code>[$rootAlias =&gt; $join]</code>
    </ArgumentTypeCoercion>
    <DeprecatedMethod occurrences="2">
      <code>getRootAlias</code>
      <code>getRootAlias</code>
    </DeprecatedMethod>
    <FalsableReturnStatement occurrences="1">
      <code>! $filteredParameters-&gt;isEmpty() ? $filteredParameters-&gt;first() : null</code>
    </FalsableReturnStatement>
    <InvalidFalsableReturnType occurrences="1">
      <code>Parameter|null</code>
    </InvalidFalsableReturnType>
    <InvalidScalarArgument occurrences="1">
      <code>$key</code>
    </InvalidScalarArgument>
    <PossiblyFalseArgument occurrences="2">
      <code>$spacePos</code>
      <code>$spacePos</code>
    </PossiblyFalseArgument>
    <PossiblyFalseOperand occurrences="2">
      <code>$spacePos</code>
      <code>$spacePos</code>
    </PossiblyFalseOperand>
    <PossiblyInvalidIterator occurrences="1">
      <code>$dqlPart</code>
    </PossiblyInvalidIterator>
    <PossiblyNullArgument occurrences="2">
      <code>$alias</code>
      <code>$alias</code>
    </PossiblyNullArgument>
    <RedundantConditionGivenDocblockType occurrences="1"/>
  </file>
  <file src="lib/Doctrine/ORM/Repository/DefaultRepositoryFactory.php">
    <LessSpecificReturnStatement occurrences="1">
      <code>new $repositoryClassName($entityManager, $metadata)</code>
    </LessSpecificReturnStatement>
    <MoreSpecificReturnType occurrences="1">
      <code>ObjectRepository</code>
    </MoreSpecificReturnType>
  </file>
  <file src="lib/Doctrine/ORM/Tools/Console/Command/ClearCache/CollectionRegionCommand.php">
    <MissingReturnType occurrences="1">
      <code>configure</code>
    </MissingReturnType>
  </file>
  <file src="lib/Doctrine/ORM/Tools/Console/Command/ClearCache/EntityRegionCommand.php">
    <MissingReturnType occurrences="1">
      <code>configure</code>
    </MissingReturnType>
  </file>
  <file src="lib/Doctrine/ORM/Tools/Console/Command/ClearCache/MetadataCommand.php">
    <MissingReturnType occurrences="1">
      <code>configure</code>
    </MissingReturnType>
  </file>
  <file src="lib/Doctrine/ORM/Tools/Console/Command/ClearCache/QueryCommand.php">
    <DeprecatedMethod occurrences="1">
      <code>getQueryCacheImpl</code>
    </DeprecatedMethod>
    <MissingReturnType occurrences="1">
      <code>configure</code>
    </MissingReturnType>
  </file>
  <file src="lib/Doctrine/ORM/Tools/Console/Command/ClearCache/QueryRegionCommand.php">
    <MissingReturnType occurrences="1">
      <code>configure</code>
    </MissingReturnType>
  </file>
  <file src="lib/Doctrine/ORM/Tools/Console/Command/ClearCache/ResultCommand.php">
    <MissingReturnType occurrences="1">
      <code>configure</code>
    </MissingReturnType>
  </file>
  <file src="lib/Doctrine/ORM/Tools/Console/Command/ConvertDoctrine1SchemaCommand.php">
    <ArgumentTypeCoercion occurrences="1">
      <code>$metadata</code>
    </ArgumentTypeCoercion>
    <DeprecatedClass occurrences="10">
      <code>ClassMetadataExporter</code>
      <code>ClassMetadataExporter</code>
      <code>ClassMetadataExporter|null</code>
      <code>EntityGenerator</code>
      <code>EntityGenerator</code>
      <code>EntityGenerator|null</code>
      <code>new ClassMetadataExporter()</code>
      <code>new EntityGenerator()</code>
      <code>private $entityGenerator = null;</code>
      <code>private $metadataExporter = null;</code>
    </DeprecatedClass>
    <MissingReturnType occurrences="1">
      <code>configure</code>
    </MissingReturnType>
  </file>
  <file src="lib/Doctrine/ORM/Tools/Console/Command/ConvertMappingCommand.php">
    <ArgumentTypeCoercion occurrences="1">
      <code>$metadata</code>
    </ArgumentTypeCoercion>
    <DeprecatedClass occurrences="3">
      <code>AbstractExporter</code>
      <code>new ClassMetadataExporter()</code>
      <code>new EntityGenerator()</code>
    </DeprecatedClass>
    <MissingReturnType occurrences="1">
      <code>configure</code>
    </MissingReturnType>
    <NoInterfaceProperties occurrences="1">
      <code>$class-&gt;name</code>
    </NoInterfaceProperties>
  </file>
  <file src="lib/Doctrine/ORM/Tools/Console/Command/EnsureProductionSettingsCommand.php">
    <MissingReturnType occurrences="1">
      <code>configure</code>
    </MissingReturnType>
  </file>
  <file src="lib/Doctrine/ORM/Tools/Console/Command/GenerateEntitiesCommand.php">
    <ArgumentTypeCoercion occurrences="1">
      <code>$metadatas</code>
    </ArgumentTypeCoercion>
    <DeprecatedClass occurrences="1">
      <code>new EntityGenerator()</code>
    </DeprecatedClass>
    <MissingReturnType occurrences="1">
      <code>configure</code>
    </MissingReturnType>
    <NoInterfaceProperties occurrences="1">
      <code>$metadata-&gt;name</code>
    </NoInterfaceProperties>
  </file>
  <file src="lib/Doctrine/ORM/Tools/Console/Command/GenerateProxiesCommand.php">
    <DeprecatedMethod occurrences="2">
      <code>getProxyDir</code>
      <code>getProxyDir</code>
    </DeprecatedMethod>
    <MissingReturnType occurrences="1">
      <code>configure</code>
    </MissingReturnType>
    <NoInterfaceProperties occurrences="1">
      <code>$metadata-&gt;name</code>
    </NoInterfaceProperties>
    <PossiblyNullArgument occurrences="1">
      <code>$em-&gt;getConfiguration()-&gt;getProxyDir()</code>
    </PossiblyNullArgument>
  </file>
  <file src="lib/Doctrine/ORM/Tools/Console/Command/GenerateRepositoriesCommand.php">
    <DeprecatedClass occurrences="1">
      <code>new EntityRepositoryGenerator()</code>
    </DeprecatedClass>
    <MissingReturnType occurrences="1">
      <code>configure</code>
    </MissingReturnType>
    <NoInterfaceProperties occurrences="1">
      <code>$metadata-&gt;customRepositoryClassName</code>
    </NoInterfaceProperties>
  </file>
  <file src="lib/Doctrine/ORM/Tools/Console/Command/InfoCommand.php">
    <MissingReturnType occurrences="1">
      <code>configure</code>
    </MissingReturnType>
    <PossiblyNullReference occurrences="1">
      <code>getAllClassNames</code>
    </PossiblyNullReference>
  </file>
  <file src="lib/Doctrine/ORM/Tools/Console/Command/MappingDescribeCommand.php">
    <InvalidArgument occurrences="1">
      <code>$metadata-&gt;entityListeners</code>
    </InvalidArgument>
    <PossiblyNullReference occurrences="1">
      <code>getAllClassNames</code>
    </PossiblyNullReference>
  </file>
  <file src="lib/Doctrine/ORM/Tools/Console/Command/RunDqlCommand.php">
    <DeprecatedClass occurrences="1">
      <code>Debug::dump($resultSet, (int) $input-&gt;getOption('depth'), true, false)</code>
    </DeprecatedClass>
    <MissingReturnType occurrences="1">
      <code>configure</code>
    </MissingReturnType>
  </file>
  <file src="lib/Doctrine/ORM/Tools/Console/Command/SchemaTool/AbstractCommand.php">
    <InvalidNullableReturnType occurrences="1">
      <code>int</code>
    </InvalidNullableReturnType>
    <NullableReturnStatement occurrences="1">
      <code>$this-&gt;executeSchemaCommand($input, $output, new SchemaTool($em), $metadatas, $ui)</code>
    </NullableReturnStatement>
  </file>
  <file src="lib/Doctrine/ORM/Tools/Console/Command/SchemaTool/CreateCommand.php">
    <MissingReturnType occurrences="1">
      <code>configure</code>
    </MissingReturnType>
  </file>
  <file src="lib/Doctrine/ORM/Tools/Console/Command/SchemaTool/DropCommand.php">
    <MissingReturnType occurrences="1">
      <code>configure</code>
    </MissingReturnType>
    <PossiblyNullArgument occurrences="2">
      <code>$this-&gt;getName()</code>
      <code>$this-&gt;getName()</code>
    </PossiblyNullArgument>
  </file>
  <file src="lib/Doctrine/ORM/Tools/Console/Command/SchemaTool/UpdateCommand.php">
    <MissingReturnType occurrences="1">
      <code>configure</code>
    </MissingReturnType>
    <PossiblyNullArgument occurrences="2">
      <code>$this-&gt;getName()</code>
      <code>$this-&gt;getName()</code>
    </PossiblyNullArgument>
  </file>
  <file src="lib/Doctrine/ORM/Tools/Console/Command/ValidateSchemaCommand.php">
    <MissingReturnType occurrences="1">
      <code>configure</code>
    </MissingReturnType>
  </file>
  <file src="lib/Doctrine/ORM/Tools/Console/ConsoleRunner.php">
    <DeprecatedClass occurrences="1">
      <code>Versions::getVersion('doctrine/orm')</code>
    </DeprecatedClass>
  </file>
  <file src="lib/Doctrine/ORM/Tools/DebugUnitOfWorkListener.php">
    <PossiblyNullArgument occurrences="2">
      <code>$entity</code>
      <code>$entity</code>
    </PossiblyNullArgument>
    <RedundantConditionGivenDocblockType occurrences="1">
      <code>$state === UnitOfWork::STATE_DETACHED</code>
    </RedundantConditionGivenDocblockType>
  </file>
  <file src="lib/Doctrine/ORM/Tools/EntityGenerator.php">
    <ArgumentTypeCoercion occurrences="4">
      <code>$this-&gt;getClassToExtend()</code>
      <code>$this-&gt;getClassToExtend() ?: $metadata-&gt;name</code>
      <code>$this-&gt;getClassToExtend() ?: $metadata-&gt;name</code>
      <code>array_map('strlen', $paramTypes)</code>
    </ArgumentTypeCoercion>
    <DeprecatedConstant occurrences="1">
      <code>ClassMetadataInfo::GENERATOR_TYPE_UUID</code>
    </DeprecatedConstant>
    <DocblockTypeContradiction occurrences="1">
      <code>class_exists($metadata-&gt;name)</code>
    </DocblockTypeContradiction>
    <InvalidDocblock occurrences="1">
      <code>public function setFieldVisibility($visibility)</code>
    </InvalidDocblock>
    <MissingParamType occurrences="1">
      <code>$visibility</code>
    </MissingParamType>
    <MissingReturnType occurrences="1">
      <code>setFieldVisibility</code>
    </MissingReturnType>
    <PossiblyFalseArgument occurrences="2">
      <code>$last</code>
      <code>strrpos($metadata-&gt;name, '\\')</code>
    </PossiblyFalseArgument>
    <PossiblyNullArgument occurrences="1">
      <code>$variableType</code>
    </PossiblyNullArgument>
    <PropertyNotSetInConstructor occurrences="1">
      <code>$classToExtend</code>
    </PropertyNotSetInConstructor>
    <RedundantCastGivenDocblockType occurrences="2">
      <code>(array) $metadata-&gt;table['options']</code>
      <code>(bool) $embeddablesImmutable</code>
    </RedundantCastGivenDocblockType>
    <RedundantConditionGivenDocblockType occurrences="3">
      <code>$metadata-&gt;sequenceGeneratorDefinition</code>
      <code>$metadata-&gt;sequenceGeneratorDefinition</code>
      <code>isset($metadata-&gt;lifecycleCallbacks)</code>
    </RedundantConditionGivenDocblockType>
  </file>
  <file src="lib/Doctrine/ORM/Tools/EntityRepositoryGenerator.php">
    <ArgumentTypeCoercion occurrences="3">
      <code>$fullClassName</code>
      <code>$fullClassName</code>
      <code>$fullClassName</code>
    </ArgumentTypeCoercion>
    <PossiblyFalseOperand occurrences="1">
      <code>strrpos($fullClassName, '\\')</code>
    </PossiblyFalseOperand>
    <PropertyTypeCoercion occurrences="1">
      <code>$repositoryName</code>
    </PropertyTypeCoercion>
  </file>
  <file src="lib/Doctrine/ORM/Tools/Export/ClassMetadataExporter.php">
    <DeprecatedClass occurrences="7">
      <code>Driver\AbstractExporter</code>
      <code>Driver\AnnotationExporter::class</code>
      <code>Driver\PhpExporter::class</code>
      <code>Driver\XmlExporter::class</code>
      <code>Driver\YamlExporter::class</code>
      <code>Driver\YamlExporter::class</code>
      <code>ExportException::invalidExporterDriverType($type)</code>
    </DeprecatedClass>
    <InvalidStringClass occurrences="1">
      <code>new $class($dest)</code>
    </InvalidStringClass>
    <LessSpecificReturnStatement occurrences="1">
      <code>new $class($dest)</code>
    </LessSpecificReturnStatement>
    <MoreSpecificReturnType occurrences="1">
      <code>Driver\AbstractExporter</code>
    </MoreSpecificReturnType>
  </file>
  <file src="lib/Doctrine/ORM/Tools/Export/Driver/AbstractExporter.php">
    <DeprecatedClass occurrences="1">
      <code>ExportException::attemptOverwriteExistingFile($path)</code>
    </DeprecatedClass>
    <DeprecatedConstant occurrences="1">
      <code>ClassMetadataInfo::GENERATOR_TYPE_UUID</code>
    </DeprecatedConstant>
    <InvalidNullableReturnType occurrences="1">
      <code>string</code>
    </InvalidNullableReturnType>
    <PossiblyNullArgument occurrences="1">
      <code>$this-&gt;_outputDir</code>
    </PossiblyNullArgument>
  </file>
  <file src="lib/Doctrine/ORM/Tools/Export/Driver/AnnotationExporter.php">
    <DeprecatedClass occurrences="3">
      <code>AbstractExporter</code>
      <code>EntityGenerator</code>
      <code>EntityGenerator|null</code>
    </DeprecatedClass>
    <NonInvariantDocblockPropertyType occurrences="1">
      <code>$_extension</code>
    </NonInvariantDocblockPropertyType>
  </file>
  <file src="lib/Doctrine/ORM/Tools/Export/Driver/PhpExporter.php">
    <ArgumentTypeCoercion occurrences="1">
      <code>$metadata-&gt;changeTrackingPolicy</code>
    </ArgumentTypeCoercion>
    <DeprecatedClass occurrences="1">
      <code>AbstractExporter</code>
    </DeprecatedClass>
    <NonInvariantDocblockPropertyType occurrences="1">
      <code>$_extension</code>
    </NonInvariantDocblockPropertyType>
    <RedundantConditionGivenDocblockType occurrences="4">
      <code>$metadata-&gt;inheritanceType</code>
      <code>$metadata-&gt;inheritanceType</code>
      <code>$metadata-&gt;table</code>
      <code>$metadata-&gt;table</code>
    </RedundantConditionGivenDocblockType>
  </file>
  <file src="lib/Doctrine/ORM/Tools/Export/Driver/XmlExporter.php">
    <ArgumentTypeCoercion occurrences="1">
      <code>$metadata-&gt;changeTrackingPolicy</code>
    </ArgumentTypeCoercion>
    <DeprecatedClass occurrences="1">
      <code>AbstractExporter</code>
    </DeprecatedClass>
    <NonInvariantDocblockPropertyType occurrences="1">
      <code>$_extension</code>
    </NonInvariantDocblockPropertyType>
    <PossiblyFalseArgument occurrences="1">
      <code>$simpleXml-&gt;asXML()</code>
    </PossiblyFalseArgument>
    <PossiblyNullReference occurrences="1">
      <code>addAttribute</code>
    </PossiblyNullReference>
    <RedundantCondition occurrences="2">
      <code>$field['associationKey']</code>
      <code>isset($field['associationKey']) &amp;&amp; $field['associationKey']</code>
    </RedundantCondition>
    <RedundantConditionGivenDocblockType occurrences="4">
      <code>$metadata-&gt;inheritanceType</code>
      <code>$metadata-&gt;inheritanceType</code>
      <code>$sequenceDefinition</code>
      <code>isset($metadata-&gt;lifecycleCallbacks)</code>
    </RedundantConditionGivenDocblockType>
  </file>
  <file src="lib/Doctrine/ORM/Tools/Export/Driver/YamlExporter.php">
    <ArgumentTypeCoercion occurrences="2">
      <code>$array</code>
      <code>$metadata-&gt;changeTrackingPolicy</code>
    </ArgumentTypeCoercion>
    <DeprecatedClass occurrences="1">
      <code>AbstractExporter</code>
    </DeprecatedClass>
    <DocblockTypeContradiction occurrences="1">
      <code>['name' =&gt; null]</code>
    </DocblockTypeContradiction>
    <LessSpecificReturnStatement occurrences="1">
      <code>$array</code>
    </LessSpecificReturnStatement>
    <MoreSpecificReturnType occurrences="1">
      <code>array&lt;string, mixed&gt;&amp;array{entityListeners: array&lt;class-string, array&lt;string, array{string}&gt;&gt;}</code>
    </MoreSpecificReturnType>
    <NonInvariantDocblockPropertyType occurrences="1">
      <code>$_extension</code>
    </NonInvariantDocblockPropertyType>
    <RedundantConditionGivenDocblockType occurrences="2">
      <code>$metadata-&gt;table</code>
      <code>isset($metadata-&gt;lifecycleCallbacks)</code>
    </RedundantConditionGivenDocblockType>
  </file>
  <file src="lib/Doctrine/ORM/Tools/Pagination/CountOutputWalker.php">
    <MoreSpecificImplementedParamType occurrences="1">
      <code>$query</code>
    </MoreSpecificImplementedParamType>
  </file>
  <file src="lib/Doctrine/ORM/Tools/Pagination/CountWalker.php">
    <ImplementedReturnTypeMismatch occurrences="1">
      <code>void</code>
    </ImplementedReturnTypeMismatch>
  </file>
  <file src="lib/Doctrine/ORM/Tools/Pagination/LimitSubqueryOutputWalker.php">
    <MoreSpecificImplementedParamType occurrences="1">
      <code>$query</code>
    </MoreSpecificImplementedParamType>
    <PossiblyFalseArgument occurrences="1">
      <code>strrpos($orderByItemString, ' ')</code>
    </PossiblyFalseArgument>
    <PossiblyNullIterator occurrences="1">
      <code>$orderByClause-&gt;orderByItems</code>
    </PossiblyNullIterator>
    <PossiblyNullPropertyAssignmentValue occurrences="3">
      <code>$AST-&gt;orderByClause</code>
      <code>$query-&gt;getFirstResult()</code>
      <code>$query-&gt;getMaxResults()</code>
    </PossiblyNullPropertyAssignmentValue>
    <PossiblyNullPropertyFetch occurrences="1">
      <code>$orderByClause-&gt;orderByItems</code>
    </PossiblyNullPropertyFetch>
  </file>
  <file src="lib/Doctrine/ORM/Tools/Pagination/LimitSubqueryWalker.php">
    <ImplementedReturnTypeMismatch occurrences="1">
      <code>void</code>
    </ImplementedReturnTypeMismatch>
  </file>
  <file src="lib/Doctrine/ORM/Tools/Pagination/Paginator.php">
    <ArgumentTypeCoercion occurrences="1">
      <code>$parameters</code>
    </ArgumentTypeCoercion>
    <DocblockTypeContradiction occurrences="1">
      <code>$this-&gt;count === null</code>
    </DocblockTypeContradiction>
    <PropertyNotSetInConstructor occurrences="1">
      <code>$count</code>
    </PropertyNotSetInConstructor>
    <RedundantCastGivenDocblockType occurrences="1">
      <code>(bool) $fetchJoinCollection</code>
    </RedundantCastGivenDocblockType>
  </file>
  <file src="lib/Doctrine/ORM/Tools/Pagination/RowNumberOverFunction.php">
    <PropertyNotSetInConstructor occurrences="1">
      <code>$orderByClause</code>
    </PropertyNotSetInConstructor>
  </file>
  <file src="lib/Doctrine/ORM/Tools/Pagination/WhereInWalker.php">
    <DocblockTypeContradiction occurrences="3">
      <code>$AST-&gt;whereClause-&gt;conditionalExpression instanceof ConditionalFactor</code>
      <code>$AST-&gt;whereClause-&gt;conditionalExpression instanceof ConditionalPrimary</code>
    </DocblockTypeContradiction>
    <ImplementedReturnTypeMismatch occurrences="1">
      <code>void</code>
    </ImplementedReturnTypeMismatch>
    <MissingClosureReturnType occurrences="1">
      <code>static function ($id) use ($connection, $type) {</code>
    </MissingClosureReturnType>
    <PossiblyInvalidPropertyAssignmentValue occurrences="1">
      <code>$AST-&gt;whereClause-&gt;conditionalExpression</code>
    </PossiblyInvalidPropertyAssignmentValue>
    <RedundantConditionGivenDocblockType occurrences="1"/>
  </file>
  <file src="lib/Doctrine/ORM/Tools/SchemaTool.php">
    <DeprecatedMethod occurrences="1">
      <code>canEmulateSchemas</code>
    </DeprecatedMethod>
    <MissingClosureParamType occurrences="1">
      <code>$asset</code>
    </MissingClosureParamType>
    <PossiblyNullArgument occurrences="1">
      <code>$referencedFieldName</code>
    </PossiblyNullArgument>
    <PossiblyNullReference occurrences="1">
      <code>getColumns</code>
    </PossiblyNullReference>
    <PossiblyUndefinedArrayOffset occurrences="2">
      <code>$fieldMapping['precision']</code>
      <code>$fieldMapping['scale']</code>
    </PossiblyUndefinedArrayOffset>
    <RedundantCondition occurrences="1">
      <code>is_numeric($indexName)</code>
    </RedundantCondition>
    <RedundantConditionGivenDocblockType occurrences="2">
      <code>assert(is_array($assoc))</code>
      <code>is_array($assoc)</code>
    </RedundantConditionGivenDocblockType>
    <TypeDoesNotContainType occurrences="1">
      <code>$indexName</code>
    </TypeDoesNotContainType>
  </file>
  <file src="lib/Doctrine/ORM/Tools/Setup.php">
    <DeprecatedClass occurrences="3">
      <code>new ClassLoader('Doctrine', $directory)</code>
      <code>new ClassLoader('Symfony\Component', $directory . '/Doctrine')</code>
      <code>new YamlDriver($paths)</code>
    </DeprecatedClass>
    <UnresolvableInclude occurrences="1">
      <code>require_once $directory . '/Doctrine/Common/ClassLoader.php'</code>
    </UnresolvableInclude>
  </file>
  <file src="lib/Doctrine/ORM/UnitOfWork.php">
    <ArgumentTypeCoercion occurrences="6">
      <code>$class</code>
      <code>$class</code>
      <code>$collectionToDelete</code>
      <code>$collectionToUpdate</code>
      <code>$commitOrder[$i]</code>
      <code>$this-&gt;em</code>
    </ArgumentTypeCoercion>
    <DocblockTypeContradiction occurrences="4">
      <code>! is_object($object)</code>
      <code>$association['type'] === ClassMetadata::ONE_TO_MANY</code>
      <code>$association['type'] === ClassMetadata::ONE_TO_MANY</code>
      <code>is_object($object)</code>
    </DocblockTypeContradiction>
    <InvalidArgument occurrences="1">
      <code>$em-&gt;getMetadataFactory()</code>
    </InvalidArgument>
    <InvalidNullableReturnType occurrences="1">
      <code>object</code>
    </InvalidNullableReturnType>
    <InvalidOperand occurrences="1">
      <code>$association['type']</code>
    </InvalidOperand>
    <InvalidPropertyAssignmentValue occurrences="2">
      <code>$this-&gt;entityChangeSets</code>
      <code>$this-&gt;entityChangeSets</code>
    </InvalidPropertyAssignmentValue>
    <MissingClosureReturnType occurrences="5">
      <code>static function ($assoc) {</code>
      <code>static function ($assoc) {</code>
      <code>static function ($assoc) {</code>
      <code>static function ($assoc) {</code>
      <code>static function ($assoc) {</code>
    </MissingClosureReturnType>
    <MissingParamType occurrences="3">
      <code>$managedCopy</code>
      <code>$prevManagedCopy</code>
      <code>$previousManagedCopy</code>
    </MissingParamType>
    <NullableReturnStatement occurrences="1">
      <code>$this-&gt;identityMap[$rootClassName][$idHash]</code>
    </NullableReturnStatement>
    <PossiblyInvalidArrayOffset occurrences="1">
      <code>$this-&gt;identityMap[$rootClassName]</code>
    </PossiblyInvalidArrayOffset>
    <PossiblyNullArgument occurrences="10">
      <code>$assoc</code>
      <code>$assoc</code>
      <code>$assoc['targetEntity']</code>
      <code>$class-&gt;getTypeOfField($class-&gt;getSingleIdentifierFieldName())</code>
      <code>$collection-&gt;getOwner()</code>
      <code>$collection-&gt;getOwner()</code>
      <code>$collectionToDelete-&gt;getMapping()</code>
      <code>$entity</code>
      <code>$entity</code>
      <code>$owner</code>
    </PossiblyNullArgument>
    <PossiblyNullArrayAccess occurrences="2">
      <code>$assoc['targetEntity']</code>
      <code>$assoc['type']</code>
    </PossiblyNullArrayAccess>
    <PossiblyNullReference occurrences="33">
      <code>buildCachedCollectionPersister</code>
      <code>buildCachedEntityPersister</code>
      <code>getCacheFactory</code>
      <code>getCacheFactory</code>
      <code>getValue</code>
      <code>getValue</code>
      <code>getValue</code>
      <code>getValue</code>
      <code>getValue</code>
      <code>getValue</code>
      <code>getValue</code>
      <code>getValue</code>
      <code>getValue</code>
      <code>getValue</code>
      <code>getValue</code>
      <code>getValue</code>
      <code>setValue</code>
      <code>setValue</code>
      <code>setValue</code>
      <code>setValue</code>
      <code>setValue</code>
      <code>setValue</code>
      <code>setValue</code>
      <code>setValue</code>
      <code>setValue</code>
      <code>setValue</code>
      <code>setValue</code>
      <code>setValue</code>
      <code>setValue</code>
      <code>setValue</code>
      <code>setValue</code>
      <code>setValue</code>
      <code>setValue</code>
    </PossiblyNullReference>
    <PossiblyUndefinedMethod occurrences="4">
      <code>addPropertyChangedListener</code>
      <code>unwrap</code>
      <code>unwrap</code>
      <code>unwrap</code>
    </PossiblyUndefinedMethod>
    <RedundantConditionGivenDocblockType occurrences="1">
      <code>is_array($entity)</code>
    </RedundantConditionGivenDocblockType>
    <ReferenceConstraintViolation occurrences="1">
      <code>$visited</code>
    </ReferenceConstraintViolation>
    <UndefinedInterfaceMethod occurrences="3">
      <code>getMapping</code>
      <code>getMapping</code>
      <code>takeSnapshot</code>
    </UndefinedInterfaceMethod>
  </file>
  <file src="lib/Doctrine/ORM/Utility/HierarchyDiscriminatorResolver.php">
    <NoInterfaceProperties occurrences="2">
      <code>$rootClassMetadata-&gt;name</code>
      <code>$rootClassMetadata-&gt;subClasses</code>
    </NoInterfaceProperties>
  </file>
</files><|MERGE_RESOLUTION|>--- conflicted
+++ resolved
@@ -86,18 +86,12 @@
     </RedundantCastGivenDocblockType>
   </file>
   <file src="lib/Doctrine/ORM/Cache/DefaultEntityHydrator.php">
-<<<<<<< HEAD
     <InvalidArgument occurrences="1">
       <code>$em-&gt;getMetadataFactory()</code>
     </InvalidArgument>
-    <PossiblyUndefinedArrayOffset occurrences="1">
-      <code>$fieldMapping['columnName']</code>
-    </PossiblyUndefinedArrayOffset>
-=======
     <MissingReturnType occurrences="1">
       <code>loadCacheEntry</code>
     </MissingReturnType>
->>>>>>> 2fecb3cb
     <UndefinedInterfaceMethod occurrences="1">
       <code>getCacheRegion</code>
     </UndefinedInterfaceMethod>
@@ -658,12 +652,11 @@
       <code>matching</code>
     </UndefinedInterfaceMethod>
   </file>
-<<<<<<< HEAD
   <file src="lib/Doctrine/ORM/Mapping/AnsiQuoteStrategy.php">
     <PossiblyUndefinedArrayOffset occurrences="1">
       <code>$class-&gt;fieldMappings[$fieldName]['columnName']</code>
     </PossiblyUndefinedArrayOffset>
-=======
+  </file>
   <file src="lib/Doctrine/ORM/Mapping/AssociationOverride.php">
     <MissingConstructor occurrences="5">
       <code>$fetch</code>
@@ -688,7 +681,6 @@
     <MissingConstructor occurrences="1">
       <code>$value</code>
     </MissingConstructor>
->>>>>>> 2fecb3cb
   </file>
   <file src="lib/Doctrine/ORM/Mapping/Builder/ClassMetadataBuilder.php">
     <ArgumentTypeCoercion occurrences="2">
@@ -893,15 +885,11 @@
       <code>$this-&gt;table</code>
       <code>$this-&gt;table</code>
     </PropertyTypeCoercion>
-<<<<<<< HEAD
     <RedundantCast occurrences="1">
       <code>array_values</code>
     </RedundantCast>
-    <RedundantConditionGivenDocblockType occurrences="2">
-=======
     <RedundantConditionGivenDocblockType occurrences="3">
       <code>$className !== null</code>
->>>>>>> 2fecb3cb
       <code>$mapping !== false</code>
       <code>$mapping !== false</code>
     </RedundantConditionGivenDocblockType>
@@ -1959,12 +1947,6 @@
     </PropertyNotSetInConstructor>
   </file>
   <file src="lib/Doctrine/ORM/Query/AST/Functions/LocateFunction.php">
-<<<<<<< HEAD
-    <InvalidScalarArgument occurrences="1">
-      <code>$sqlWalker-&gt;walkSimpleArithmeticExpression($this-&gt;simpleArithmeticExpression)</code>
-    </InvalidScalarArgument>
-=======
->>>>>>> 2fecb3cb
     <PossiblyInvalidArgument occurrences="1">
       <code>$this-&gt;simpleArithmeticExpression</code>
     </PossiblyInvalidArgument>
