--- conflicted
+++ resolved
@@ -314,31 +314,7 @@
     </InvalidNullableReturnType>
     <InvalidPropertyAssignmentValue>
       <code>$definition</code>
-<<<<<<< HEAD
-      <code><![CDATA[$this->subClasses]]></code>
-=======
-      <code><![CDATA[$this->sqlResultSetMappings]]></code>
->>>>>>> 76c4539f
     </InvalidPropertyAssignmentValue>
-    <LessSpecificReturnStatement>
-<<<<<<< HEAD
-      <code>$className</code>
-      <code>$className</code>
-      <code><![CDATA[$this->namespace . '\\' . $className]]></code>
-    </LessSpecificReturnStatement>
-    <MoreSpecificReturnType>
-      <code>class-string|null</code>
-=======
-      <code>$columnNames</code>
-      <code>$mapping</code>
-      <code>$quotedColumnNames</code>
-    </LessSpecificReturnStatement>
-    <MoreSpecificReturnType>
-      <code>FieldMapping</code>
-      <code><![CDATA[list<string>]]></code>
-      <code><![CDATA[list<string>]]></code>
->>>>>>> 76c4539f
-    </MoreSpecificReturnType>
     <NullableReturnStatement>
       <code><![CDATA[$this->reflClass]]></code>
     </NullableReturnStatement>
