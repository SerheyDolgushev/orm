<?xml version="1.0" encoding="UTF-8"?>
<files psalm-version="5.1.0@4defa177c89397c5e14737a80fe4896584130674">
  <file src="lib/Doctrine/ORM/AbstractQuery.php">
    <FalsableReturnStatement occurrences="1">
      <code>! $filteredParameters-&gt;isEmpty() ? $filteredParameters-&gt;first() : null</code>
    </FalsableReturnStatement>
    <InvalidFalsableReturnType occurrences="1">
      <code>Parameter|null</code>
    </InvalidFalsableReturnType>
    <MissingClosureParamType occurrences="3">
      <code>$alias</code>
      <code>$data</code>
      <code>$data</code>
    </MissingClosureParamType>
    <PossiblyInvalidArgument occurrences="1">
      <code>$stmt</code>
    </PossiblyInvalidArgument>
    <PossiblyNullReference occurrences="2">
      <code>getCacheLogger</code>
      <code>getQueryCache</code>
    </PossiblyNullReference>
  </file>
  <file src="lib/Doctrine/ORM/Cache/CacheConfiguration.php">
    <PossiblyNullReference occurrences="1">
      <code>getTimestampRegion</code>
    </PossiblyNullReference>
  </file>
  <file src="lib/Doctrine/ORM/Cache/DefaultCache.php">
    <InvalidOperand occurrences="1">
      <code>! $association['type']</code>
    </InvalidOperand>
    <PossiblyNullPropertyAssignmentValue occurrences="1"/>
    <PossiblyNullReference occurrences="1">
      <code>getCacheFactory</code>
    </PossiblyNullReference>
  </file>
  <file src="lib/Doctrine/ORM/Cache/DefaultCacheFactory.php">
    <InvalidNullableReturnType occurrences="1">
      <code>string</code>
    </InvalidNullableReturnType>
    <NullableReturnStatement occurrences="1">
      <code>$this-&gt;fileLockRegionDirectory</code>
    </NullableReturnStatement>
  </file>
  <file src="lib/Doctrine/ORM/Cache/DefaultEntityHydrator.php">
    <PossiblyNullArrayOffset occurrences="1">
      <code>$targetClassMetadata-&gt;associationMappings</code>
    </PossiblyNullArrayOffset>
    <PossiblyUndefinedArrayOffset occurrences="3">
      <code>$assoc['joinColumnFieldNames']</code>
      <code>$assoc['targetToSourceKeyColumns']</code>
      <code>$owningAssociation['targetToSourceKeyColumns']</code>
    </PossiblyUndefinedArrayOffset>
    <UndefinedInterfaceMethod occurrences="1">
      <code>getCacheRegion</code>
    </UndefinedInterfaceMethod>
  </file>
  <file src="lib/Doctrine/ORM/Cache/DefaultQueryCache.php">
    <ArgumentTypeCoercion occurrences="4">
      <code>$assocKeys-&gt;identifiers[$assocIndex]</code>
      <code>$assocKeys-&gt;identifiers[$assocIndex]</code>
      <code>$cacheKeys-&gt;identifiers[$index]</code>
      <code>$cacheKeys-&gt;identifiers[$index]</code>
    </ArgumentTypeCoercion>
    <NoInterfaceProperties occurrences="2">
      <code>$assocEntry-&gt;class</code>
      <code>$assocEntry-&gt;class</code>
    </NoInterfaceProperties>
    <PossiblyNullReference occurrences="1">
      <code>getCacheLogger</code>
    </PossiblyNullReference>
    <RedundantCondition occurrences="1">
      <code>assert($cm instanceof ClassMetadata)</code>
    </RedundantCondition>
    <UndefinedInterfaceMethod occurrences="5">
      <code>getCacheRegion</code>
      <code>resolveAssociationEntries</code>
      <code>resolveAssociationEntries</code>
      <code>storeEntityCache</code>
      <code>storeEntityCache</code>
    </UndefinedInterfaceMethod>
  </file>
  <file src="lib/Doctrine/ORM/Cache/Persister/Collection/AbstractCollectionPersister.php">
    <ArgumentTypeCoercion occurrences="2">
      <code>$cache</code>
      <code>$entityKey</code>
    </ArgumentTypeCoercion>
    <NoInterfaceProperties occurrences="1">
      <code>$entry-&gt;identifiers</code>
    </NoInterfaceProperties>
    <PossiblyNullArgument occurrences="1">
      <code>$collection-&gt;getOwner()</code>
    </PossiblyNullArgument>
    <PossiblyNullReference occurrences="2">
      <code>buildCollectionHydrator</code>
      <code>getCacheFactory</code>
    </PossiblyNullReference>
  </file>
  <file src="lib/Doctrine/ORM/Cache/Persister/Collection/NonStrictReadWriteCachedCollectionPersister.php">
    <PossiblyNullArgument occurrences="2">
      <code>$collection-&gt;getOwner()</code>
      <code>$collection-&gt;getOwner()</code>
    </PossiblyNullArgument>
  </file>
  <file src="lib/Doctrine/ORM/Cache/Persister/Collection/ReadOnlyCachedCollectionPersister.php">
    <PossiblyNullArgument occurrences="1">
      <code>$collection-&gt;getOwner()</code>
    </PossiblyNullArgument>
  </file>
  <file src="lib/Doctrine/ORM/Cache/Persister/Collection/ReadWriteCachedCollectionPersister.php">
    <PossiblyNullArgument occurrences="2">
      <code>$collection-&gt;getOwner()</code>
      <code>$collection-&gt;getOwner()</code>
    </PossiblyNullArgument>
    <UndefinedInterfaceMethod occurrences="2">
      <code>lock</code>
      <code>lock</code>
    </UndefinedInterfaceMethod>
  </file>
  <file src="lib/Doctrine/ORM/Cache/Persister/Entity/AbstractEntityPersister.php">
    <ArgumentTypeCoercion occurrences="1">
      <code>$cacheEntry</code>
    </ArgumentTypeCoercion>
    <NoInterfaceProperties occurrences="1">
      <code>$cacheEntry-&gt;class</code>
    </NoInterfaceProperties>
    <PossiblyNullArgument occurrences="2">
      <code>$collection-&gt;getOwner()</code>
      <code>$collection-&gt;getOwner()</code>
    </PossiblyNullArgument>
    <PossiblyNullPropertyAssignmentValue occurrences="1">
      <code>$em-&gt;getCache()</code>
    </PossiblyNullPropertyAssignmentValue>
    <PossiblyNullReference occurrences="2">
      <code>getCacheFactory</code>
      <code>getTimestampRegion</code>
    </PossiblyNullReference>
    <RedundantConditionGivenDocblockType occurrences="1">
      <code>assert($metadata instanceof ClassMetadata)</code>
    </RedundantConditionGivenDocblockType>
    <UndefinedInterfaceMethod occurrences="9">
      <code>getCacheRegion</code>
      <code>getCacheRegion</code>
      <code>getCacheRegion</code>
      <code>getCacheRegion</code>
      <code>loadCollectionCache</code>
      <code>loadCollectionCache</code>
      <code>storeCollectionCache</code>
      <code>storeCollectionCache</code>
      <code>storeEntityCache</code>
    </UndefinedInterfaceMethod>
  </file>
  <file src="lib/Doctrine/ORM/Cache/Persister/Entity/ReadWriteCachedEntityPersister.php">
    <RedundantCondition occurrences="1">
      <code>$isChanged</code>
    </RedundantCondition>
    <UndefinedInterfaceMethod occurrences="2">
      <code>lock</code>
      <code>lock</code>
    </UndefinedInterfaceMethod>
  </file>
  <file src="lib/Doctrine/ORM/Cache/TimestampQueryCacheValidator.php">
    <NoInterfaceProperties occurrences="1">
      <code>$timestamp-&gt;time</code>
    </NoInterfaceProperties>
  </file>
  <file src="lib/Doctrine/ORM/Configuration.php">
    <ArgumentTypeCoercion occurrences="1">
      <code>$className</code>
    </ArgumentTypeCoercion>
  </file>
  <file src="lib/Doctrine/ORM/Decorator/EntityManagerDecorator.php">
    <InvalidReturnStatement occurrences="1">
      <code>$this-&gt;wrapped-&gt;getClassMetadata($className)</code>
    </InvalidReturnStatement>
    <InvalidReturnType occurrences="1">
      <code>ClassMetadata</code>
    </InvalidReturnType>
  </file>
  <file src="lib/Doctrine/ORM/EntityManager.php">
    <ArgumentTypeCoercion occurrences="1">
      <code>$className</code>
    </ArgumentTypeCoercion>
    <InvalidReturnStatement occurrences="10">
      <code>$entity</code>
      <code>$entity</code>
      <code>$entity</code>
      <code>$entity</code>
      <code>$entity instanceof $class-&gt;name ? $entity : null</code>
      <code>$entity instanceof $class-&gt;name ? $entity : null</code>
      <code>$persister-&gt;load($sortedId, null, null, [], $lockMode)</code>
      <code>$persister-&gt;loadById($sortedId)</code>
      <code>$this-&gt;metadataFactory</code>
      <code>$this-&gt;metadataFactory-&gt;getMetadataFor($className)</code>
    </InvalidReturnStatement>
    <InvalidReturnType occurrences="5">
      <code>ClassMetadataFactory</code>
      <code>Mapping\ClassMetadata</code>
      <code>object|null</code>
      <code>object|null</code>
      <code>object|null</code>
    </InvalidReturnType>
    <PossiblyNullArgument occurrences="2">
      <code>$config-&gt;getProxyDir()</code>
      <code>$config-&gt;getProxyNamespace()</code>
    </PossiblyNullArgument>
    <PossiblyNullReference occurrences="2">
      <code>createCache</code>
      <code>getCacheFactory</code>
    </PossiblyNullReference>
    <PropertyTypeCoercion occurrences="1">
      <code>new $metadataFactoryClassName()</code>
    </PropertyTypeCoercion>
    <RedundantCast occurrences="1">
      <code>(string) $hydrationMode</code>
    </RedundantCast>
    <UnsafeInstantiation occurrences="1">
      <code>new $class($this)</code>
    </UnsafeInstantiation>
  </file>
  <file src="lib/Doctrine/ORM/EntityRepository.php">
    <InvalidReturnStatement occurrences="2">
      <code>$persister-&gt;load($criteria, null, null, [], null, 1, $orderBy)</code>
      <code>new LazyCriteriaCollection($persister, $criteria)</code>
    </InvalidReturnStatement>
    <InvalidReturnType occurrences="2">
      <code>AbstractLazyCollection&lt;int, T&gt;&amp;Selectable&lt;int, T&gt;</code>
      <code>T|null</code>
    </InvalidReturnType>
  </file>
  <file src="lib/Doctrine/ORM/Event/OnClassMetadataNotFoundEventArgs.php">
    <RedundantCastGivenDocblockType occurrences="1">
      <code>(string) $className</code>
    </RedundantCastGivenDocblockType>
  </file>
  <file src="lib/Doctrine/ORM/Id/AssignedGenerator.php">
    <PossiblyNullArgument occurrences="1">
      <code>$entity</code>
    </PossiblyNullArgument>
  </file>
  <file src="lib/Doctrine/ORM/Internal/CommitOrderCalculator.php">
    <RedundantCondition occurrences="2">
      <code>$vertex-&gt;state !== self::VISITED</code>
      <code>$vertex-&gt;state !== self::VISITED</code>
    </RedundantCondition>
  </file>
  <file src="lib/Doctrine/ORM/Internal/Hydration/AbstractHydrator.php">
    <PossiblyUndefinedArrayOffset occurrences="2">
      <code>$class-&gt;associationMappings[$fieldName]['joinColumns']</code>
      <code>$class-&gt;associationMappings[$fieldName]['joinColumns']</code>
    </PossiblyUndefinedArrayOffset>
    <ReferenceConstraintViolation occurrences="2">
      <code>return $rowData;</code>
      <code>return $rowData;</code>
    </ReferenceConstraintViolation>
  </file>
  <file src="lib/Doctrine/ORM/Internal/Hydration/ArrayHydrator.php">
    <PossiblyInvalidArgument occurrences="1">
      <code>$index</code>
    </PossiblyInvalidArgument>
    <PossiblyNullArgument occurrences="1">
      <code>$index</code>
    </PossiblyNullArgument>
    <PossiblyNullArrayAssignment occurrences="2">
      <code>$result[$resultKey]</code>
      <code>$result[$resultKey]</code>
    </PossiblyNullArrayAssignment>
    <PossiblyUndefinedArrayOffset occurrences="1">
      <code>$newObject['args']</code>
    </PossiblyUndefinedArrayOffset>
    <ReferenceConstraintViolation occurrences="1">
      <code>$result</code>
    </ReferenceConstraintViolation>
    <ReferenceReusedFromConfusingScope occurrences="1">
      <code>$baseElement</code>
    </ReferenceReusedFromConfusingScope>
    <UnsupportedReferenceUsage occurrences="2">
      <code>$baseElement =&amp; $this-&gt;_resultPointers[$parent][key($first)]</code>
      <code>$this-&gt;_resultPointers[$dqlAlias] =&amp; $coll[array_key_last($coll)]</code>
    </UnsupportedReferenceUsage>
  </file>
  <file src="lib/Doctrine/ORM/Internal/Hydration/ObjectHydrator.php">
    <PossiblyFalseArgument occurrences="1">
      <code>$index</code>
    </PossiblyFalseArgument>
    <PossiblyInvalidArgument occurrences="7">
      <code>$parentObject</code>
      <code>$parentObject</code>
      <code>$parentObject</code>
      <code>$parentObject</code>
      <code>$parentObject</code>
      <code>$parentObject</code>
      <code>$parentObject</code>
    </PossiblyInvalidArgument>
    <PossiblyNullArgument occurrences="1">
      <code>$relation['mappedBy']</code>
    </PossiblyNullArgument>
    <PossiblyNullArrayOffset occurrences="1">
      <code>$targetClass-&gt;reflFields</code>
    </PossiblyNullArrayOffset>
    <PossiblyNullReference occurrences="6">
      <code>getValue</code>
      <code>getValue</code>
      <code>getValue</code>
      <code>setValue</code>
      <code>setValue</code>
      <code>setValue</code>
    </PossiblyNullReference>
    <PossiblyUndefinedArrayOffset occurrences="3">
      <code>$class-&gt;associationMappings[$class-&gt;identifier[0]]['joinColumns']</code>
      <code>$class-&gt;associationMappings[$fieldName]['joinColumns']</code>
      <code>$newObject['args']</code>
    </PossiblyUndefinedArrayOffset>
  </file>
  <file src="lib/Doctrine/ORM/Mapping/Builder/ClassMetadataBuilder.php">
    <ArgumentTypeCoercion occurrences="1">
      <code>$repositoryClassName</code>
    </ArgumentTypeCoercion>
  </file>
  <file src="lib/Doctrine/ORM/Mapping/Builder/EntityListenerBuilder.php">
    <NoValue occurrences="1">
      <code>$class</code>
    </NoValue>
    <PossiblyNullArgument occurrences="1">
      <code>$class</code>
    </PossiblyNullArgument>
  </file>
  <file src="lib/Doctrine/ORM/Mapping/ClassMetadata.php">
    <PropertyNotSetInConstructor occurrences="2">
      <code>ClassMetadata</code>
      <code>ClassMetadata</code>
    </PropertyNotSetInConstructor>
  </file>
  <file src="lib/Doctrine/ORM/Mapping/ClassMetadataFactory.php">
    <ArgumentTypeCoercion occurrences="2">
      <code>$nonSuperclassParents</code>
      <code>new $definition['class']()</code>
    </ArgumentTypeCoercion>
    <InvalidArrayOffset occurrences="1">
      <code>$subClass-&gt;table[$indexType][$indexName]</code>
    </InvalidArrayOffset>
    <InvalidNullableReturnType occurrences="1">
      <code>MappingDriver</code>
    </InvalidNullableReturnType>
    <InvalidPropertyAssignmentValue occurrences="1">
      <code>$subClass-&gt;table</code>
    </InvalidPropertyAssignmentValue>
    <NullableReturnStatement occurrences="1">
      <code>$this-&gt;driver</code>
    </NullableReturnStatement>
    <PossiblyInvalidArrayAssignment occurrences="1">
      <code>$subClass-&gt;table[$indexType][$indexName]</code>
    </PossiblyInvalidArrayAssignment>
    <PossiblyInvalidIterator occurrences="1">
      <code>$parentClass-&gt;table[$indexType]</code>
    </PossiblyInvalidIterator>
    <PossiblyNullArgument occurrences="2">
      <code>$this-&gt;em</code>
      <code>$this-&gt;em</code>
    </PossiblyNullArgument>
    <PossiblyNullReference occurrences="8">
      <code>getAllClassNames</code>
      <code>getConfiguration</code>
      <code>getConfiguration</code>
      <code>getConfiguration</code>
      <code>getConnection</code>
      <code>hasListeners</code>
      <code>hasListeners</code>
      <code>loadMetadataForClass</code>
    </PossiblyNullReference>
    <RedundantCondition occurrences="2">
      <code>$parent-&gt;generatorType</code>
      <code>$parent-&gt;idGenerator</code>
    </RedundantCondition>
  </file>
  <file src="lib/Doctrine/ORM/Mapping/ClassMetadataInfo.php">
    <DeprecatedProperty occurrences="4">
      <code>$this-&gt;columnNames</code>
      <code>$this-&gt;columnNames</code>
      <code>$this-&gt;columnNames</code>
      <code>$this-&gt;columnNames</code>
    </DeprecatedProperty>
    <DocblockTypeContradiction occurrences="1">
      <code>! class_exists($mapping['targetEntity'])</code>
    </DocblockTypeContradiction>
    <InvalidArgument occurrences="3">
      <code>$mapping</code>
      <code>$mapping</code>
      <code>$overrideMapping</code>
    </InvalidArgument>
    <InvalidDocblock occurrences="3">
      <code>protected function _validateAndCompleteAssociationMapping(array $mapping)</code>
      <code>protected function _validateAndCompleteManyToManyMapping(array $mapping)</code>
      <code>protected function _validateAndCompleteOneToOneMapping(array $mapping)</code>
    </InvalidDocblock>
    <InvalidNullableReturnType occurrences="2">
      <code>getReflectionClass</code>
      <code>string</code>
    </InvalidNullableReturnType>
    <InvalidPropertyAssignmentValue occurrences="2">
      <code>$definition</code>
      <code>$this-&gt;subClasses</code>
    </InvalidPropertyAssignmentValue>
    <LessSpecificReturnStatement occurrences="4">
      <code>$cache</code>
      <code>$className</code>
      <code>$className</code>
      <code>$this-&gt;namespace . '\\' . $className</code>
    </LessSpecificReturnStatement>
    <MissingReturnType occurrences="3">
      <code>_validateAndCompleteAssociationMapping</code>
      <code>_validateAndCompleteManyToManyMapping</code>
      <code>_validateAndCompleteOneToOneMapping</code>
    </MissingReturnType>
    <MoreSpecificReturnType occurrences="2">
      <code>array{usage: int, region: string|null}</code>
      <code>class-string|null</code>
    </MoreSpecificReturnType>
    <NoValue occurrences="1">
      <code>$class</code>
    </NoValue>
    <NullableReturnStatement occurrences="2">
      <code>$this-&gt;associationMappings[$assocName]['mappedBy']</code>
      <code>$this-&gt;reflClass</code>
    </NullableReturnStatement>
    <ParamNameMismatch occurrences="1">
      <code>$entity</code>
    </ParamNameMismatch>
    <PossiblyNullArgument occurrences="6">
      <code>$class</code>
      <code>$className</code>
      <code>$mapping['targetEntity']</code>
      <code>$mapping['targetEntity']</code>
      <code>$parentReflFields[$embeddedClass['declaredField']]</code>
      <code>$parentReflFields[$mapping['declaredField']]</code>
    </PossiblyNullArgument>
    <PossiblyNullReference occurrences="9">
      <code>getProperty</code>
      <code>getProperty</code>
      <code>getProperty</code>
      <code>getValue</code>
      <code>getValue</code>
      <code>getValue</code>
      <code>instantiate</code>
      <code>setValue</code>
      <code>setValue</code>
    </PossiblyNullReference>
    <PossiblyUndefinedArrayOffset occurrences="7">
      <code>$mapping['originalClass']</code>
      <code>$mapping['originalField']</code>
      <code>$mapping['targetEntity']</code>
      <code>$this-&gt;associationMappings[$assocName]['joinColumns']</code>
      <code>$this-&gt;associationMappings[$fieldName]['joinColumns']</code>
      <code>$this-&gt;associationMappings[$fieldName]['joinColumns']</code>
      <code>$this-&gt;associationMappings[$idProperty]['joinColumns']</code>
    </PossiblyUndefinedArrayOffset>
    <PropertyNotSetInConstructor occurrences="2">
      <code>$idGenerator</code>
      <code>$table</code>
    </PropertyNotSetInConstructor>
    <PropertyTypeCoercion occurrences="11">
      <code>$this-&gt;associationMappings</code>
      <code>$this-&gt;associationMappings</code>
      <code>$this-&gt;entityListeners</code>
      <code>$this-&gt;fieldMappings</code>
      <code>$this-&gt;fullyQualifiedClassName($repositoryClassName)</code>
      <code>$this-&gt;table</code>
      <code>$this-&gt;table</code>
      <code>$this-&gt;table</code>
      <code>$this-&gt;table</code>
      <code>$this-&gt;table</code>
      <code>$this-&gt;table</code>
    </PropertyTypeCoercion>
    <RedundantCondition occurrences="2">
      <code>$mapping !== false</code>
      <code>$mapping !== false</code>
    </RedundantCondition>
    <RedundantFunctionCall occurrences="1">
      <code>array_values</code>
    </RedundantFunctionCall>
    <TypeDoesNotContainType occurrences="2">
      <code>! $this-&gt;table</code>
      <code>$this-&gt;table</code>
    </TypeDoesNotContainType>
  </file>
  <file src="lib/Doctrine/ORM/Mapping/DefaultEntityListenerResolver.php">
    <InvalidStringClass occurrences="1">
      <code>new $className()</code>
    </InvalidStringClass>
    <PropertyTypeCoercion occurrences="1">
      <code>$this-&gt;instances</code>
    </PropertyTypeCoercion>
  </file>
  <file src="lib/Doctrine/ORM/Mapping/DefaultNamingStrategy.php">
    <PossiblyFalseOperand occurrences="1">
      <code>strrpos($className, '\\')</code>
    </PossiblyFalseOperand>
  </file>
  <file src="lib/Doctrine/ORM/Mapping/DefaultQuoteStrategy.php">
    <PossiblyUndefinedArrayOffset occurrences="1">
      <code>$class-&gt;associationMappings[$fieldName]['joinColumns']</code>
    </PossiblyUndefinedArrayOffset>
  </file>
  <file src="lib/Doctrine/ORM/Mapping/Driver/AttributeDriver.php">
    <InvalidArgument occurrences="1"/>
    <InvalidArrayAccess occurrences="4">
      <code>$value[0]</code>
      <code>$value[0]</code>
      <code>$value[1]</code>
      <code>$value[1]</code>
    </InvalidArrayAccess>
    <LessSpecificReturnStatement occurrences="1">
      <code>$mapping</code>
    </LessSpecificReturnStatement>
    <MoreSpecificImplementedParamType occurrences="1">
      <code>$metadata</code>
    </MoreSpecificImplementedParamType>
    <MoreSpecificReturnType occurrences="1"/>
    <NoValue occurrences="1">
      <code>$listenerClassName</code>
    </NoValue>
    <PossiblyNullArgument occurrences="1">
      <code>$listenerClassName</code>
    </PossiblyNullArgument>
    <RedundantCondition occurrences="4">
      <code>$metadata-&gt;getReflectionClass()</code>
      <code>assert($method instanceof ReflectionMethod)</code>
      <code>assert($method instanceof ReflectionMethod)</code>
      <code>assert($property instanceof ReflectionProperty)</code>
    </RedundantCondition>
    <RedundantConditionGivenDocblockType occurrences="1">
      <code>assert($cacheAttribute instanceof Mapping\Cache)</code>
    </RedundantConditionGivenDocblockType>
    <TypeDoesNotContainNull occurrences="1">
      <code>new ReflectionClass($metadata-&gt;name)</code>
    </TypeDoesNotContainNull>
  </file>
  <file src="lib/Doctrine/ORM/Mapping/Driver/DatabaseDriver.php">
    <DocblockTypeContradiction occurrences="1">
      <code>$metadata instanceof ClassMetadata</code>
    </DocblockTypeContradiction>
    <MoreSpecificImplementedParamType occurrences="1">
      <code>$metadata</code>
    </MoreSpecificImplementedParamType>
    <PossiblyNullArrayAccess occurrences="2">
      <code>$this-&gt;tables[$tableName]</code>
      <code>$this-&gt;tables[$tableName]</code>
    </PossiblyNullArrayAccess>
    <PossiblyNullReference occurrences="3">
      <code>getColumns</code>
      <code>getColumns</code>
      <code>getIndexes</code>
    </PossiblyNullReference>
  </file>
  <file src="lib/Doctrine/ORM/Mapping/Driver/SimplifiedXmlDriver.php">
    <MissingParamType occurrences="2">
      <code>$fileExtension</code>
      <code>$prefixes</code>
    </MissingParamType>
  </file>
  <file src="lib/Doctrine/ORM/Mapping/Driver/XmlDriver.php">
    <ArgumentTypeCoercion occurrences="2">
      <code>(string) $xmlRoot['repository-class']</code>
      <code>isset($xmlRoot['repository-class']) ? (string) $xmlRoot['repository-class'] : null</code>
    </ArgumentTypeCoercion>
    <InvalidArgument occurrences="4">
      <code>$this-&gt;cacheToArray($manyToManyElement-&gt;cache)</code>
      <code>$this-&gt;cacheToArray($manyToOneElement-&gt;cache)</code>
      <code>$this-&gt;cacheToArray($oneToManyElement-&gt;cache)</code>
      <code>$this-&gt;cacheToArray($oneToOneElement-&gt;cache)</code>
    </InvalidArgument>
    <InvalidPropertyAssignmentValue occurrences="1">
      <code>$metadata-&gt;table</code>
    </InvalidPropertyAssignmentValue>
    <InvalidReturnStatement occurrences="1">
      <code>$mapping</code>
    </InvalidReturnStatement>
    <InvalidReturnType occurrences="1"/>
    <LessSpecificReturnStatement occurrences="1"/>
    <MissingParamType occurrences="2">
      <code>$fileExtension</code>
      <code>$locator</code>
    </MissingParamType>
    <MoreSpecificImplementedParamType occurrences="1">
      <code>$metadata</code>
    </MoreSpecificImplementedParamType>
    <MoreSpecificReturnType occurrences="1">
      <code>array{usage: int|null, region?: string}</code>
    </MoreSpecificReturnType>
    <NoInterfaceProperties occurrences="4">
      <code>$indexXml-&gt;options</code>
      <code>$uniqueXml-&gt;options</code>
      <code>$xmlRoot-&gt;{'discriminator-column'}</code>
      <code>$xmlRoot-&gt;{'discriminator-map'}</code>
    </NoInterfaceProperties>
    <PossiblyInvalidPropertyFetch occurrences="4">
      <code>$indexXml-&gt;options</code>
      <code>$uniqueXml-&gt;options</code>
      <code>$xmlRoot-&gt;{'discriminator-column'}</code>
      <code>$xmlRoot-&gt;{'discriminator-map'}</code>
    </PossiblyInvalidPropertyFetch>
    <RedundantCondition occurrences="14">
      <code>isset($xmlRoot-&gt;cache)</code>
      <code>isset($xmlRoot-&gt;embedded)</code>
      <code>isset($xmlRoot-&gt;field)</code>
      <code>isset($xmlRoot-&gt;indexes)</code>
      <code>isset($xmlRoot-&gt;options)</code>
      <code>isset($xmlRoot-&gt;{'association-overrides'})</code>
      <code>isset($xmlRoot-&gt;{'attribute-overrides'})</code>
      <code>isset($xmlRoot-&gt;{'entity-listeners'})</code>
      <code>isset($xmlRoot-&gt;{'lifecycle-callbacks'})</code>
      <code>isset($xmlRoot-&gt;{'many-to-many'})</code>
      <code>isset($xmlRoot-&gt;{'many-to-one'})</code>
      <code>isset($xmlRoot-&gt;{'one-to-many'})</code>
      <code>isset($xmlRoot-&gt;{'one-to-one'})</code>
      <code>isset($xmlRoot-&gt;{'unique-constraints'})</code>
    </RedundantCondition>
    <TypeDoesNotContainType occurrences="3">
      <code>$xmlRoot-&gt;getName() === 'embeddable'</code>
      <code>$xmlRoot-&gt;getName() === 'entity'</code>
      <code>$xmlRoot-&gt;getName() === 'mapped-superclass'</code>
    </TypeDoesNotContainType>
  </file>
  <file src="lib/Doctrine/ORM/Mapping/MappingException.php">
    <ArgumentTypeCoercion occurrences="2">
      <code>$className</code>
      <code>$entityName</code>
    </ArgumentTypeCoercion>
    <MissingParamType occurrences="4">
      <code>$className</code>
      <code>$className</code>
      <code>$indexName</code>
      <code>$indexName</code>
    </MissingParamType>
  </file>
  <file src="lib/Doctrine/ORM/Mapping/ReflectionEmbeddedProperty.php">
    <MethodSignatureMismatch occurrences="1">
      <code>$object</code>
    </MethodSignatureMismatch>
    <PropertyNotSetInConstructor occurrences="2">
      <code>ReflectionEmbeddedProperty</code>
      <code>ReflectionEmbeddedProperty</code>
    </PropertyNotSetInConstructor>
  </file>
  <file src="lib/Doctrine/ORM/Mapping/ReflectionEnumProperty.php">
    <MethodSignatureMismatch occurrences="1">
      <code>$object</code>
    </MethodSignatureMismatch>
    <PropertyNotSetInConstructor occurrences="2">
      <code>ReflectionEnumProperty</code>
      <code>ReflectionEnumProperty</code>
    </PropertyNotSetInConstructor>
  </file>
  <file src="lib/Doctrine/ORM/Mapping/ReflectionReadonlyProperty.php">
    <PropertyNotSetInConstructor occurrences="2">
      <code>ReflectionReadonlyProperty</code>
      <code>ReflectionReadonlyProperty</code>
    </PropertyNotSetInConstructor>
  </file>
  <file src="lib/Doctrine/ORM/Mapping/UnderscoreNamingStrategy.php">
    <PossiblyFalseOperand occurrences="1">
      <code>strrpos($className, '\\')</code>
    </PossiblyFalseOperand>
  </file>
  <file src="lib/Doctrine/ORM/NativeQuery.php">
    <PropertyNotSetInConstructor occurrences="1">
      <code>$sql</code>
    </PropertyNotSetInConstructor>
  </file>
  <file src="lib/Doctrine/ORM/ORMInvalidArgumentException.php">
    <PossiblyInvalidArgument occurrences="1">
      <code>$entity</code>
    </PossiblyInvalidArgument>
  </file>
  <file src="lib/Doctrine/ORM/PersistentCollection.php">
    <ImplementedReturnTypeMismatch occurrences="1">
      <code>Collection&lt;TKey, T&gt;</code>
    </ImplementedReturnTypeMismatch>
    <InvalidReturnStatement occurrences="2">
      <code>$this-&gt;em-&gt;find($this-&gt;typeClass-&gt;name, $key)</code>
    </InvalidReturnStatement>
    <InvalidReturnType occurrences="1">
      <code>Collection&lt;TKey, T&gt;</code>
    </InvalidReturnType>
    <LessSpecificReturnStatement occurrences="1">
      <code>$this-&gt;unwrap()-&gt;matching($criteria)</code>
    </LessSpecificReturnStatement>
    <ParamNameMismatch occurrences="2">
      <code>$value</code>
      <code>$value</code>
    </ParamNameMismatch>
    <PossiblyNullArgument occurrences="5">
      <code>$this-&gt;association</code>
      <code>$this-&gt;association</code>
      <code>$this-&gt;association</code>
      <code>$this-&gt;association['targetEntity']</code>
      <code>$this-&gt;backRefFieldName</code>
    </PossiblyNullArgument>
    <PossiblyNullArrayAccess occurrences="12">
      <code>$this-&gt;association['fetch']</code>
      <code>$this-&gt;association['fetch']</code>
      <code>$this-&gt;association['fetch']</code>
      <code>$this-&gt;association['fetch']</code>
      <code>$this-&gt;association['fetch']</code>
      <code>$this-&gt;association['isOwningSide']</code>
      <code>$this-&gt;association['orphanRemoval']</code>
      <code>$this-&gt;association['targetEntity']</code>
      <code>$this-&gt;association['type']</code>
      <code>$this-&gt;association['type']</code>
      <code>$this-&gt;association['type']</code>
      <code>$this-&gt;association['type']</code>
    </PossiblyNullArrayAccess>
    <PossiblyNullReference occurrences="2">
      <code>setValue</code>
      <code>setValue</code>
    </PossiblyNullReference>
  </file>
  <file src="lib/Doctrine/ORM/Persisters/Collection/ManyToManyPersister.php">
    <PossiblyNullArgument occurrences="42">
      <code>$association</code>
      <code>$collection-&gt;getOwner()</code>
      <code>$collection-&gt;getOwner()</code>
      <code>$collection-&gt;getOwner()</code>
      <code>$collection-&gt;getOwner()</code>
      <code>$collection-&gt;getOwner()</code>
      <code>$collection-&gt;getOwner()</code>
      <code>$collection-&gt;getOwner()</code>
      <code>$filterMapping</code>
      <code>$filterMapping</code>
      <code>$indexBy</code>
      <code>$mapping</code>
      <code>$mapping</code>
      <code>$mapping</code>
      <code>$mapping</code>
      <code>$mapping</code>
      <code>$mapping</code>
      <code>$mapping</code>
      <code>$mapping</code>
      <code>$mapping['joinTableColumns']</code>
      <code>$mapping['relationToSourceKeyColumns']</code>
      <code>$mapping['relationToSourceKeyColumns'][$joinTableColumn]</code>
      <code>$mapping['relationToTargetKeyColumns'][$joinTableColumn]</code>
      <code>$mapping['sourceEntity']</code>
      <code>$mapping['sourceEntity']</code>
      <code>$mapping['sourceEntity']</code>
      <code>$mapping['sourceEntity']</code>
      <code>$mapping['sourceEntity']</code>
      <code>$mapping['sourceEntity']</code>
      <code>$mapping['sourceEntity']</code>
      <code>$mapping['sourceEntity']</code>
      <code>$mapping['sourceEntity']</code>
      <code>$mapping['targetEntity']</code>
      <code>$mapping['targetEntity']</code>
      <code>$mapping['targetEntity']</code>
      <code>$mapping['targetEntity']</code>
      <code>$mapping['targetEntity']</code>
      <code>$mapping['targetEntity']</code>
      <code>$mapping['targetEntity']</code>
      <code>$mapping['targetEntity']</code>
      <code>$mapping['targetEntity']</code>
      <code>$owner</code>
    </PossiblyNullArgument>
    <PossiblyNullArrayAccess occurrences="42">
      <code>$mapping['indexBy']</code>
      <code>$mapping['isOwningSide']</code>
      <code>$mapping['isOwningSide']</code>
      <code>$mapping['isOwningSide']</code>
      <code>$mapping['isOwningSide']</code>
      <code>$mapping['isOwningSide']</code>
      <code>$mapping['joinTable']</code>
      <code>$mapping['joinTable']</code>
      <code>$mapping['joinTable']</code>
      <code>$mapping['joinTable']</code>
      <code>$mapping['joinTable']['inverseJoinColumns']</code>
      <code>$mapping['joinTable']['inverseJoinColumns']</code>
      <code>$mapping['joinTable']['inverseJoinColumns']</code>
      <code>$mapping['joinTable']['joinColumns']</code>
      <code>$mapping['joinTable']['joinColumns']</code>
      <code>$mapping['joinTable']['joinColumns']</code>
      <code>$mapping['joinTableColumns']</code>
      <code>$mapping['mappedBy']</code>
      <code>$mapping['mappedBy']</code>
      <code>$mapping['mappedBy']</code>
      <code>$mapping['relationToSourceKeyColumns']</code>
      <code>$mapping['relationToSourceKeyColumns']</code>
      <code>$mapping['relationToSourceKeyColumns']</code>
      <code>$mapping['relationToSourceKeyColumns'][$joinTableColumn]</code>
      <code>$mapping['relationToTargetKeyColumns']</code>
      <code>$mapping['relationToTargetKeyColumns'][$joinTableColumn]</code>
      <code>$mapping['sourceEntity']</code>
      <code>$mapping['sourceEntity']</code>
      <code>$mapping['sourceEntity']</code>
      <code>$mapping['sourceEntity']</code>
      <code>$mapping['sourceEntity']</code>
      <code>$mapping['sourceEntity']</code>
      <code>$mapping['sourceEntity']</code>
      <code>$mapping['sourceEntity']</code>
      <code>$mapping['targetEntity']</code>
      <code>$mapping['targetEntity']</code>
      <code>$mapping['targetEntity']</code>
      <code>$mapping['targetEntity']</code>
      <code>$mapping['targetEntity']</code>
      <code>$mapping['targetEntity']</code>
      <code>$mapping['targetEntity']</code>
      <code>$mapping['targetEntity']</code>
    </PossiblyNullArrayAccess>
    <PossiblyNullArrayOffset occurrences="3">
      <code>$associationSourceClass-&gt;associationMappings</code>
      <code>$sourceClass-&gt;associationMappings</code>
      <code>$targetClass-&gt;associationMappings</code>
    </PossiblyNullArrayOffset>
    <PossiblyNullIterator occurrences="8">
      <code>$joinColumns</code>
      <code>$mapping['joinTable']['inverseJoinColumns']</code>
      <code>$mapping['joinTable']['inverseJoinColumns']</code>
      <code>$mapping['joinTable']['joinColumns']</code>
      <code>$mapping['joinTable']['joinColumns']</code>
      <code>$mapping['joinTable']['joinColumns']</code>
      <code>$mapping['joinTableColumns']</code>
      <code>$mapping['relationToSourceKeyColumns']</code>
    </PossiblyNullIterator>
    <PossiblyNullReference occurrences="2">
      <code>getFieldForColumn</code>
      <code>getFieldForColumn</code>
    </PossiblyNullReference>
    <PossiblyUndefinedArrayOffset occurrences="1">
      <code>$mapping['joinTable']</code>
    </PossiblyUndefinedArrayOffset>
  </file>
  <file src="lib/Doctrine/ORM/Persisters/Collection/OneToManyPersister.php">
    <InvalidReturnStatement occurrences="2">
      <code>$numDeleted</code>
      <code>$this-&gt;conn-&gt;executeStatement($statement, $parameters)</code>
    </InvalidReturnStatement>
    <InvalidReturnType occurrences="2">
      <code>int</code>
      <code>int</code>
    </InvalidReturnType>
    <PossiblyNullArgument occurrences="14">
      <code>$collection-&gt;getOwner()</code>
      <code>$collection-&gt;getOwner()</code>
      <code>$collection-&gt;getOwner()</code>
      <code>$mapping</code>
      <code>$mapping['mappedBy']</code>
      <code>$mapping['mappedBy']</code>
      <code>$mapping['sourceEntity']</code>
      <code>$mapping['sourceEntity']</code>
      <code>$mapping['targetEntity']</code>
      <code>$mapping['targetEntity']</code>
      <code>$mapping['targetEntity']</code>
      <code>$mapping['targetEntity']</code>
      <code>$mapping['targetEntity']</code>
      <code>$mapping['targetEntity']</code>
    </PossiblyNullArgument>
    <PossiblyNullArrayAccess occurrences="13">
      <code>$mapping['mappedBy']</code>
      <code>$mapping['mappedBy']</code>
      <code>$mapping['mappedBy']</code>
      <code>$mapping['mappedBy']</code>
      <code>$mapping['orphanRemoval']</code>
      <code>$mapping['sourceEntity']</code>
      <code>$mapping['sourceEntity']</code>
      <code>$mapping['targetEntity']</code>
      <code>$mapping['targetEntity']</code>
      <code>$mapping['targetEntity']</code>
      <code>$mapping['targetEntity']</code>
      <code>$mapping['targetEntity']</code>
      <code>$mapping['targetEntity']</code>
    </PossiblyNullArrayAccess>
    <PossiblyNullArrayOffset occurrences="1">
      <code>$targetClass-&gt;associationMappings</code>
    </PossiblyNullArrayOffset>
    <PossiblyUndefinedArrayOffset occurrences="1">
      <code>$targetClass-&gt;associationMappings[$mapping['mappedBy']]['joinColumns']</code>
    </PossiblyUndefinedArrayOffset>
  </file>
  <file src="lib/Doctrine/ORM/Persisters/Entity/BasicEntityPersister.php">
    <DocblockTypeContradiction occurrences="1">
      <code>$value === null</code>
    </DocblockTypeContradiction>
    <InvalidArgument occurrences="5">
      <code>$hints</code>
      <code>$hints</code>
      <code>[Query::HINT_REFRESH =&gt; true]</code>
      <code>[UnitOfWork::HINT_DEFEREAGERLOAD =&gt; true]</code>
      <code>[UnitOfWork::HINT_DEFEREAGERLOAD =&gt; true]</code>
    </InvalidArgument>
    <LessSpecificReturnStatement occurrences="3">
      <code>$postInsertIds</code>
      <code>[$params, $types]</code>
      <code>[$sqlParams, $sqlTypes]</code>
    </LessSpecificReturnStatement>
    <MoreSpecificReturnType occurrences="3">
      <code>array</code>
      <code>array</code>
      <code>array</code>
    </MoreSpecificReturnType>
    <PossiblyNullArgument occurrences="2">
      <code>$assoc['mappedBy']</code>
      <code>$association</code>
    </PossiblyNullArgument>
    <PossiblyNullArrayAccess occurrences="1">
      <code>$assoc['isOwningSide']</code>
    </PossiblyNullArrayAccess>
    <PossiblyNullArrayOffset occurrences="2">
      <code>$class-&gt;associationMappings</code>
      <code>$class-&gt;associationMappings</code>
    </PossiblyNullArrayOffset>
    <PossiblyNullReference occurrences="7">
      <code>getValue</code>
      <code>getValue</code>
      <code>getValue</code>
      <code>getValue</code>
      <code>getValue</code>
      <code>getValue</code>
      <code>setValue</code>
    </PossiblyNullReference>
    <PossiblyUndefinedArrayOffset occurrences="15">
      <code>$assoc['joinColumns']</code>
      <code>$assoc['joinColumns']</code>
      <code>$assoc['relationToTargetKeyColumns']</code>
      <code>$assoc['sourceToTargetKeyColumns']</code>
      <code>$association['joinColumns']</code>
      <code>$association['joinColumns']</code>
      <code>$association['joinColumns']</code>
      <code>$association['joinTable']</code>
      <code>$association['joinTable']</code>
      <code>$association['joinTable']</code>
      <code>$association['joinTable']</code>
      <code>$owningAssoc['targetToSourceKeyColumns']</code>
      <code>$owningAssoc['targetToSourceKeyColumns']</code>
      <code>$this-&gt;class-&gt;associationMappings[$fieldName]['joinColumns']</code>
      <code>$this-&gt;class-&gt;associationMappings[$idField]['joinColumns']</code>
    </PossiblyUndefinedArrayOffset>
    <PropertyTypeCoercion occurrences="1">
      <code>$this-&gt;currentPersisterContext-&gt;sqlTableAliases</code>
    </PropertyTypeCoercion>
  </file>
  <file src="lib/Doctrine/ORM/Persisters/Entity/CachedPersisterContext.php">
    <PropertyNotSetInConstructor occurrences="1">
      <code>$selectJoinSql</code>
    </PropertyNotSetInConstructor>
  </file>
  <file src="lib/Doctrine/ORM/Persisters/Entity/JoinedSubclassPersister.php">
    <LessSpecificReturnStatement occurrences="1">
      <code>$postInsertIds</code>
    </LessSpecificReturnStatement>
    <MoreSpecificReturnType occurrences="1">
      <code>array</code>
    </MoreSpecificReturnType>
    <PossiblyUndefinedArrayOffset occurrences="3">
      <code>$assoc['targetToSourceKeyColumns']</code>
      <code>$mapping['joinColumns']</code>
      <code>$mapping['joinColumns']</code>
    </PossiblyUndefinedArrayOffset>
  </file>
  <file src="lib/Doctrine/ORM/Persisters/Entity/SingleTablePersister.php">
    <PossiblyUndefinedArrayOffset occurrences="1">
      <code>$assoc['joinColumns']</code>
    </PossiblyUndefinedArrayOffset>
  </file>
  <file src="lib/Doctrine/ORM/Proxy/Proxy.php">
    <MissingTemplateParam occurrences="1">
      <code>BaseProxy</code>
    </MissingTemplateParam>
  </file>
  <file src="lib/Doctrine/ORM/Proxy/ProxyFactory.php">
    <ArgumentTypeCoercion occurrences="3">
      <code>$classMetadata</code>
      <code>$classMetadata</code>
    </ArgumentTypeCoercion>
    <InvalidArgument occurrences="1">
      <code>$classMetadata-&gt;getReflectionProperties()</code>
    </InvalidArgument>
    <NoInterfaceProperties occurrences="3">
      <code>$metadata-&gt;isEmbeddedClass</code>
      <code>$metadata-&gt;isMappedSuperclass</code>
      <code>$proxy-&gt;__isCloning</code>
    </NoInterfaceProperties>
<<<<<<< HEAD
    <PossiblyNullArgument occurrences="1">
      <code>$property-&gt;name</code>
    </PossiblyNullArgument>
    <PossiblyNullPropertyFetch occurrences="1">
      <code>$property-&gt;name</code>
    </PossiblyNullPropertyFetch>
    <PossiblyNullReference occurrences="2">
      <code>getValue</code>
      <code>setValue</code>
=======
    <PossiblyNullPropertyFetch occurrences="2">
      <code>$property-&gt;name</code>
    </PossiblyNullPropertyFetch>
    <PossiblyNullReference occurrences="2">
      <code>setAccessible</code>
>>>>>>> aa4b62ce
    </PossiblyNullReference>
    <UndefinedInterfaceMethod occurrences="1">
      <code>__wakeup</code>
    </UndefinedInterfaceMethod>
  </file>
  <file src="lib/Doctrine/ORM/Query.php">
    <InvalidArgument occurrences="1">
      <code>$sqlParams</code>
    </InvalidArgument>
    <PossiblyNullArgument occurrences="1">
      <code>$this-&gt;getDQL()</code>
    </PossiblyNullArgument>
    <PossiblyNullReference occurrences="1">
      <code>evictEntityRegion</code>
    </PossiblyNullReference>
    <PropertyNotSetInConstructor occurrences="1">
      <code>$parserResult</code>
    </PropertyNotSetInConstructor>
  </file>
  <file src="lib/Doctrine/ORM/Query/AST/Functions/AbsFunction.php">
    <PossiblyInvalidPropertyAssignmentValue occurrences="1">
      <code>$parser-&gt;SimpleArithmeticExpression()</code>
    </PossiblyInvalidPropertyAssignmentValue>
  </file>
  <file src="lib/Doctrine/ORM/Query/AST/Functions/BitAndFunction.php">
    <PossiblyInvalidPropertyAssignmentValue occurrences="2">
      <code>$parser-&gt;ArithmeticPrimary()</code>
      <code>$parser-&gt;ArithmeticPrimary()</code>
    </PossiblyInvalidPropertyAssignmentValue>
  </file>
  <file src="lib/Doctrine/ORM/Query/AST/Functions/BitOrFunction.php">
    <PossiblyInvalidPropertyAssignmentValue occurrences="2">
      <code>$parser-&gt;ArithmeticPrimary()</code>
      <code>$parser-&gt;ArithmeticPrimary()</code>
    </PossiblyInvalidPropertyAssignmentValue>
  </file>
  <file src="lib/Doctrine/ORM/Query/AST/Functions/DateAddFunction.php">
    <PossiblyInvalidPropertyAssignmentValue occurrences="2">
      <code>$parser-&gt;ArithmeticPrimary()</code>
      <code>$parser-&gt;ArithmeticPrimary()</code>
    </PossiblyInvalidPropertyAssignmentValue>
    <UndefinedPropertyFetch occurrences="1">
      <code>$this-&gt;unit-&gt;value</code>
    </UndefinedPropertyFetch>
  </file>
  <file src="lib/Doctrine/ORM/Query/AST/Functions/DateDiffFunction.php">
    <PossiblyInvalidPropertyAssignmentValue occurrences="2">
      <code>$parser-&gt;ArithmeticPrimary()</code>
      <code>$parser-&gt;ArithmeticPrimary()</code>
    </PossiblyInvalidPropertyAssignmentValue>
  </file>
  <file src="lib/Doctrine/ORM/Query/AST/Functions/DateSubFunction.php">
    <UndefinedPropertyFetch occurrences="1">
      <code>$this-&gt;unit-&gt;value</code>
    </UndefinedPropertyFetch>
  </file>
  <file src="lib/Doctrine/ORM/Query/AST/Functions/FunctionNode.php">
    <ParamNameMismatch occurrences="1">
      <code>$sqlWalker</code>
    </ParamNameMismatch>
  </file>
  <file src="lib/Doctrine/ORM/Query/AST/Functions/IdentityFunction.php">
    <PossiblyInvalidPropertyAssignmentValue occurrences="1">
      <code>$parser-&gt;getLexer()-&gt;token['value']</code>
    </PossiblyInvalidPropertyAssignmentValue>
    <PossiblyNullArrayAccess occurrences="1">
      <code>$parser-&gt;getLexer()-&gt;token['value']</code>
    </PossiblyNullArrayAccess>
    <PossiblyUndefinedArrayOffset occurrences="1">
      <code>$assoc['joinColumns']</code>
    </PossiblyUndefinedArrayOffset>
  </file>
  <file src="lib/Doctrine/ORM/Query/AST/Functions/LocateFunction.php">
    <PossiblyInvalidArgument occurrences="1">
      <code>$this-&gt;simpleArithmeticExpression</code>
    </PossiblyInvalidArgument>
    <PossiblyInvalidPropertyAssignmentValue occurrences="1">
      <code>$parser-&gt;SimpleArithmeticExpression()</code>
    </PossiblyInvalidPropertyAssignmentValue>
  </file>
  <file src="lib/Doctrine/ORM/Query/AST/Functions/ModFunction.php">
    <PossiblyInvalidPropertyAssignmentValue occurrences="2">
      <code>$parser-&gt;SimpleArithmeticExpression()</code>
      <code>$parser-&gt;SimpleArithmeticExpression()</code>
    </PossiblyInvalidPropertyAssignmentValue>
  </file>
  <file src="lib/Doctrine/ORM/Query/AST/Functions/SizeFunction.php">
    <PossiblyNullArrayOffset occurrences="2">
      <code>$targetClass-&gt;associationMappings</code>
      <code>$targetClass-&gt;associationMappings</code>
    </PossiblyNullArrayOffset>
    <PossiblyUndefinedArrayOffset occurrences="2">
      <code>$owningAssoc['joinTable']</code>
      <code>$owningAssoc['targetToSourceKeyColumns']</code>
    </PossiblyUndefinedArrayOffset>
  </file>
  <file src="lib/Doctrine/ORM/Query/AST/Functions/SqrtFunction.php">
    <PossiblyInvalidPropertyAssignmentValue occurrences="1">
      <code>$parser-&gt;SimpleArithmeticExpression()</code>
    </PossiblyInvalidPropertyAssignmentValue>
  </file>
  <file src="lib/Doctrine/ORM/Query/AST/Functions/SubstringFunction.php">
    <PossiblyInvalidPropertyAssignmentValue occurrences="2">
      <code>$parser-&gt;SimpleArithmeticExpression()</code>
      <code>$parser-&gt;SimpleArithmeticExpression()</code>
    </PossiblyInvalidPropertyAssignmentValue>
  </file>
  <file src="lib/Doctrine/ORM/Query/AST/Functions/TrimFunction.php">
    <PossiblyInvalidArgument occurrences="3">
      <code>$value</code>
      <code>$value</code>
      <code>$value</code>
    </PossiblyInvalidArgument>
    <PossiblyInvalidPropertyAssignmentValue occurrences="1">
      <code>$lexer-&gt;token['value']</code>
    </PossiblyInvalidPropertyAssignmentValue>
    <PossiblyNullArrayAccess occurrences="2">
      <code>$lexer-&gt;lookahead['value']</code>
      <code>$lexer-&gt;token['value']</code>
    </PossiblyNullArrayAccess>
  </file>
  <file src="lib/Doctrine/ORM/Query/AST/JoinClassPathExpression.php">
    <UndefinedMethod occurrences="1">
      <code>walkJoinPathExpression</code>
    </UndefinedMethod>
  </file>
  <file src="lib/Doctrine/ORM/Query/AST/JoinVariableDeclaration.php">
    <UndefinedMethod occurrences="1">
      <code>walkJoinVariableDeclaration</code>
    </UndefinedMethod>
  </file>
  <file src="lib/Doctrine/ORM/Query/AST/SimpleWhenClause.php">
    <UndefinedMethod occurrences="1">
      <code>walkWhenClauseExpression</code>
    </UndefinedMethod>
  </file>
  <file src="lib/Doctrine/ORM/Query/AST/WhenClause.php">
    <UndefinedMethod occurrences="1">
      <code>walkWhenClauseExpression</code>
    </UndefinedMethod>
  </file>
  <file src="lib/Doctrine/ORM/Query/Exec/AbstractSqlExecutor.php">
    <PossiblyNullPropertyAssignmentValue occurrences="1">
      <code>null</code>
    </PossiblyNullPropertyAssignmentValue>
  </file>
  <file src="lib/Doctrine/ORM/Query/Exec/MultiTableDeleteExecutor.php">
    <InvalidReturnStatement occurrences="1">
      <code>$numDeleted</code>
    </InvalidReturnStatement>
    <InvalidReturnType occurrences="1">
      <code>int</code>
    </InvalidReturnType>
    <PossiblyInvalidIterator occurrences="1">
      <code>$this-&gt;_sqlStatements</code>
    </PossiblyInvalidIterator>
    <PropertyNotSetInConstructor occurrences="2">
      <code>MultiTableDeleteExecutor</code>
      <code>MultiTableDeleteExecutor</code>
    </PropertyNotSetInConstructor>
    <UninitializedProperty occurrences="1">
      <code>$this-&gt;_sqlStatements</code>
    </UninitializedProperty>
  </file>
  <file src="lib/Doctrine/ORM/Query/Exec/MultiTableUpdateExecutor.php">
    <InvalidReturnStatement occurrences="1">
      <code>$numUpdated</code>
    </InvalidReturnStatement>
    <InvalidReturnType occurrences="1">
      <code>int</code>
    </InvalidReturnType>
    <PossiblyInvalidIterator occurrences="1">
      <code>$this-&gt;_sqlStatements</code>
    </PossiblyInvalidIterator>
    <PropertyNotSetInConstructor occurrences="2">
      <code>MultiTableUpdateExecutor</code>
      <code>MultiTableUpdateExecutor</code>
    </PropertyNotSetInConstructor>
    <PropertyTypeCoercion occurrences="1">
      <code>$this-&gt;_sqlStatements</code>
    </PropertyTypeCoercion>
    <UninitializedProperty occurrences="1">
      <code>$this-&gt;_sqlStatements</code>
    </UninitializedProperty>
  </file>
  <file src="lib/Doctrine/ORM/Query/Exec/SingleSelectExecutor.php">
    <PossiblyInvalidArgument occurrences="1">
      <code>$this-&gt;_sqlStatements</code>
    </PossiblyInvalidArgument>
    <PropertyNotSetInConstructor occurrences="1">
      <code>SingleSelectExecutor</code>
    </PropertyNotSetInConstructor>
  </file>
  <file src="lib/Doctrine/ORM/Query/Exec/SingleTableDeleteUpdateExecutor.php">
    <InvalidReturnStatement occurrences="1">
      <code>$conn-&gt;executeStatement($this-&gt;_sqlStatements, $params, $types)</code>
    </InvalidReturnStatement>
    <InvalidReturnType occurrences="1">
      <code>int</code>
    </InvalidReturnType>
    <PossiblyInvalidArgument occurrences="1">
      <code>$this-&gt;_sqlStatements</code>
    </PossiblyInvalidArgument>
    <PropertyNotSetInConstructor occurrences="2">
      <code>SingleTableDeleteUpdateExecutor</code>
      <code>SingleTableDeleteUpdateExecutor</code>
    </PropertyNotSetInConstructor>
  </file>
  <file src="lib/Doctrine/ORM/Query/Expr/Andx.php">
    <NonInvariantDocblockPropertyType occurrences="2">
      <code>$allowedClasses</code>
      <code>$parts</code>
    </NonInvariantDocblockPropertyType>
  </file>
  <file src="lib/Doctrine/ORM/Query/Expr/GroupBy.php">
    <NonInvariantDocblockPropertyType occurrences="1">
      <code>$parts</code>
    </NonInvariantDocblockPropertyType>
  </file>
  <file src="lib/Doctrine/ORM/Query/Expr/Join.php">
    <PossiblyNullArgument occurrences="1">
      <code>$this-&gt;conditionType</code>
    </PossiblyNullArgument>
  </file>
  <file src="lib/Doctrine/ORM/Query/Expr/Literal.php">
    <NonInvariantDocblockPropertyType occurrences="1">
      <code>$parts</code>
    </NonInvariantDocblockPropertyType>
  </file>
  <file src="lib/Doctrine/ORM/Query/Expr/Orx.php">
    <NonInvariantDocblockPropertyType occurrences="2">
      <code>$allowedClasses</code>
      <code>$parts</code>
    </NonInvariantDocblockPropertyType>
  </file>
  <file src="lib/Doctrine/ORM/Query/Expr/Select.php">
    <NonInvariantDocblockPropertyType occurrences="2">
      <code>$allowedClasses</code>
      <code>$parts</code>
    </NonInvariantDocblockPropertyType>
  </file>
  <file src="lib/Doctrine/ORM/Query/Filter/SQLFilter.php">
    <PropertyTypeCoercion occurrences="1">
      <code>$this-&gt;parameters</code>
    </PropertyTypeCoercion>
  </file>
  <file src="lib/Doctrine/ORM/Query/Parser.php">
    <ArgumentTypeCoercion occurrences="1">
      <code>$stringPattern</code>
    </ArgumentTypeCoercion>
    <InvalidArgument occurrences="1">
      <code>$lookaheadType</code>
    </InvalidArgument>
    <InvalidNullableReturnType occurrences="1">
      <code>AST\SelectStatement|AST\UpdateStatement|AST\DeleteStatement</code>
    </InvalidNullableReturnType>
    <InvalidPropertyAssignmentValue occurrences="1">
      <code>$this-&gt;queryComponents</code>
    </InvalidPropertyAssignmentValue>
    <InvalidReturnStatement occurrences="17">
      <code>$aliasIdentVariable</code>
      <code>$factors[0]</code>
      <code>$identVariable</code>
      <code>$primary</code>
      <code>$resultVariable</code>
      <code>$resultVariable</code>
      <code>$terms[0]</code>
      <code>$this-&gt;CollectionMemberExpression()</code>
      <code>$this-&gt;ComparisonExpression()</code>
      <code>$this-&gt;EmptyCollectionComparisonExpression()</code>
      <code>$this-&gt;ExistsExpression()</code>
      <code>$this-&gt;InExpression()</code>
      <code>$this-&gt;InstanceOfExpression()</code>
      <code>$this-&gt;LikeExpression()</code>
      <code>$this-&gt;NullComparisonExpression()</code>
      <code>$this-&gt;lexer-&gt;token['value']</code>
      <code>$this-&gt;lexer-&gt;token['value']</code>
    </InvalidReturnStatement>
    <InvalidReturnType occurrences="9">
      <code>AST\ArithmeticFactor</code>
      <code>AST\ArithmeticTerm</code>
      <code>AST\BetweenExpression|</code>
      <code>AST\SimpleArithmeticExpression|AST\ArithmeticTerm</code>
      <code>class-string</code>
      <code>string</code>
      <code>string</code>
      <code>string</code>
      <code>string</code>
    </InvalidReturnType>
    <InvalidStringClass occurrences="3">
      <code>new $functionClass($functionName)</code>
      <code>new $functionClass($functionName)</code>
      <code>new $functionClass($functionName)</code>
    </InvalidStringClass>
    <LessSpecificReturnStatement occurrences="3">
      <code>$function</code>
      <code>$function</code>
      <code>$function</code>
    </LessSpecificReturnStatement>
    <NullableReturnStatement occurrences="9">
      <code>$aliasIdentVariable</code>
      <code>$factors[0]</code>
      <code>$identVariable</code>
      <code>$resultVariable</code>
      <code>$resultVariable</code>
      <code>$statement</code>
      <code>$terms[0]</code>
      <code>$this-&gt;lexer-&gt;token['value']</code>
      <code>$this-&gt;lexer-&gt;token['value']</code>
    </NullableReturnStatement>
    <PossiblyFalseArgument occurrences="1">
      <code>strrpos($fromClassName, '\\')</code>
    </PossiblyFalseArgument>
    <PossiblyInvalidArgument occurrences="24">
      <code>$AST</code>
      <code>$conditionalExpression</code>
      <code>$expr</code>
      <code>$field</code>
      <code>$field</code>
      <code>$field</code>
      <code>$functionName</code>
      <code>$pathExp</code>
      <code>$this-&gt;ConditionalExpression()</code>
      <code>$this-&gt;ConditionalExpression()</code>
      <code>$this-&gt;lexer-&gt;getLiteral($token)</code>
      <code>$this-&gt;lexer-&gt;getLiteral($token)</code>
      <code>$this-&gt;lexer-&gt;getLiteral($token)</code>
      <code>$this-&gt;lexer-&gt;lookahead['value']</code>
      <code>$this-&gt;lexer-&gt;lookahead['value']</code>
      <code>$this-&gt;lexer-&gt;lookahead['value']</code>
      <code>$this-&gt;lexer-&gt;lookahead['value']</code>
      <code>$this-&gt;lexer-&gt;token['value']</code>
      <code>$this-&gt;lexer-&gt;token['value']</code>
      <code>$this-&gt;lexer-&gt;token['value']</code>
      <code>$this-&gt;lexer-&gt;token['value']</code>
      <code>$this-&gt;lexer-&gt;token['value']</code>
      <code>$token['value']</code>
      <code>$token['value']</code>
    </PossiblyInvalidArgument>
    <PossiblyInvalidPropertyAssignmentValue occurrences="4">
      <code>$this-&gt;ConditionalExpression()</code>
      <code>$this-&gt;ConditionalExpression()</code>
      <code>$this-&gt;SimpleArithmeticExpression()</code>
      <code>$value</code>
    </PossiblyInvalidPropertyAssignmentValue>
    <PossiblyNullArgument occurrences="5">
      <code>$aliasIdentVariable</code>
      <code>$dql</code>
      <code>$resultVariable</code>
      <code>$this-&gt;query-&gt;getDQL()</code>
      <code>$token['value']</code>
    </PossiblyNullArgument>
    <PossiblyNullArrayAccess occurrences="71">
      <code>$glimpse['type']</code>
      <code>$glimpse['value']</code>
      <code>$lookahead['type']</code>
      <code>$lookahead['type']</code>
      <code>$next['type']</code>
      <code>$peek['type']</code>
      <code>$peek['type']</code>
      <code>$peek['type']</code>
      <code>$peek['type']</code>
      <code>$peek['type']</code>
      <code>$peek['type']</code>
      <code>$peek['type']</code>
      <code>$peek['type']</code>
      <code>$peek['type']</code>
      <code>$peek['type']</code>
      <code>$peek['value']</code>
      <code>$peek['value']</code>
      <code>$this-&gt;lexer-&gt;glimpse()['type']</code>
      <code>$this-&gt;lexer-&gt;lookahead['type']</code>
      <code>$this-&gt;lexer-&gt;lookahead['type']</code>
      <code>$this-&gt;lexer-&gt;lookahead['type']</code>
      <code>$this-&gt;lexer-&gt;lookahead['type']</code>
      <code>$this-&gt;lexer-&gt;lookahead['type']</code>
      <code>$this-&gt;lexer-&gt;lookahead['type']</code>
      <code>$this-&gt;lexer-&gt;lookahead['type']</code>
      <code>$this-&gt;lexer-&gt;lookahead['type']</code>
      <code>$this-&gt;lexer-&gt;lookahead['type']</code>
      <code>$this-&gt;lexer-&gt;lookahead['type']</code>
      <code>$this-&gt;lexer-&gt;lookahead['type']</code>
      <code>$this-&gt;lexer-&gt;lookahead['type']</code>
      <code>$this-&gt;lexer-&gt;lookahead['type']</code>
      <code>$this-&gt;lexer-&gt;lookahead['value']</code>
      <code>$this-&gt;lexer-&gt;lookahead['value']</code>
      <code>$this-&gt;lexer-&gt;lookahead['value']</code>
      <code>$this-&gt;lexer-&gt;lookahead['value']</code>
      <code>$this-&gt;lexer-&gt;lookahead['value']</code>
      <code>$this-&gt;lexer-&gt;lookahead['value']</code>
      <code>$this-&gt;lexer-&gt;lookahead['value']</code>
      <code>$this-&gt;lexer-&gt;lookahead['value']</code>
      <code>$this-&gt;lexer-&gt;lookahead['value']</code>
      <code>$this-&gt;lexer-&gt;lookahead['value']</code>
      <code>$this-&gt;lexer-&gt;token['value']</code>
      <code>$this-&gt;lexer-&gt;token['value']</code>
      <code>$this-&gt;lexer-&gt;token['value']</code>
      <code>$this-&gt;lexer-&gt;token['value']</code>
      <code>$this-&gt;lexer-&gt;token['value']</code>
      <code>$this-&gt;lexer-&gt;token['value']</code>
      <code>$this-&gt;lexer-&gt;token['value']</code>
      <code>$this-&gt;lexer-&gt;token['value']</code>
      <code>$this-&gt;lexer-&gt;token['value']</code>
      <code>$this-&gt;lexer-&gt;token['value']</code>
      <code>$this-&gt;lexer-&gt;token['value']</code>
      <code>$this-&gt;lexer-&gt;token['value']</code>
      <code>$this-&gt;lexer-&gt;token['value']</code>
      <code>$this-&gt;lexer-&gt;token['value']</code>
      <code>$this-&gt;lexer-&gt;token['value']</code>
      <code>$this-&gt;lexer-&gt;token['value']</code>
      <code>$this-&gt;lexer-&gt;token['value']</code>
      <code>$this-&gt;lexer-&gt;token['value']</code>
      <code>$this-&gt;lexer-&gt;token['value']</code>
      <code>$this-&gt;lexer-&gt;token['value']</code>
      <code>$this-&gt;lexer-&gt;token['value']</code>
      <code>$this-&gt;lexer-&gt;token['value']</code>
      <code>$token['type']</code>
      <code>$token['type']</code>
      <code>$token['type']</code>
      <code>$token['type']</code>
      <code>$token['value']</code>
      <code>$token['value']</code>
      <code>$token['value']</code>
      <code>$token['value']</code>
    </PossiblyNullArrayAccess>
    <PossiblyNullReference occurrences="1">
      <code>getNumberOfRequiredParameters</code>
    </PossiblyNullReference>
    <PossiblyUndefinedVariable occurrences="1">
      <code>$args</code>
    </PossiblyUndefinedVariable>
    <RedundantConditionGivenDocblockType occurrences="1">
      <code>$AST instanceof AST\SelectStatement</code>
    </RedundantConditionGivenDocblockType>
  </file>
  <file src="lib/Doctrine/ORM/Query/ParserResult.php">
    <PropertyNotSetInConstructor occurrences="1">
      <code>$_sqlExecutor</code>
    </PropertyNotSetInConstructor>
  </file>
  <file src="lib/Doctrine/ORM/Query/QueryExpressionVisitor.php">
    <RedundantConditionGivenDocblockType occurrences="1">
      <code>Comparison::EQ</code>
    </RedundantConditionGivenDocblockType>
  </file>
  <file src="lib/Doctrine/ORM/Query/ResultSetMappingBuilder.php">
    <PossiblyUndefinedArrayOffset occurrences="2">
      <code>$associationMapping['joinColumns']</code>
      <code>$associationMapping['joinColumns']</code>
    </PossiblyUndefinedArrayOffset>
  </file>
  <file src="lib/Doctrine/ORM/Query/SqlWalker.php">
    <DocblockTypeContradiction occurrences="2">
      <code>$this-&gt;conn-&gt;quote((string) $newValue)</code>
      <code>is_string($expression)</code>
    </DocblockTypeContradiction>
    <InvalidArgument occurrences="2">
      <code>$join-&gt;conditionalExpression</code>
      <code>$selectedClass['class']-&gt;name</code>
    </InvalidArgument>
    <PossiblyInvalidArgument occurrences="4">
      <code>$expr</code>
      <code>$this-&gt;queryComponents[$expr]['token']['value']</code>
      <code>$this-&gt;queryComponents[$factor]['token']['value']</code>
      <code>$this-&gt;queryComponents[$term]['token']['value']</code>
    </PossiblyInvalidArgument>
    <PossiblyNullArgument occurrences="7">
      <code>$arithmeticExpr-&gt;simpleArithmeticExpression</code>
      <code>$arithmeticExpr-&gt;subselect</code>
      <code>$condExpr</code>
      <code>$generalCaseExpression-&gt;elseScalarExpression</code>
      <code>$identificationVariableDecl-&gt;rangeVariableDeclaration</code>
      <code>$simpleCaseExpression-&gt;caseOperand</code>
      <code>$simpleCaseExpression-&gt;elseScalarExpression</code>
    </PossiblyNullArgument>
    <PossiblyNullArrayOffset occurrences="4">
      <code>$targetClass-&gt;associationMappings</code>
      <code>$targetClass-&gt;associationMappings</code>
      <code>$this-&gt;scalarResultAliasMap</code>
      <code>$this-&gt;scalarResultAliasMap</code>
    </PossiblyNullArrayOffset>
    <PossiblyNullReference occurrences="1">
      <code>dispatch</code>
    </PossiblyNullReference>
    <PossiblyUndefinedArrayOffset occurrences="8">
      <code>$assoc['joinColumns']</code>
      <code>$assoc['joinColumns']</code>
      <code>$assoc['sourceToTargetKeyColumns']</code>
      <code>$assoc['targetToSourceKeyColumns']</code>
      <code>$association['sourceToTargetKeyColumns']</code>
      <code>$association['targetToSourceKeyColumns']</code>
      <code>$owningAssoc['joinTable']</code>
      <code>$owningAssoc['targetToSourceKeyColumns']</code>
    </PossiblyUndefinedArrayOffset>
  </file>
  <file src="lib/Doctrine/ORM/QueryBuilder.php">
    <ArgumentTypeCoercion occurrences="2">
      <code>[$rootAlias =&gt; $join]</code>
      <code>[$rootAlias =&gt; $join]</code>
    </ArgumentTypeCoercion>
    <DeprecatedMethod occurrences="2">
      <code>getRootAlias</code>
      <code>getRootAlias</code>
    </DeprecatedMethod>
    <FalsableReturnStatement occurrences="1">
      <code>! $filteredParameters-&gt;isEmpty() ? $filteredParameters-&gt;first() : null</code>
    </FalsableReturnStatement>
    <InvalidFalsableReturnType occurrences="1">
      <code>Parameter|null</code>
    </InvalidFalsableReturnType>
    <PossiblyFalseArgument occurrences="2">
      <code>$spacePos</code>
      <code>$spacePos</code>
    </PossiblyFalseArgument>
    <PossiblyFalseOperand occurrences="2">
      <code>$spacePos</code>
      <code>$spacePos</code>
    </PossiblyFalseOperand>
    <PossiblyInvalidIterator occurrences="1">
      <code>$dqlPart</code>
    </PossiblyInvalidIterator>
  </file>
  <file src="lib/Doctrine/ORM/Repository/DefaultRepositoryFactory.php">
    <InvalidReturnStatement occurrences="1">
      <code>$this-&gt;repositoryList[$repositoryHash] ??= $this-&gt;createRepository($entityManager, $entityName)</code>
    </InvalidReturnStatement>
    <InvalidReturnType occurrences="1">
      <code>EntityRepository</code>
    </InvalidReturnType>
    <UnsafeInstantiation occurrences="1">
      <code>new $repositoryClassName($entityManager, $metadata)</code>
    </UnsafeInstantiation>
  </file>
  <file src="lib/Doctrine/ORM/Tools/Console/Command/ClearCache/CollectionRegionCommand.php">
    <PossiblyNullReference occurrences="1">
      <code>evictAll</code>
    </PossiblyNullReference>
  </file>
  <file src="lib/Doctrine/ORM/Tools/Console/Command/ClearCache/EntityRegionCommand.php">
    <PossiblyNullReference occurrences="1">
      <code>evictAll</code>
    </PossiblyNullReference>
  </file>
  <file src="lib/Doctrine/ORM/Tools/Console/Command/GenerateProxiesCommand.php">
    <NoInterfaceProperties occurrences="1">
      <code>$metadata-&gt;name</code>
    </NoInterfaceProperties>
    <PossiblyNullArgument occurrences="1">
      <code>$em-&gt;getConfiguration()-&gt;getProxyDir()</code>
    </PossiblyNullArgument>
  </file>
  <file src="lib/Doctrine/ORM/Tools/Console/Command/InfoCommand.php">
    <PossiblyNullReference occurrences="1">
      <code>getAllClassNames</code>
    </PossiblyNullReference>
  </file>
  <file src="lib/Doctrine/ORM/Tools/Console/Command/MappingDescribeCommand.php">
    <InvalidArgument occurrences="1">
      <code>$metadata-&gt;entityListeners</code>
    </InvalidArgument>
    <PossiblyNullReference occurrences="1">
      <code>getAllClassNames</code>
    </PossiblyNullReference>
  </file>
  <file src="lib/Doctrine/ORM/Tools/Console/Command/RunDqlCommand.php">
    <DeprecatedClass occurrences="1">
      <code>Debug::dump($resultSet, (int) $input-&gt;getOption('depth'), true, false)</code>
    </DeprecatedClass>
  </file>
  <file src="lib/Doctrine/ORM/Tools/Console/Command/SchemaTool/DropCommand.php">
    <PossiblyNullArgument occurrences="2">
      <code>$this-&gt;getName()</code>
      <code>$this-&gt;getName()</code>
    </PossiblyNullArgument>
  </file>
  <file src="lib/Doctrine/ORM/Tools/Console/Command/SchemaTool/UpdateCommand.php">
    <PossiblyNullArgument occurrences="2">
      <code>$this-&gt;getName()</code>
      <code>$this-&gt;getName()</code>
    </PossiblyNullArgument>
  </file>
  <file src="lib/Doctrine/ORM/Tools/Console/MetadataFilter.php">
    <InvalidArgument occurrences="1">
      <code>new ArrayIterator($metadatas)</code>
    </InvalidArgument>
    <MissingTemplateParam occurrences="1">
      <code>MetadataFilter</code>
    </MissingTemplateParam>
  </file>
  <file src="lib/Doctrine/ORM/Tools/DebugUnitOfWorkListener.php">
    <PossiblyNullArgument occurrences="1">
      <code>$entity</code>
    </PossiblyNullArgument>
    <RedundantConditionGivenDocblockType occurrences="1">
      <code>$state === UnitOfWork::STATE_DETACHED</code>
    </RedundantConditionGivenDocblockType>
  </file>
  <file src="lib/Doctrine/ORM/Tools/Pagination/CountOutputWalker.php">
    <PossiblyUndefinedArrayOffset occurrences="1">
      <code>$rootClass-&gt;associationMappings[$property]['joinColumns']</code>
    </PossiblyUndefinedArrayOffset>
  </file>
  <file src="lib/Doctrine/ORM/Tools/Pagination/LimitSubqueryOutputWalker.php">
    <PossiblyFalseArgument occurrences="1">
      <code>strrpos($orderByItemString, ' ')</code>
    </PossiblyFalseArgument>
    <PossiblyNullIterator occurrences="1">
      <code>$orderByClause-&gt;orderByItems</code>
    </PossiblyNullIterator>
    <PossiblyNullPropertyAssignmentValue occurrences="1">
      <code>$AST-&gt;orderByClause</code>
    </PossiblyNullPropertyAssignmentValue>
    <PossiblyNullPropertyFetch occurrences="1">
      <code>$orderByClause-&gt;orderByItems</code>
    </PossiblyNullPropertyFetch>
    <PossiblyUndefinedArrayOffset occurrences="1">
      <code>$rootClass-&gt;associationMappings[$property]['joinColumns']</code>
    </PossiblyUndefinedArrayOffset>
  </file>
  <file src="lib/Doctrine/ORM/Tools/Pagination/Paginator.php">
    <ArgumentTypeCoercion occurrences="1">
      <code>$parameters</code>
    </ArgumentTypeCoercion>
  </file>
  <file src="lib/Doctrine/ORM/Tools/Pagination/RowNumberOverFunction.php">
    <PropertyNotSetInConstructor occurrences="1">
      <code>$orderByClause</code>
    </PropertyNotSetInConstructor>
  </file>
  <file src="lib/Doctrine/ORM/Tools/Pagination/WhereInWalker.php">
    <DocblockTypeContradiction occurrences="3">
      <code>$selectStatement-&gt;whereClause-&gt;conditionalExpression instanceof ConditionalFactor</code>
      <code>$selectStatement-&gt;whereClause-&gt;conditionalExpression instanceof ConditionalPrimary</code>
    </DocblockTypeContradiction>
    <MissingClosureReturnType occurrences="1">
      <code>static function ($id) use ($connection, $type) {</code>
    </MissingClosureReturnType>
    <PossiblyInvalidPropertyAssignmentValue occurrences="1">
      <code>$selectStatement-&gt;whereClause-&gt;conditionalExpression</code>
    </PossiblyInvalidPropertyAssignmentValue>
    <RedundantConditionGivenDocblockType occurrences="1"/>
  </file>
  <file src="lib/Doctrine/ORM/Tools/SchemaTool.php">
    <MissingClosureParamType occurrences="1">
      <code>$asset</code>
    </MissingClosureParamType>
    <PossiblyNullArgument occurrences="1">
      <code>$referencedFieldName</code>
    </PossiblyNullArgument>
    <PossiblyUndefinedArrayOffset occurrences="7">
      <code>$assoc['joinColumns']</code>
      <code>$class-&gt;getAssociationMapping($fieldName)['joinColumns']</code>
      <code>$fieldMapping['precision']</code>
      <code>$fieldMapping['scale']</code>
      <code>$idMapping['joinColumns']</code>
      <code>$mapping['joinColumns']</code>
      <code>$mapping['joinTable']</code>
    </PossiblyUndefinedArrayOffset>
    <RedundantCondition occurrences="1">
      <code>is_numeric($indexName)</code>
    </RedundantCondition>
    <RedundantConditionGivenDocblockType occurrences="2">
      <code>assert(is_array($assoc))</code>
      <code>is_array($assoc)</code>
    </RedundantConditionGivenDocblockType>
    <TypeDoesNotContainType occurrences="1">
      <code>$indexName</code>
    </TypeDoesNotContainType>
  </file>
  <file src="lib/Doctrine/ORM/Tools/SchemaValidator.php">
    <PossiblyUndefinedArrayOffset occurrences="4">
      <code>$assoc['joinColumns']</code>
      <code>$assoc['joinTable']</code>
      <code>$assoc['relationToSourceKeyColumns']</code>
      <code>$assoc['relationToTargetKeyColumns']</code>
    </PossiblyUndefinedArrayOffset>
    <RedundantConditionGivenDocblockType occurrences="2">
      <code>$assoc['orderBy'] !== null</code>
      <code>isset($assoc['orderBy']) &amp;&amp; $assoc['orderBy'] !== null</code>
    </RedundantConditionGivenDocblockType>
  </file>
  <file src="lib/Doctrine/ORM/UnitOfWork.php">
    <ArgumentTypeCoercion occurrences="3">
      <code>$class</code>
      <code>$class</code>
      <code>$commitOrder[$i]</code>
    </ArgumentTypeCoercion>
    <InvalidArgument occurrences="2">
      <code>$collectionToDelete</code>
      <code>$collectionToUpdate</code>
    </InvalidArgument>
    <InvalidPropertyAssignmentValue occurrences="2">
      <code>$this-&gt;entityChangeSets</code>
      <code>$this-&gt;entityChangeSets</code>
    </InvalidPropertyAssignmentValue>
    <NoValue occurrences="2">
      <code>$entityState</code>
      <code>$entityState</code>
    </NoValue>
    <PossiblyInvalidArgument occurrences="1">
      <code>$value</code>
    </PossiblyInvalidArgument>
    <PossiblyInvalidArrayOffset occurrences="1">
      <code>$this-&gt;identityMap[$rootClassName]</code>
    </PossiblyInvalidArrayOffset>
    <PossiblyNullArgument occurrences="10">
      <code>$assoc</code>
      <code>$assoc</code>
      <code>$assoc['targetEntity']</code>
      <code>$class-&gt;getTypeOfField($class-&gt;getSingleIdentifierFieldName())</code>
      <code>$collection-&gt;getOwner()</code>
      <code>$collection-&gt;getOwner()</code>
      <code>$collectionToDelete-&gt;getMapping()</code>
      <code>$collectionToUpdate-&gt;getMapping()</code>
      <code>$entity</code>
      <code>$owner</code>
    </PossiblyNullArgument>
    <PossiblyNullArrayAccess occurrences="2">
      <code>$assoc['targetEntity']</code>
      <code>$assoc['type']</code>
    </PossiblyNullArrayAccess>
    <PossiblyNullArrayOffset occurrences="1">
      <code>$targetClass-&gt;reflFields</code>
    </PossiblyNullArrayOffset>
    <PossiblyNullReference occurrences="27">
      <code>buildCachedCollectionPersister</code>
      <code>buildCachedEntityPersister</code>
      <code>getCacheFactory</code>
      <code>getCacheFactory</code>
      <code>getValue</code>
      <code>getValue</code>
      <code>getValue</code>
      <code>getValue</code>
      <code>getValue</code>
      <code>getValue</code>
      <code>getValue</code>
      <code>getValue</code>
      <code>setValue</code>
      <code>setValue</code>
      <code>setValue</code>
      <code>setValue</code>
      <code>setValue</code>
      <code>setValue</code>
      <code>setValue</code>
      <code>setValue</code>
      <code>setValue</code>
      <code>setValue</code>
      <code>setValue</code>
      <code>setValue</code>
      <code>setValue</code>
      <code>setValue</code>
      <code>setValue</code>
    </PossiblyNullReference>
    <PossiblyUndefinedArrayOffset occurrences="3">
      <code>$assoc['joinColumns']</code>
      <code>$assoc['orphanRemoval']</code>
      <code>$assoc['targetToSourceKeyColumns']</code>
    </PossiblyUndefinedArrayOffset>
    <PossiblyUndefinedMethod occurrences="3">
      <code>unwrap</code>
      <code>unwrap</code>
      <code>unwrap</code>
    </PossiblyUndefinedMethod>
    <RedundantCondition occurrences="2">
      <code>$i &gt;= 0 &amp;&amp; $this-&gt;entityDeletions</code>
      <code>$this-&gt;entityDeletions</code>
    </RedundantCondition>
    <ReferenceConstraintViolation occurrences="1">
      <code>$visited</code>
    </ReferenceConstraintViolation>
  </file>
  <file src="lib/Doctrine/ORM/Utility/HierarchyDiscriminatorResolver.php">
    <NoInterfaceProperties occurrences="2">
      <code>$rootClassMetadata-&gt;name</code>
      <code>$rootClassMetadata-&gt;subClasses</code>
    </NoInterfaceProperties>
  </file>
  <file src="lib/Doctrine/ORM/Utility/IdentifierFlattener.php">
    <PossiblyUndefinedArrayOffset occurrences="1">
      <code>$class-&gt;associationMappings[$field]['joinColumns']</code>
    </PossiblyUndefinedArrayOffset>
  </file>
  <file src="lib/Doctrine/ORM/Utility/PersisterHelper.php">
    <PossiblyNullArgument occurrences="1">
      <code>$assoc['mappedBy']</code>
    </PossiblyNullArgument>
    <PossiblyUndefinedArrayOffset occurrences="1">
      <code>$assoc['joinTable']</code>
    </PossiblyUndefinedArrayOffset>
  </file>
</files><|MERGE_RESOLUTION|>--- conflicted
+++ resolved
@@ -977,7 +977,6 @@
       <code>$metadata-&gt;isMappedSuperclass</code>
       <code>$proxy-&gt;__isCloning</code>
     </NoInterfaceProperties>
-<<<<<<< HEAD
     <PossiblyNullArgument occurrences="1">
       <code>$property-&gt;name</code>
     </PossiblyNullArgument>
@@ -987,13 +986,6 @@
     <PossiblyNullReference occurrences="2">
       <code>getValue</code>
       <code>setValue</code>
-=======
-    <PossiblyNullPropertyFetch occurrences="2">
-      <code>$property-&gt;name</code>
-    </PossiblyNullPropertyFetch>
-    <PossiblyNullReference occurrences="2">
-      <code>setAccessible</code>
->>>>>>> aa4b62ce
     </PossiblyNullReference>
     <UndefinedInterfaceMethod occurrences="1">
       <code>__wakeup</code>
@@ -1253,7 +1245,7 @@
     <InvalidPropertyAssignmentValue occurrences="1">
       <code>$this-&gt;queryComponents</code>
     </InvalidPropertyAssignmentValue>
-    <InvalidReturnStatement occurrences="17">
+    <InvalidReturnStatement occurrences="16">
       <code>$aliasIdentVariable</code>
       <code>$factors[0]</code>
       <code>$identVariable</code>
@@ -1272,12 +1264,11 @@
       <code>$this-&gt;lexer-&gt;token['value']</code>
       <code>$this-&gt;lexer-&gt;token['value']</code>
     </InvalidReturnStatement>
-    <InvalidReturnType occurrences="9">
+    <InvalidReturnType occurrences="8">
       <code>AST\ArithmeticFactor</code>
       <code>AST\ArithmeticTerm</code>
       <code>AST\BetweenExpression|</code>
       <code>AST\SimpleArithmeticExpression|AST\ArithmeticTerm</code>
-      <code>class-string</code>
       <code>string</code>
       <code>string</code>
       <code>string</code>
@@ -1293,7 +1284,7 @@
       <code>$function</code>
       <code>$function</code>
     </LessSpecificReturnStatement>
-    <NullableReturnStatement occurrences="9">
+    <NullableReturnStatement occurrences="8">
       <code>$aliasIdentVariable</code>
       <code>$factors[0]</code>
       <code>$identVariable</code>
@@ -1718,7 +1709,7 @@
     <PossiblyNullArrayOffset occurrences="1">
       <code>$targetClass-&gt;reflFields</code>
     </PossiblyNullArrayOffset>
-    <PossiblyNullReference occurrences="27">
+    <PossiblyNullReference occurrences="25">
       <code>buildCachedCollectionPersister</code>
       <code>buildCachedEntityPersister</code>
       <code>getCacheFactory</code>
