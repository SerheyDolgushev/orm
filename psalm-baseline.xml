--- conflicted
+++ resolved
@@ -609,15 +609,10 @@
       <code>! class_exists($mapping['targetEntity'])</code>
       <code>$this-&gt;table</code>
     </DocblockTypeContradiction>
-<<<<<<< HEAD
     <InvalidArgument occurrences="3">
       <code>$mapping</code>
       <code>$mapping</code>
       <code>$overrideMapping</code>
-=======
-    <InvalidArgument occurrences="1">
-      <code>$mapping['id']</code>
->>>>>>> 099e51d8
     </InvalidArgument>
     <InvalidDocblock occurrences="3">
       <code>protected function _validateAndCompleteAssociationMapping(array $mapping)</code>
@@ -629,9 +624,8 @@
       <code>ReflectionProperty</code>
       <code>getAssociationMappedByTargetField</code>
     </InvalidNullableReturnType>
-    <InvalidPropertyAssignmentValue occurrences="5">
+    <InvalidPropertyAssignmentValue occurrences="4">
       <code>$definition</code>
-      <code>$this-&gt;identifier</code>
       <code>$this-&gt;identifier</code>
       <code>$this-&gt;sqlResultSetMappings</code>
       <code>$this-&gt;subClasses</code>
@@ -700,10 +694,7 @@
       <code>setValue</code>
       <code>setValue</code>
     </PossiblyNullReference>
-    <PossiblyUndefinedArrayOffset occurrences="12">
-      <code>$mapping['fieldName']</code>
-      <code>$mapping['fieldName']</code>
-      <code>$mapping['fieldName']</code>
+    <PossiblyUndefinedArrayOffset occurrences="9">
       <code>$mapping['fieldName']</code>
       <code>$mapping['originalClass']</code>
       <code>$mapping['originalField']</code>
@@ -734,9 +725,6 @@
       <code>$this-&gt;table</code>
       <code>$this-&gt;table</code>
     </PropertyTypeCoercion>
-    <RedundantCondition occurrences="1">
-      <code>isset($mapping['id']) &amp;&amp; $mapping['id'] === true</code>
-    </RedundantCondition>
     <RedundantConditionGivenDocblockType occurrences="2">
       <code>$mapping !== false</code>
       <code>$mapping !== false</code>
@@ -769,11 +757,6 @@
     <PossiblyFalseOperand occurrences="1">
       <code>strrpos($className, '\\')</code>
     </PossiblyFalseOperand>
-  </file>
-  <file src="lib/Doctrine/ORM/Mapping/DefaultTypedFieldMapper.php">
-    <PropertyTypeCoercion occurrences="1">
-      <code>array_merge(self::DEFAULT_TYPED_FIELD_MAPPINGS, $typedFieldMappings)</code>
-    </PropertyTypeCoercion>
   </file>
   <file src="lib/Doctrine/ORM/Mapping/DefaultQuoteStrategy.php">
     <DeprecatedMethod occurrences="2">
@@ -789,6 +772,11 @@
     <PossiblyUndefinedArrayOffset occurrences="1">
       <code>$class-&gt;associationMappings[$fieldName]['joinColumns']</code>
     </PossiblyUndefinedArrayOffset>
+  </file>
+  <file src="lib/Doctrine/ORM/Mapping/DefaultTypedFieldMapper.php">
+    <PropertyTypeCoercion occurrences="1">
+      <code>array_merge(self::DEFAULT_TYPED_FIELD_MAPPINGS, $typedFieldMappings)</code>
+    </PropertyTypeCoercion>
   </file>
   <file src="lib/Doctrine/ORM/Mapping/Driver/AnnotationDriver.php">
     <DeprecatedMethod occurrences="2">
@@ -859,17 +847,15 @@
     <DocblockTypeContradiction occurrences="1">
       <code>$metadata instanceof ClassMetadata</code>
     </DocblockTypeContradiction>
-    <LessSpecificReturnStatement occurrences="3">
+    <LessSpecificReturnStatement occurrences="2">
       <code>$this-&gt;namespace . $this-&gt;classNamesForTables[$tableName]</code>
       <code>$this-&gt;namespace . $this-&gt;inflector-&gt;classify(strtolower($tableName))</code>
-      <code>array_keys($this-&gt;classToTableNames)</code>
     </LessSpecificReturnStatement>
     <MoreSpecificImplementedParamType occurrences="1">
       <code>$metadata</code>
     </MoreSpecificImplementedParamType>
-    <MoreSpecificReturnType occurrences="2">
+    <MoreSpecificReturnType occurrences="1">
       <code>class-string</code>
-      <code>getAllClassNames</code>
     </MoreSpecificReturnType>
     <PossiblyNullArrayAccess occurrences="2">
       <code>$this-&gt;tables[$tableName]</code>
@@ -1174,6 +1160,9 @@
       <code>setValue</code>
       <code>setValue</code>
     </PossiblyNullReference>
+    <UndefinedMethod occurrences="1">
+      <code>[$this-&gt;unwrap(), 'add']</code>
+    </UndefinedMethod>
   </file>
   <file src="lib/Doctrine/ORM/Persisters/Collection/ManyToManyPersister.php">
     <PossiblyNullArgument occurrences="44">
@@ -2139,71 +2128,12 @@
     </PossiblyNullArgument>
     <PossiblyNullArrayAccess occurrences="2">
       <code>$this-&gt;lexer-&gt;glimpse()['type']</code>
-<<<<<<< HEAD
       <code>$token['value']</code>
     </PossiblyNullArrayAccess>
-    <PossiblyNullReference occurrences="3">
+    <PossiblyNullReference occurrences="2">
       <code>$this-&gt;lexer-&gt;glimpse()</code>
       <code>$token</code>
-      <code>getNumberOfRequiredParameters</code>
     </PossiblyNullReference>
-=======
-      <code>$this-&gt;lexer-&gt;lookahead['type']</code>
-      <code>$this-&gt;lexer-&gt;lookahead['type']</code>
-      <code>$this-&gt;lexer-&gt;lookahead['type']</code>
-      <code>$this-&gt;lexer-&gt;lookahead['type']</code>
-      <code>$this-&gt;lexer-&gt;lookahead['type']</code>
-      <code>$this-&gt;lexer-&gt;lookahead['type']</code>
-      <code>$this-&gt;lexer-&gt;lookahead['type']</code>
-      <code>$this-&gt;lexer-&gt;lookahead['type']</code>
-      <code>$this-&gt;lexer-&gt;lookahead['type']</code>
-      <code>$this-&gt;lexer-&gt;lookahead['type']</code>
-      <code>$this-&gt;lexer-&gt;lookahead['type']</code>
-      <code>$this-&gt;lexer-&gt;lookahead['type']</code>
-      <code>$this-&gt;lexer-&gt;lookahead['type']</code>
-      <code>$this-&gt;lexer-&gt;lookahead['value']</code>
-      <code>$this-&gt;lexer-&gt;lookahead['value']</code>
-      <code>$this-&gt;lexer-&gt;lookahead['value']</code>
-      <code>$this-&gt;lexer-&gt;lookahead['value']</code>
-      <code>$this-&gt;lexer-&gt;lookahead['value']</code>
-      <code>$this-&gt;lexer-&gt;lookahead['value']</code>
-      <code>$this-&gt;lexer-&gt;lookahead['value']</code>
-      <code>$this-&gt;lexer-&gt;lookahead['value']</code>
-      <code>$this-&gt;lexer-&gt;lookahead['value']</code>
-      <code>$this-&gt;lexer-&gt;lookahead['value']</code>
-      <code>$this-&gt;lexer-&gt;token['value']</code>
-      <code>$this-&gt;lexer-&gt;token['value']</code>
-      <code>$this-&gt;lexer-&gt;token['value']</code>
-      <code>$this-&gt;lexer-&gt;token['value']</code>
-      <code>$this-&gt;lexer-&gt;token['value']</code>
-      <code>$this-&gt;lexer-&gt;token['value']</code>
-      <code>$this-&gt;lexer-&gt;token['value']</code>
-      <code>$this-&gt;lexer-&gt;token['value']</code>
-      <code>$this-&gt;lexer-&gt;token['value']</code>
-      <code>$this-&gt;lexer-&gt;token['value']</code>
-      <code>$this-&gt;lexer-&gt;token['value']</code>
-      <code>$this-&gt;lexer-&gt;token['value']</code>
-      <code>$this-&gt;lexer-&gt;token['value']</code>
-      <code>$this-&gt;lexer-&gt;token['value']</code>
-      <code>$this-&gt;lexer-&gt;token['value']</code>
-      <code>$this-&gt;lexer-&gt;token['value']</code>
-      <code>$this-&gt;lexer-&gt;token['value']</code>
-      <code>$this-&gt;lexer-&gt;token['value']</code>
-      <code>$this-&gt;lexer-&gt;token['value']</code>
-      <code>$this-&gt;lexer-&gt;token['value']</code>
-      <code>$this-&gt;lexer-&gt;token['value']</code>
-      <code>$this-&gt;lexer-&gt;token['value']</code>
-      <code>$this-&gt;lexer-&gt;token['value']</code>
-      <code>$token['type']</code>
-      <code>$token['type']</code>
-      <code>$token['type']</code>
-      <code>$token['type']</code>
-      <code>$token['value']</code>
-      <code>$token['value']</code>
-      <code>$token['value']</code>
-      <code>$token['value']</code>
-    </PossiblyNullArrayAccess>
->>>>>>> 099e51d8
     <PossiblyUndefinedVariable occurrences="1">
       <code>$args</code>
     </PossiblyUndefinedVariable>
@@ -2644,6 +2574,9 @@
     </PossiblyNullArgument>
   </file>
   <file src="lib/Doctrine/ORM/Tools/Console/Command/SchemaTool/UpdateCommand.php">
+    <ArgumentTypeCoercion occurrences="1">
+      <code>$metadatas</code>
+    </ArgumentTypeCoercion>
     <MissingReturnType occurrences="1">
       <code>configure</code>
     </MissingReturnType>
@@ -2962,18 +2895,9 @@
     </UnresolvableInclude>
   </file>
   <file src="lib/Doctrine/ORM/UnitOfWork.php">
-<<<<<<< HEAD
-    <ArgumentTypeCoercion occurrences="3">
+    <ArgumentTypeCoercion occurrences="2">
       <code>$class</code>
       <code>$class</code>
-      <code>$commitOrder[$i]</code>
-=======
-    <ArgumentTypeCoercion occurrences="4">
-      <code>$class</code>
-      <code>$class</code>
-      <code>$collectionToDelete</code>
-      <code>$collectionToUpdate</code>
->>>>>>> 099e51d8
     </ArgumentTypeCoercion>
     <DocblockTypeContradiction occurrences="2">
       <code>! is_object($object)</code>
