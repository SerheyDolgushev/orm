--- conflicted
+++ resolved
@@ -26,11 +26,7 @@
  *
  * @since 2.0
  */
-<<<<<<< HEAD
-class Connection extends \Doctrine\DBAL\Driver\PDOConnection
-=======
 class Connection extends PDO implements DriverConnection
->>>>>>> 59d4e0c8
 {
     /**
      * {@inheritdoc}
