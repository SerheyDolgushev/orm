<?php

declare(strict_types=1);

namespace Doctrine\ORM;

use Doctrine\DBAL\LockMode;
use Doctrine\DBAL\Result;
use Doctrine\DBAL\Types\Type;
use Doctrine\Deprecations\Deprecation;
use Doctrine\ORM\Mapping\ClassMetadata;
use Doctrine\ORM\Query\AST\DeleteStatement;
use Doctrine\ORM\Query\AST\SelectStatement;
use Doctrine\ORM\Query\AST\UpdateStatement;
use Doctrine\ORM\Query\Exec\AbstractSqlExecutor;
use Doctrine\ORM\Query\Parameter;
use Doctrine\ORM\Query\ParameterTypeInferer;
use Doctrine\ORM\Query\Parser;
use Doctrine\ORM\Query\ParserResult;
use Doctrine\ORM\Query\QueryException;
use Doctrine\ORM\Query\ResultSetMapping;
use Doctrine\ORM\Utility\HierarchyDiscriminatorResolver;
use Psr\Cache\CacheItemPoolInterface;

use function array_keys;
use function array_values;
use function assert;
use function count;
use function get_debug_type;
use function in_array;
use function is_int;
use function ksort;
use function md5;
use function reset;
use function serialize;
use function sha1;
use function stripos;

/**
 * A Query object represents a DQL query.
 */
final class Query extends AbstractQuery
{
    /**
     * A query object is in CLEAN state when it has NO unparsed/unprocessed DQL parts.
     */
    public const STATE_CLEAN = 1;

    /**
     * A query object is in state DIRTY when it has DQL parts that have not yet been
     * parsed/processed. This is automatically defined as DIRTY when addDqlQueryPart
     * is called.
     */
    public const STATE_DIRTY = 2;

    /* Query HINTS */

    /**
     * The refresh hint turns any query into a refresh query with the result that
     * any local changes in entities are overridden with the fetched values.
     */
    public const HINT_REFRESH = 'doctrine.refresh';

    public const HINT_CACHE_ENABLED = 'doctrine.cache.enabled';

    public const HINT_CACHE_EVICT = 'doctrine.cache.evict';

    /**
     * Internal hint: is set to the proxy entity that is currently triggered for loading
     */
    public const HINT_REFRESH_ENTITY = 'doctrine.refresh.entity';

    /**
     * The forcePartialLoad query hint forces a particular query to return
     * partial objects.
     *
     * @todo Rename: HINT_OPTIMIZE
     */
    public const HINT_FORCE_PARTIAL_LOAD = 'doctrine.forcePartialLoad';

    /**
     * The includeMetaColumns query hint causes meta columns like foreign keys and
     * discriminator columns to be selected and returned as part of the query result.
     *
     * This hint does only apply to non-object queries.
     */
    public const HINT_INCLUDE_META_COLUMNS = 'doctrine.includeMetaColumns';

    /**
     * An array of class names that implement \Doctrine\ORM\Query\TreeWalker and
     * are iterated and executed after the DQL has been parsed into an AST.
     */
    public const HINT_CUSTOM_TREE_WALKERS = 'doctrine.customTreeWalkers';

    /**
     * A string with a class name that implements \Doctrine\ORM\Query\TreeWalker
     * and is used for generating the target SQL from any DQL AST tree.
     */
    public const HINT_CUSTOM_OUTPUT_WALKER = 'doctrine.customOutputWalker';

    /**
     * Marks queries as creating only read only objects.
     *
     * If the object retrieved from the query is already in the identity map
     * then it does not get marked as read only if it wasn't already.
     */
    public const HINT_READ_ONLY = 'doctrine.readOnly';

    public const HINT_INTERNAL_ITERATION = 'doctrine.internal.iteration';

    public const HINT_LOCK_MODE = 'doctrine.lockMode';

    /**
     * The current state of this query.
     *
     * @psalm-var self::STATE_*
     */
<<<<<<< HEAD
    private int $_state = self::STATE_DIRTY;
=======
    private $state = self::STATE_DIRTY;
>>>>>>> 83d56d75

    /**
     * A snapshot of the parameter types the query was parsed with.
     *
     * @var array<string,Type>
     */
    private array $parsedTypes = [];

    /**
     * Cached DQL query.
     */
    private string|null $dql = null;

    /**
     * The parser result that holds DQL => SQL information.
     */
    private ParserResult $parserResult;

    /**
     * The first result to return (the "offset").
     */
    private int $firstResult = 0;

    /**
     * The maximum number of results to return (the "limit").
     */
    private int|null $maxResults = null;

    /**
     * The cache driver used for caching queries.
     */
    private CacheItemPoolInterface|null $queryCache = null;

    /**
     * Whether or not expire the query cache.
     */
    private bool $expireQueryCache = false;

    /**
     * The query cache lifetime.
     */
    private int|null $queryCacheTTL = null;

    /**
     * Whether to use a query cache, if available. Defaults to TRUE.
     */
    private bool $useQueryCache = true;

    /**
     * Gets the SQL query/queries that correspond to this DQL query.
     *
     * @return list<string>|string The built sql query or an array of all sql queries.
     */
    public function getSQL(): string|array
    {
        return $this->parse()->getSqlExecutor()->getSqlStatements();
    }

    /**
     * Returns the corresponding AST for this DQL query.
     */
    public function getAST(): SelectStatement|UpdateStatement|DeleteStatement
    {
        $parser = new Parser($this);

        return $parser->getAST();
    }

    protected function getResultSetMapping(): ResultSetMapping
    {
        // parse query or load from cache
        if ($this->_resultSetMapping === null) {
            $this->_resultSetMapping = $this->parse()->getResultSetMapping();
        }

        return $this->_resultSetMapping;
    }

    /**
     * Parses the DQL query, if necessary, and stores the parser result.
     *
     * Note: Populates $this->_parserResult as a side-effect.
     */
    private function parse(): ParserResult
    {
        $types = [];

        foreach ($this->parameters as $parameter) {
            /** @var Query\Parameter $parameter */
            $types[$parameter->getName()] = $parameter->getType();
        }

        // Return previous parser result if the query and the filter collection are both clean
<<<<<<< HEAD
        if ($this->_state === self::STATE_CLEAN && $this->parsedTypes === $types && $this->em->isFiltersStateClean()) {
=======
        if ($this->state === self::STATE_CLEAN && $this->parsedTypes === $types && $this->_em->isFiltersStateClean()) {
>>>>>>> 83d56d75
            return $this->parserResult;
        }

        $this->state       = self::STATE_CLEAN;
        $this->parsedTypes = $types;

        $queryCache = $this->queryCache ?? $this->em->getConfiguration()->getQueryCache();
        // Check query cache.
        if (! ($this->useQueryCache && $queryCache)) {
            $parser = new Parser($this);

            $this->parserResult = $parser->parse();

            return $this->parserResult;
        }

        $cacheItem = $queryCache->getItem($this->getQueryCacheId());

        if (! $this->expireQueryCache && $cacheItem->isHit()) {
            $cached = $cacheItem->get();
            if ($cached instanceof ParserResult) {
                // Cache hit.
                $this->parserResult = $cached;

                return $this->parserResult;
            }
        }

        // Cache miss.
        $parser = new Parser($this);

        $this->parserResult = $parser->parse();

        $queryCache->save($cacheItem->set($this->parserResult)->expiresAfter($this->queryCacheTTL));

        return $this->parserResult;
    }

    protected function _doExecute(): Result|int
    {
        $executor = $this->parse()->getSqlExecutor();

        if ($this->_queryCacheProfile) {
            $executor->setQueryCacheProfile($this->_queryCacheProfile);
        } else {
            $executor->removeQueryCacheProfile();
        }

        if ($this->_resultSetMapping === null) {
            $this->_resultSetMapping = $this->parserResult->getResultSetMapping();
        }

        // Prepare parameters
        $paramMappings = $this->parserResult->getParameterMappings();
        $paramCount    = count($this->parameters);
        $mappingCount  = count($paramMappings);

        if ($paramCount > $mappingCount) {
            throw QueryException::tooManyParameters($mappingCount, $paramCount);
        }

        if ($paramCount < $mappingCount) {
            throw QueryException::tooFewParameters($mappingCount, $paramCount);
        }

        // evict all cache for the entity region
        if ($this->hasCache && isset($this->_hints[self::HINT_CACHE_EVICT]) && $this->_hints[self::HINT_CACHE_EVICT]) {
            $this->evictEntityCacheRegion();
        }

        [$sqlParams, $types] = $this->processParameterMappings($paramMappings);

        $this->evictResultSetCache(
            $executor,
            $sqlParams,
            $types,
            $this->em->getConnection()->getParams(),
        );

        return $executor->execute($this->em->getConnection(), $sqlParams, $types);
    }

    /**
     * @param array<string,mixed> $sqlParams
     * @param array<string,Type>  $types
     * @param array<string,mixed> $connectionParams
     */
    private function evictResultSetCache(
        AbstractSqlExecutor $executor,
        array $sqlParams,
        array $types,
        array $connectionParams,
    ): void {
        if ($this->_queryCacheProfile === null || ! $this->getExpireResultCache()) {
            return;
        }

        $cache = $this->_queryCacheProfile->getResultCache();

        assert($cache !== null);

        $statements = (array) $executor->getSqlStatements(); // Type casted since it can either be a string or an array

        foreach ($statements as $statement) {
            $cacheKeys = $this->_queryCacheProfile->generateCacheKeys($statement, $sqlParams, $types, $connectionParams);
            $cache->deleteItem(reset($cacheKeys));
        }
    }

    /**
     * Evict entity cache region
     */
    private function evictEntityCacheRegion(): void
    {
        $AST = $this->getAST();

        if ($AST instanceof SelectStatement) {
            throw new QueryException('The hint "HINT_CACHE_EVICT" is not valid for select statements.');
        }

        $className = $AST instanceof DeleteStatement
            ? $AST->deleteClause->abstractSchemaName
            : $AST->updateClause->abstractSchemaName;

        $this->em->getCache()->evictEntityRegion($className);
    }

    /**
     * Processes query parameter mappings.
     *
     * @param array<list<int>> $paramMappings
     *
     * @return mixed[][]
     * @psalm-return array{0: list<mixed>, 1: array}
     *
     * @throws Query\QueryException
     */
    private function processParameterMappings(array $paramMappings): array
    {
        $sqlParams = [];
        $types     = [];

        foreach ($this->parameters as $parameter) {
            $key = $parameter->getName();

            if (! isset($paramMappings[$key])) {
                throw QueryException::unknownParameter($key);
            }

            [$value, $type] = $this->resolveParameterValue($parameter);

            foreach ($paramMappings[$key] as $position) {
                $types[$position] = $type;
            }

            $sqlPositions = $paramMappings[$key];

            // optimized multi value sql positions away for now,
            // they are not allowed in DQL anyways.
            $value      = [$value];
            $countValue = count($value);

            for ($i = 0, $l = count($sqlPositions); $i < $l; $i++) {
                $sqlParams[$sqlPositions[$i]] = $value[$i % $countValue];
            }
        }

        if (count($sqlParams) !== count($types)) {
            throw QueryException::parameterTypeMismatch();
        }

        if ($sqlParams) {
            ksort($sqlParams);
            $sqlParams = array_values($sqlParams);

            ksort($types);
            $types = array_values($types);
        }

        return [$sqlParams, $types];
    }

    /**
     * @return mixed[] tuple of (value, type)
     * @psalm-return array{0: mixed, 1: mixed}
     */
    private function resolveParameterValue(Parameter $parameter): array
    {
        if ($parameter->typeWasSpecified()) {
            return [$parameter->getValue(), $parameter->getType()];
        }

        $key           = $parameter->getName();
        $originalValue = $parameter->getValue();
        $value         = $originalValue;
        $rsm           = $this->getResultSetMapping();

        if ($value instanceof ClassMetadata && isset($rsm->metadataParameterMapping[$key])) {
            $value = $value->getMetadataValue($rsm->metadataParameterMapping[$key]);
        }

        if ($value instanceof ClassMetadata && isset($rsm->discriminatorParameters[$key])) {
            $value = array_keys(HierarchyDiscriminatorResolver::resolveDiscriminatorsForClass($value, $this->em));
        }

        $processedValue = $this->processParameterValue($value);

        return [
            $processedValue,
            $originalValue === $processedValue
                ? $parameter->getType()
                : ParameterTypeInferer::inferType($processedValue),
        ];
    }

    /**
     * Defines a cache driver to be used for caching queries.
     *
     * @return $this
     */
    public function setQueryCache(CacheItemPoolInterface|null $queryCache): self
    {
        $this->queryCache = $queryCache;

        return $this;
    }

    /**
     * Defines whether the query should make use of a query cache, if available.
     *
     * @return $this
     */
    public function useQueryCache(bool $bool): self
    {
        $this->useQueryCache = $bool;

        return $this;
    }

    /**
     * Defines how long the query cache will be active before expire.
     *
     * @param int|null $timeToLive How long the cache entry is valid.
     *
     * @return $this
     */
    public function setQueryCacheLifetime(int|null $timeToLive): self
    {
        $this->queryCacheTTL = $timeToLive;

        return $this;
    }

    /**
     * Retrieves the lifetime of resultset cache.
     */
    public function getQueryCacheLifetime(): int|null
    {
        return $this->queryCacheTTL;
    }

    /**
     * Defines if the query cache is active or not.
     *
     * @return $this
     */
    public function expireQueryCache(bool $expire = true): self
    {
        $this->expireQueryCache = $expire;

        return $this;
    }

    /**
     * Retrieves if the query cache is active or not.
     */
    public function getExpireQueryCache(): bool
    {
        return $this->expireQueryCache;
    }

    public function free(): void
    {
        parent::free();

        $this->dql   = null;
        $this->state = self::STATE_CLEAN;
    }

    /**
     * Sets a DQL query string.
     */
    public function setDQL(string|null $dqlQuery): self
    {
        if ($dqlQuery === null) {
            Deprecation::trigger(
                'doctrine/orm',
                'https://github.com/doctrine/orm/pull/9784',
                'Calling %s with null is deprecated and will result in a TypeError in Doctrine 3.0',
                __METHOD__,
            );

            return $this;
        }

        $this->dql   = $dqlQuery;
        $this->state = self::STATE_DIRTY;

        return $this;
    }

    /**
     * Returns the DQL query that is represented by this query object.
     */
    public function getDQL(): string|null
    {
        return $this->dql;
    }

    /**
     * Returns the state of this query object
     * By default the type is Doctrine_ORM_Query_Abstract::STATE_CLEAN but if it appears any unprocessed DQL
     * part, it is switched to Doctrine_ORM_Query_Abstract::STATE_DIRTY.
     *
     * @see AbstractQuery::STATE_CLEAN
     * @see AbstractQuery::STATE_DIRTY
     *
     * @return int The query state.
     * @psalm-return self::STATE_* The query state.
     */
    public function getState(): int
    {
        return $this->state;
    }

    /**
     * Method to check if an arbitrary piece of DQL exists
     *
     * @param string $dql Arbitrary piece of DQL to check for.
     */
    public function contains(string $dql): bool
    {
        return stripos($this->getDQL(), $dql) !== false;
    }

    /**
     * Sets the position of the first result to retrieve (the "offset").
     *
     * @param int|null $firstResult The first result to return.
     *
     * @return $this
     */
    public function setFirstResult(int|null $firstResult): self
    {
        if (! is_int($firstResult)) {
            Deprecation::trigger(
                'doctrine/orm',
                'https://github.com/doctrine/orm/pull/9809',
                'Calling %s with %s is deprecated and will result in a TypeError in Doctrine 3.0. Pass an integer.',
                __METHOD__,
                get_debug_type($firstResult),
            );

            $firstResult = (int) $firstResult;
        }

        $this->firstResult = $firstResult;
        $this->state       = self::STATE_DIRTY;

        return $this;
    }

    /**
     * Gets the position of the first result the query object was set to retrieve (the "offset").
     * Returns 0 if {@link setFirstResult} was not applied to this query.
     *
     * @return int The position of the first result.
     */
    public function getFirstResult(): int
    {
        return $this->firstResult;
    }

    /**
     * Sets the maximum number of results to retrieve (the "limit").
     *
     * @return $this
     */
    public function setMaxResults(int|null $maxResults): self
    {
        $this->maxResults = $maxResults;
        $this->state      = self::STATE_DIRTY;

        return $this;
    }

    /**
     * Gets the maximum number of results the query object was set to retrieve (the "limit").
     * Returns NULL if {@link setMaxResults} was not applied to this query.
     *
     * @return int|null Maximum number of results.
     */
    public function getMaxResults(): int|null
    {
        return $this->maxResults;
    }

    /** {@inheritDoc} */
    public function toIterable(iterable $parameters = [], $hydrationMode = self::HYDRATE_OBJECT): iterable
    {
        $this->setHint(self::HINT_INTERNAL_ITERATION, true);

        return parent::toIterable($parameters, $hydrationMode);
    }

    public function setHint(string $name, mixed $value): static
    {
        $this->state = self::STATE_DIRTY;

        return parent::setHint($name, $value);
    }

    public function setHydrationMode(string|int $hydrationMode): static
    {
        $this->state = self::STATE_DIRTY;

        return parent::setHydrationMode($hydrationMode);
    }

    /**
     * Set the lock mode for this Query.
     *
     * @see \Doctrine\DBAL\LockMode
     *
     * @psalm-param LockMode::* $lockMode
     *
     * @return $this
     *
     * @throws TransactionRequiredException
     */
    public function setLockMode(LockMode|int $lockMode): self
    {
        if (in_array($lockMode, [LockMode::NONE, LockMode::PESSIMISTIC_READ, LockMode::PESSIMISTIC_WRITE], true)) {
            if (! $this->em->getConnection()->isTransactionActive()) {
                throw TransactionRequiredException::transactionRequired();
            }
        }

        $this->setHint(self::HINT_LOCK_MODE, $lockMode);

        return $this;
    }

    /**
     * Get the current lock mode for this query.
     *
     * @return int|null The current lock mode of this query or NULL if no specific lock mode is set.
     */
    public function getLockMode(): int|null
    {
        $lockMode = $this->getHint(self::HINT_LOCK_MODE);

        if ($lockMode === false) {
            return null;
        }

        return $lockMode;
    }

    /**
     * Generate a cache id for the query cache - reusing the Result-Cache-Id generator.
     */
    protected function getQueryCacheId(): string
    {
        ksort($this->_hints);

        return md5(
            $this->getDQL() . serialize($this->_hints) .
            '&platform=' . get_debug_type($this->getEntityManager()->getConnection()->getDatabasePlatform()) .
            ($this->em->hasFilters() ? $this->em->getFilters()->getHash() : '') .
            '&firstResult=' . $this->firstResult . '&maxResult=' . $this->maxResults .
            '&hydrationMode=' . $this->_hydrationMode . '&types=' . serialize($this->parsedTypes) . 'DOCTRINE_QUERY_CACHE_SALT',
        );
    }

    protected function getHash(): string
    {
        return sha1(parent::getHash() . '-' . $this->firstResult . '-' . $this->maxResults);
    }

    /**
     * Cleanup Query resource when clone is called.
     */
    public function __clone()
    {
        parent::__clone();

        $this->state = self::STATE_DIRTY;
    }
}<|MERGE_RESOLUTION|>--- conflicted
+++ resolved
@@ -115,11 +115,7 @@
      *
      * @psalm-var self::STATE_*
      */
-<<<<<<< HEAD
-    private int $_state = self::STATE_DIRTY;
-=======
-    private $state = self::STATE_DIRTY;
->>>>>>> 83d56d75
+    private int $state = self::STATE_DIRTY;
 
     /**
      * A snapshot of the parameter types the query was parsed with.
@@ -213,11 +209,7 @@
         }
 
         // Return previous parser result if the query and the filter collection are both clean
-<<<<<<< HEAD
-        if ($this->_state === self::STATE_CLEAN && $this->parsedTypes === $types && $this->em->isFiltersStateClean()) {
-=======
-        if ($this->state === self::STATE_CLEAN && $this->parsedTypes === $types && $this->_em->isFiltersStateClean()) {
->>>>>>> 83d56d75
+        if ($this->state === self::STATE_CLEAN && $this->parsedTypes === $types && $this->em->isFiltersStateClean()) {
             return $this->parserResult;
         }
 
