--- conflicted
+++ resolved
@@ -389,13 +389,8 @@
      * @throws TransactionRequiredException
      * @throws ORMException
      *
-<<<<<<< HEAD
-     * @template T of object
-     * @psalm-param class-string<T> $entityName
-=======
      * @template T
      * @psalm-param class-string<T> $className
->>>>>>> 1a46ed89
      * @psalm-return ?T
      */
     public function find($className, $id, $lockMode = null, $lockVersion = null)
