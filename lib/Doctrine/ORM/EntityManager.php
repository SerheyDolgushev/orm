--- conflicted
+++ resolved
@@ -31,13 +31,7 @@
 use Throwable;
 
 use function array_keys;
-<<<<<<< HEAD
-use function get_class;
-=======
-use function call_user_func;
 use function get_debug_type;
->>>>>>> 70dcffa0
-use function gettype;
 use function is_array;
 use function is_object;
 use function is_string;
