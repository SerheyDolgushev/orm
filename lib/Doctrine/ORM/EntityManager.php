--- conflicted
+++ resolved
@@ -500,31 +500,17 @@
      * Refreshes the persistent state of an entity from the database,
      * overriding any local changes that have not yet been persisted.
      *
-<<<<<<< HEAD
-=======
-     * @param object $entity The entity to refresh
      * @psalm-param LockMode::*|null $lockMode
      *
-     * @return void
-     *
->>>>>>> 474f76fc
      * @throws ORMInvalidArgumentException
      * @throws ORMException
      * @throws TransactionRequiredException
      */
-<<<<<<< HEAD
-    public function refresh(object $object): void
-=======
-    public function refresh($entity, ?int $lockMode = null)
->>>>>>> 474f76fc
+    public function refresh(object $object, LockMode|int|null $lockMode = null): void
     {
         $this->errorIfClosed();
 
-<<<<<<< HEAD
-        $this->unitOfWork->refresh($object);
-=======
-        $this->unitOfWork->refresh($entity, $lockMode);
->>>>>>> 474f76fc
+        $this->unitOfWork->refresh($object, $lockMode);
     }
 
     /**
