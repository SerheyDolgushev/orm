<?php

/*
 * THIS SOFTWARE IS PROVIDED BY THE COPYRIGHT HOLDERS AND CONTRIBUTORS
 * "AS IS" AND ANY EXPRESS OR IMPLIED WARRANTIES, INCLUDING, BUT NOT
 * LIMITED TO, THE IMPLIED WARRANTIES OF MERCHANTABILITY AND FITNESS FOR
 * A PARTICULAR PURPOSE ARE DISCLAIMED. IN NO EVENT SHALL THE COPYRIGHT
 * OWNER OR CONTRIBUTORS BE LIABLE FOR ANY DIRECT, INDIRECT, INCIDENTAL,
 * SPECIAL, EXEMPLARY, OR CONSEQUENTIAL DAMAGES (INCLUDING, BUT NOT
 * LIMITED TO, PROCUREMENT OF SUBSTITUTE GOODS OR SERVICES; LOSS OF USE,
 * DATA, OR PROFITS; OR BUSINESS INTERRUPTION) HOWEVER CAUSED AND ON ANY
 * THEORY OF LIABILITY, WHETHER IN CONTRACT, STRICT LIABILITY, OR TORT
 * (INCLUDING NEGLIGENCE OR OTHERWISE) ARISING IN ANY WAY OUT OF THE USE
 * OF THIS SOFTWARE, EVEN IF ADVISED OF THE POSSIBILITY OF SUCH DAMAGE.
 *
 * This software consists of voluntary contributions made by many individuals
 * and is licensed under the MIT license. For more information, see
 * <http://www.doctrine-project.org>.
 */

namespace Doctrine\ORM\Cache\Region;

use Doctrine\ORM\Cache\CacheEntry;
use Doctrine\ORM\Cache\CacheKey;
use Doctrine\ORM\Cache\CollectionCacheEntry;
use Doctrine\ORM\Cache\ConcurrentRegion;
use Doctrine\ORM\Cache\Lock;
use Doctrine\ORM\Cache\Region;
use InvalidArgumentException;

use function array_filter;
use function array_map;
use function chmod;
use function file_get_contents;
use function file_put_contents;
use function fileatime;
use function glob;
use function is_dir;
use function is_file;
use function is_writable;
use function mkdir;
use function sprintf;
use function time;
use function unlink;

use const DIRECTORY_SEPARATOR;
use const LOCK_EX;

/**
 * Very naive concurrent region, based on file locks.
 */
class FileLockRegion implements ConcurrentRegion
{
    public const LOCK_EXTENSION = 'lock';

    /** @var Region */
    private $region;

    /** @var string */
    private $directory;

    /** @psalm-var int */
    private $lockLifetime;

    /**
<<<<<<< HEAD
     * @param string $directory
     * @param int    $lockLifetime
=======
     * @param string         $directory
     * @param numeric-string $lockLifetime
>>>>>>> 8555fc1d
     *
     * @throws InvalidArgumentException
     */
    public function __construct(Region $region, $directory, $lockLifetime)
    {
        if (! is_dir($directory) && ! @mkdir($directory, 0775, true)) {
            throw new InvalidArgumentException(sprintf('The directory "%s" does not exist and could not be created.', $directory));
        }

        if (! is_writable($directory)) {
            throw new InvalidArgumentException(sprintf('The directory "%s" is not writable.', $directory));
        }

        $this->region       = $region;
        $this->directory    = $directory;
        $this->lockLifetime = $lockLifetime;
    }

    private function isLocked(CacheKey $key, ?Lock $lock = null): bool
    {
        $filename = $this->getLockFileName($key);

        if (! is_file($filename)) {
            return false;
        }

        $time    = $this->getLockTime($filename);
        $content = $this->getLockContent($filename);

        if (! $content || ! $time) {
            @unlink($filename);

            return false;
        }

        if ($lock && $content === $lock->value) {
            return false;
        }

        // outdated lock
        if ($time + $this->lockLifetime <= time()) {
            @unlink($filename);

            return false;
        }

        return true;
    }

    private function getLockFileName(CacheKey $key): string
    {
        return $this->directory . DIRECTORY_SEPARATOR . $key->hash . '.' . self::LOCK_EXTENSION;
    }

    /**
     * @return string|false
     */
    private function getLockContent(string $filename)
    {
        return @file_get_contents($filename);
    }

    /**
     * @return int|false
     */
    private function getLockTime(string $filename)
    {
        return @fileatime($filename);
    }

    /**
     * {@inheritdoc}
     */
    public function getName()
    {
        return $this->region->getName();
    }

    /**
     * {@inheritdoc}
     */
    public function contains(CacheKey $key)
    {
        if ($this->isLocked($key)) {
            return false;
        }

        return $this->region->contains($key);
    }

    /**
     * {@inheritdoc}
     */
    public function get(CacheKey $key)
    {
        if ($this->isLocked($key)) {
            return null;
        }

        return $this->region->get($key);
    }

    /**
     * {@inheritdoc}
     */
    public function getMultiple(CollectionCacheEntry $collection)
    {
        if (array_filter(array_map([$this, 'isLocked'], $collection->identifiers))) {
            return null;
        }

        return $this->region->getMultiple($collection);
    }

    /**
     * {@inheritdoc}
     */
    public function put(CacheKey $key, CacheEntry $entry, ?Lock $lock = null)
    {
        if ($this->isLocked($key, $lock)) {
            return false;
        }

        return $this->region->put($key, $entry);
    }

    /**
     * {@inheritdoc}
     */
    public function evict(CacheKey $key)
    {
        if ($this->isLocked($key)) {
            @unlink($this->getLockFileName($key));
        }

        return $this->region->evict($key);
    }

    /**
     * {@inheritdoc}
     */
    public function evictAll()
    {
        // The check below is necessary because on some platforms glob returns false
        // when nothing matched (even though no errors occurred)
        $filenames = glob(sprintf('%s/*.%s', $this->directory, self::LOCK_EXTENSION));

        if ($filenames) {
            foreach ($filenames as $filename) {
                @unlink($filename);
            }
        }

        return $this->region->evictAll();
    }

    /**
     * {@inheritdoc}
     */
    public function lock(CacheKey $key)
    {
        if ($this->isLocked($key)) {
            return null;
        }

        $lock     = Lock::createLockRead();
        $filename = $this->getLockFileName($key);

        if (! @file_put_contents($filename, $lock->value, LOCK_EX)) {
            return null;
        }

        chmod($filename, 0664);

        return $lock;
    }

    /**
     * {@inheritdoc}
     *
     * @return bool
     */
    public function unlock(CacheKey $key, Lock $lock)
    {
        if ($this->isLocked($key, $lock)) {
            return false;
        }

        return @unlink($this->getLockFileName($key));
    }
}<|MERGE_RESOLUTION|>--- conflicted
+++ resolved
@@ -59,17 +59,12 @@
     /** @var string */
     private $directory;
 
-    /** @psalm-var int */
+    /** @psalm-var numeric-string */
     private $lockLifetime;
 
     /**
-<<<<<<< HEAD
-     * @param string $directory
-     * @param int    $lockLifetime
-=======
      * @param string         $directory
      * @param numeric-string $lockLifetime
->>>>>>> 8555fc1d
      *
      * @throws InvalidArgumentException
      */
