<?php

declare(strict_types=1);

namespace Doctrine\ORM\Cache;

use Doctrine\ORM\EntityManagerInterface;
use Doctrine\ORM\Mapping\ClassMetadata;
use Doctrine\ORM\Proxy\DefaultProxyClassNameResolver;
use Doctrine\ORM\Query;
use Doctrine\ORM\UnitOfWork;
use Doctrine\ORM\Utility\IdentifierFlattener;

use function assert;
use function is_array;
use function is_object;
use function reset;

/**
 * Default hydrator cache for entities
 */
class DefaultEntityHydrator implements EntityHydrator
{
    private readonly UnitOfWork $uow;
    private readonly IdentifierFlattener $identifierFlattener;

    /** @var array<string,mixed> */
    private static array $hints = [Query::HINT_CACHE_ENABLED => true];

    public function __construct(
        private readonly EntityManagerInterface $em,
    ) {
        $this->uow                 = $em->getUnitOfWork();
        $this->identifierFlattener = new IdentifierFlattener($em->getUnitOfWork(), $em->getMetadataFactory());
    }

    public function buildCacheEntry(ClassMetadata $metadata, EntityCacheKey $key, object $entity): EntityCacheEntry
    {
        $data = $this->uow->getOriginalEntityData($entity);
        $data = [...$data, ...$metadata->getIdentifierValues($entity)]; // why update has no identifier values ?

        if ($metadata->requiresFetchAfterChange) {
            if ($metadata->isVersioned) {
                assert($metadata->versionField !== null);
                $data[$metadata->versionField] = $metadata->getFieldValue($entity, $metadata->versionField);
            }

            foreach ($metadata->fieldMappings as $name => $fieldMapping) {
                if (isset($fieldMapping->generated)) {
                    $data[$name] = $metadata->getFieldValue($entity, $name);
                }
            }
        }

        foreach ($metadata->associationMappings as $name => $assoc) {
            if (! isset($data[$name])) {
                continue;
            }

            if (! $assoc->isToOne()) {
                unset($data[$name]);

                continue;
            }

            if (! isset($assoc->cache)) {
                $targetClassMetadata = $this->em->getClassMetadata($assoc->targetEntity);
                $owningAssociation   = $this->em->getMetadataFactory()->getOwningSide($assoc);
                $associationIds      = $this->identifierFlattener->flattenIdentifier(
                    $targetClassMetadata,
                    $targetClassMetadata->getIdentifierValues($data[$name]),
                );

                unset($data[$name]);

                foreach ($associationIds as $fieldName => $fieldValue) {
                    if (isset($targetClassMetadata->fieldMappings[$fieldName])) {
                        assert($owningAssociation->isToOneOwningSide());
                        $fieldMapping = $targetClassMetadata->fieldMappings[$fieldName];

                        $data[$owningAssociation->targetToSourceKeyColumns[$fieldMapping->columnName]] = $fieldValue;

                        continue;
                    }

                    $targetAssoc = $targetClassMetadata->associationMappings[$fieldName];

                    assert($assoc->isToOneOwningSide());
                    foreach ($assoc->targetToSourceKeyColumns as $referencedColumn => $localColumn) {
                        if (isset($targetAssoc->sourceToTargetKeyColumns[$referencedColumn])) {
                            $data[$localColumn] = $fieldValue;
                        }
                    }
                }

                continue;
            }

<<<<<<< HEAD
            if (! isset($assoc->id)) {
                $targetClass = ClassUtils::getClass($data[$name]);
=======
            if (! isset($assoc['id'])) {
                $targetClass = DefaultProxyClassNameResolver::getClass($data[$name]);
>>>>>>> edd962e3
                $targetId    = $this->uow->getEntityIdentifier($data[$name]);
                $data[$name] = new AssociationCacheEntry($targetClass, $targetId);

                continue;
            }

            // handle association identifier
            $targetId = is_object($data[$name]) && $this->uow->isInIdentityMap($data[$name])
                ? $this->uow->getEntityIdentifier($data[$name])
                : $data[$name];

            // @TODO - fix it !
            // handle UnitOfWork#createEntity hash generation
            if (! is_array($targetId)) {
                assert($assoc->isToOneOwningSide());
                $data[reset($assoc->joinColumnFieldNames)] = $targetId;

                $targetEntity = $this->em->getClassMetadata($assoc->targetEntity);
                $targetId     = [$targetEntity->identifier[0] => $targetId];
            }

            $data[$name] = new AssociationCacheEntry($assoc->targetEntity, $targetId);
        }

        return new EntityCacheEntry($metadata->name, $data);
    }

    public function loadCacheEntry(ClassMetadata $metadata, EntityCacheKey $key, EntityCacheEntry $entry, object|null $entity = null): object|null
    {
        $data  = $entry->data;
        $hints = self::$hints;

        if ($entity !== null) {
            $hints[Query::HINT_REFRESH]        = true;
            $hints[Query::HINT_REFRESH_ENTITY] = $entity;
        }

        foreach ($metadata->associationMappings as $name => $assoc) {
            if (! isset($assoc->cache) || ! isset($data[$name])) {
                continue;
            }

            $assocClass  = $data[$name]->class;
            $assocId     = $data[$name]->identifier;
            $isEagerLoad = ($assoc->fetch === ClassMetadata::FETCH_EAGER || ($assoc->isOneToOne() && ! $assoc->isOwningSide()));

            if (! $isEagerLoad) {
                $data[$name] = $this->em->getReference($assocClass, $assocId);

                continue;
            }

            $assocMetadata  = $this->em->getClassMetadata($assoc->targetEntity);
            $assocKey       = new EntityCacheKey($assocMetadata->rootEntityName, $assocId);
            $assocPersister = $this->uow->getEntityPersister($assoc->targetEntity);
            $assocRegion    = $assocPersister->getCacheRegion();
            $assocEntry     = $assocRegion->get($assocKey);

            if ($assocEntry === null) {
                return null;
            }

            $data[$name] = $this->uow->createEntity($assocEntry->class, $assocEntry->resolveAssociationEntries($this->em), $hints);
        }

        if ($entity !== null) {
            $this->uow->registerManaged($entity, $key->identifier, $data);
        }

        $result = $this->uow->createEntity($entry->class, $data, $hints);

        $this->uow->hydrationComplete();

        return $result;
    }
}<|MERGE_RESOLUTION|>--- conflicted
+++ resolved
@@ -96,13 +96,8 @@
                 continue;
             }
 
-<<<<<<< HEAD
             if (! isset($assoc->id)) {
-                $targetClass = ClassUtils::getClass($data[$name]);
-=======
-            if (! isset($assoc['id'])) {
                 $targetClass = DefaultProxyClassNameResolver::getClass($data[$name]);
->>>>>>> edd962e3
                 $targetId    = $this->uow->getEntityIdentifier($data[$name]);
                 $data[$name] = new AssociationCacheEntry($targetClass, $targetId);
 
