--- conflicted
+++ resolved
@@ -72,14 +72,7 @@
         $this->timestampKey    = new TimestampCacheKey($this->class->rootEntityName);
     }
 
-<<<<<<< HEAD
     public function addInsert(object $entity): void
-=======
-    /**
-     * {@inheritDoc}
-     */
-    public function addInsert($entity)
->>>>>>> a056552d
     {
         $this->persister->addInsert($entity);
     }
@@ -92,7 +85,6 @@
         return $this->persister->getInserts();
     }
 
-<<<<<<< HEAD
     public function getSelectSQL(
         array|Criteria $criteria,
         AssociationMapping|null $assoc = null,
@@ -101,13 +93,6 @@
         int|null $offset = null,
         array|null $orderBy = null,
     ): string {
-=======
-    /**
-     * {@inheritDoc}
-     */
-    public function getSelectSQL($criteria, $assoc = null, $lockMode = null, $limit = null, $offset = null, ?array $orderBy = null)
-    {
->>>>>>> a056552d
         return $this->persister->getSelectSQL($criteria, $assoc, $lockMode, $limit, $offset, $orderBy);
     }
 
@@ -116,31 +101,16 @@
         return $this->persister->getCountSQL($criteria);
     }
 
-<<<<<<< HEAD
     public function getInsertSQL(): string
-=======
-    /**
-     * {@inheritDoc}
-     */
-    public function getInsertSQL()
->>>>>>> a056552d
     {
         return $this->persister->getInsertSQL();
     }
 
-<<<<<<< HEAD
     public function getResultSetMapping(): ResultSetMapping
-=======
-    /**
-     * {@inheritDoc}
-     */
-    public function getResultSetMapping()
->>>>>>> a056552d
     {
         return $this->persister->getResultSetMapping();
     }
 
-<<<<<<< HEAD
     public function getSelectConditionStatementSQL(
         string $field,
         mixed $value,
@@ -151,20 +121,6 @@
     }
 
     public function exists(object $entity, Criteria|null $extraConditions = null): bool
-=======
-    /**
-     * {@inheritDoc}
-     */
-    public function getSelectConditionStatementSQL($field, $value, $assoc = null, $comparison = null)
-    {
-        return $this->persister->getSelectConditionStatementSQL($field, $value, $assoc, $comparison);
-    }
-
-    /**
-     * {@inheritDoc}
-     */
-    public function exists($entity, ?Criteria $extraConditions = null)
->>>>>>> a056552d
     {
         if ($extraConditions === null) {
             $key = new EntityCacheKey($this->class->rootEntityName, $this->class->getIdentifierValues($entity));
@@ -177,14 +133,7 @@
         return $this->persister->exists($entity, $extraConditions);
     }
 
-<<<<<<< HEAD
     public function getCacheRegion(): Region
-=======
-    /**
-     * {@inheritDoc}
-     */
-    public function getCacheRegion()
->>>>>>> a056552d
     {
         return $this->region;
     }
@@ -194,14 +143,7 @@
         return $this->hydrator;
     }
 
-<<<<<<< HEAD
     public function storeEntityCache(object $entity, EntityCacheKey $key): bool
-=======
-    /**
-     * {@inheritDoc}
-     */
-    public function storeEntityCache($entity, EntityCacheKey $key)
->>>>>>> a056552d
     {
         $class     = $this->class;
         $className = ClassUtils::getClass($entity);
@@ -291,14 +233,7 @@
         return $this->persister->expandCriteriaParameters($criteria);
     }
 
-<<<<<<< HEAD
     public function getClassMetadata(): ClassMetadata
-=======
-    /**
-     * {@inheritDoc}
-     */
-    public function getClassMetadata()
->>>>>>> a056552d
     {
         return $this->persister->getClassMetadata();
     }
@@ -327,14 +262,7 @@
         return $this->persister->getOneToManyCollection($assoc, $sourceEntity, $offset, $limit);
     }
 
-<<<<<<< HEAD
     public function getOwningTable(string $fieldName): string
-=======
-    /**
-     * {@inheritDoc}
-     */
-    public function getOwningTable($fieldName)
->>>>>>> a056552d
     {
         return $this->persister->getOwningTable($fieldName);
     }
@@ -558,19 +486,11 @@
         return $list;
     }
 
-<<<<<<< HEAD
     public function loadOneToManyCollection(
         AssociationMapping $assoc,
         object $sourceEntity,
         PersistentCollection $collection,
     ): mixed {
-=======
-    /**
-     * {@inheritDoc}
-     */
-    public function loadOneToManyCollection(array $assoc, $sourceEntity, PersistentCollection $collection)
-    {
->>>>>>> a056552d
         $persister = $this->uow->getCollectionPersister($assoc);
         $hasCache  = ($persister instanceof CachedPersister);
 
