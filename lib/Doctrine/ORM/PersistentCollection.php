--- conflicted
+++ resolved
@@ -98,12 +98,7 @@
      * Sets the collection's owning entity together with the AssociationMapping that
      * describes the association between the owner and the elements of the collection.
      *
-<<<<<<< HEAD
-     * @psalm-param array<string, mixed> $assoc
-=======
-     * @param object $entity
      * @psalm-param AssociationMapping $assoc
->>>>>>> 979b3dcb
      */
     public function setOwner(object $entity, array $assoc): void
     {
