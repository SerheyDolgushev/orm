<?php

declare(strict_types=1);

namespace Doctrine\ORM\Id;

use Doctrine\DBAL\Connections\PrimaryReadReplicaConnection;
use Doctrine\ORM\EntityManagerInterface;
use Serializable;

use function serialize;
use function unserialize;

/**
 * Represents an ID generator that uses a database sequence.
 */
class SequenceGenerator extends AbstractIdGenerator implements Serializable
{
    private int $nextValue = 0;
    private ?int $maxValue = null;

    /**
     * Initializes a new sequence generator.
     *
     * @param string $sequenceName   The name of the sequence.
     * @param int    $allocationSize The allocation size of the sequence.
     */
    public function __construct(
        private string $sequenceName,
        private int $allocationSize
    ) {
    }

    public function generateId(EntityManagerInterface $em, ?object $entity): int
    {
        if ($this->maxValue === null || $this->nextValue === $this->maxValue) {
            // Allocate new values
            $connection = $em->getConnection();
            $sql        = $connection->getDatabasePlatform()->getSequenceNextValSQL($this->sequenceName);

            if ($connection instanceof PrimaryReadReplicaConnection) {
                $connection->ensureConnectedToPrimary();
            }

<<<<<<< HEAD
            $this->nextValue = (int) $connection->executeQuery($sql)->fetchOne();
            $this->maxValue  = $this->nextValue + $this->allocationSize;
=======
            $this->_nextValue = (int) $connection->fetchOne($sql);
            $this->_maxValue  = $this->_nextValue + $this->_allocationSize;
>>>>>>> 10cbb246
        }

        return $this->nextValue++;
    }

    /**
     * Gets the maximum value of the currently allocated bag of values.
     */
    public function getCurrentMaxValue(): ?int
    {
        return $this->maxValue;
    }

    /**
     * Gets the next value that will be returned by generate().
     */
    public function getNextValue(): int
    {
        return $this->nextValue;
    }

    final public function serialize(): string
    {
        return serialize($this->__serialize());
    }

    /**
     * @return array<string, mixed>
     */
    public function __serialize(): array
    {
        return [
            'allocationSize' => $this->allocationSize,
            'sequenceName' => $this->sequenceName,
        ];
    }

    final public function unserialize(string $serialized): void
    {
        $this->__unserialize(unserialize($serialized));
    }

    /**
     * @param array<string, mixed> $data
     */
    public function __unserialize(array $data): void
    {
        $this->sequenceName   = $data['sequenceName'];
        $this->allocationSize = $data['allocationSize'];
    }
}<|MERGE_RESOLUTION|>--- conflicted
+++ resolved
@@ -42,13 +42,8 @@
                 $connection->ensureConnectedToPrimary();
             }
 
-<<<<<<< HEAD
-            $this->nextValue = (int) $connection->executeQuery($sql)->fetchOne();
+            $this->nextValue = (int) $connection->fetchOne($sql);
             $this->maxValue  = $this->nextValue + $this->allocationSize;
-=======
-            $this->_nextValue = (int) $connection->fetchOne($sql);
-            $this->_maxValue  = $this->_nextValue + $this->_allocationSize;
->>>>>>> 10cbb246
         }
 
         return $this->nextValue++;
