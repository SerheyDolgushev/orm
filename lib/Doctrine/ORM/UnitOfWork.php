<?php

declare(strict_types=1);

namespace Doctrine\ORM;

use BackedEnum;
use DateTimeInterface;
use Doctrine\Common\Collections\ArrayCollection;
use Doctrine\Common\Collections\Collection;
use Doctrine\Common\EventManager;
use Doctrine\DBAL;
use Doctrine\DBAL\Connections\PrimaryReadReplicaConnection;
use Doctrine\DBAL\LockMode;
use Doctrine\Deprecations\Deprecation;
use Doctrine\ORM\Cache\Persister\CachedPersister;
use Doctrine\ORM\Event\ListenersInvoker;
use Doctrine\ORM\Event\OnClearEventArgs;
use Doctrine\ORM\Event\OnFlushEventArgs;
use Doctrine\ORM\Event\PostFlushEventArgs;
use Doctrine\ORM\Event\PostPersistEventArgs;
use Doctrine\ORM\Event\PostRemoveEventArgs;
use Doctrine\ORM\Event\PostUpdateEventArgs;
use Doctrine\ORM\Event\PreFlushEventArgs;
use Doctrine\ORM\Event\PrePersistEventArgs;
use Doctrine\ORM\Event\PreRemoveEventArgs;
use Doctrine\ORM\Event\PreUpdateEventArgs;
use Doctrine\ORM\Exception\ORMException;
use Doctrine\ORM\Exception\UnexpectedAssociationValue;
use Doctrine\ORM\Id\AssignedGenerator;
use Doctrine\ORM\Internal\CommitOrderCalculator;
use Doctrine\ORM\Internal\HydrationCompleteHandler;
use Doctrine\ORM\Mapping\AssociationMapping;
use Doctrine\ORM\Mapping\ClassMetadata;
use Doctrine\ORM\Mapping\MappingException;
use Doctrine\ORM\Persisters\Collection\CollectionPersister;
use Doctrine\ORM\Persisters\Collection\ManyToManyPersister;
use Doctrine\ORM\Persisters\Collection\OneToManyPersister;
use Doctrine\ORM\Persisters\Entity\BasicEntityPersister;
use Doctrine\ORM\Persisters\Entity\EntityPersister;
use Doctrine\ORM\Persisters\Entity\JoinedSubclassPersister;
use Doctrine\ORM\Persisters\Entity\SingleTablePersister;
use Doctrine\ORM\Utility\IdentifierFlattener;
use Doctrine\Persistence\PropertyChangedListener;
use Doctrine\Persistence\Proxy;
use Exception;
use InvalidArgumentException;
use RuntimeException;
use Stringable;
use Throwable;
use UnexpectedValueException;

use function array_combine;
use function array_diff_key;
use function array_filter;
use function array_key_exists;
use function array_map;
use function array_pop;
use function array_sum;
use function array_values;
use function assert;
use function count;
use function current;
use function get_class;
use function get_debug_type;
use function implode;
use function in_array;
use function is_array;
use function is_object;
use function reset;
use function spl_object_id;
use function sprintf;

/**
 * The UnitOfWork is responsible for tracking changes to objects during an
 * "object-level" transaction and for writing out changes to the database
 * in the correct order.
 *
 * Internal note: This class contains highly performance-sensitive code.
 */
class UnitOfWork implements PropertyChangedListener
{
    /**
     * An entity is in MANAGED state when its persistence is managed by an EntityManager.
     */
    public const STATE_MANAGED = 1;

    /**
     * An entity is new if it has just been instantiated (i.e. using the "new" operator)
     * and is not (yet) managed by an EntityManager.
     */
    public const STATE_NEW = 2;

    /**
     * A detached entity is an instance with persistent state and identity that is not
     * (or no longer) associated with an EntityManager (and a UnitOfWork).
     */
    public const STATE_DETACHED = 3;

    /**
     * A removed entity instance is an instance with a persistent identity,
     * associated with an EntityManager, whose persistent state will be deleted
     * on commit.
     */
    public const STATE_REMOVED = 4;

    /**
     * Hint used to collect all primary keys of associated entities during hydration
     * and execute it in a dedicated query afterwards
     *
     * @see https://www.doctrine-project.org/projects/doctrine-orm/en/stable/reference/dql-doctrine-query-language.html#temporarily-change-fetch-mode-in-dql
     */
    public const HINT_DEFEREAGERLOAD = 'deferEagerLoad';

    /**
     * The identity map that holds references to all managed entities that have
     * an identity. The entities are grouped by their class name.
     * Since all classes in a hierarchy must share the same identifier set,
     * we always take the root class name of the hierarchy.
     *
     * @psalm-var array<class-string, array<string, object>>
     */
    private array $identityMap = [];

    /**
     * Map of all identifiers of managed entities.
     * Keys are object ids (spl_object_id).
     *
     * @psalm-var array<int, array<string, mixed>>
     */
    private array $entityIdentifiers = [];

    /**
     * Map of the original entity data of managed entities.
     * Keys are object ids (spl_object_id). This is used for calculating changesets
     * at commit time.
     *
     * Internal note: Note that PHPs "copy-on-write" behavior helps a lot with memory usage.
     *                A value will only really be copied if the value in the entity is modified
     *                by the user.
     *
     * @psalm-var array<int, array<string, mixed>>
     */
    private array $originalEntityData = [];

    /**
     * Map of entity changes. Keys are object ids (spl_object_id).
     * Filled at the beginning of a commit of the UnitOfWork and cleaned at the end.
     *
     * @psalm-var array<int, array<string, array{mixed, mixed}>>
     */
    private array $entityChangeSets = [];

    /**
     * The (cached) states of any known entities.
     * Keys are object ids (spl_object_id).
     *
     * @psalm-var array<int, self::STATE_*>
     */
    private array $entityStates = [];

    /**
     * Map of entities that are scheduled for dirty checking at commit time.
     * This is only used for entities with a change tracking policy of DEFERRED_EXPLICIT.
     * Keys are object ids (spl_object_id).
     *
     * @psalm-var array<class-string, array<int, mixed>>
     */
    private array $scheduledForSynchronization = [];

    /**
     * A list of all pending entity insertions.
     *
     * @psalm-var array<int, object>
     */
    private array $entityInsertions = [];

    /**
     * A list of all pending entity updates.
     *
     * @psalm-var array<int, object>
     */
    private array $entityUpdates = [];

    /**
     * Any pending extra updates that have been scheduled by persisters.
     *
     * @psalm-var array<int, array{object, array<string, array{mixed, mixed}>}>
     */
    private array $extraUpdates = [];

    /**
     * A list of all pending entity deletions.
     *
     * @psalm-var array<int, object>
     */
    private array $entityDeletions = [];

    /**
     * New entities that were discovered through relationships that were not
     * marked as cascade-persist. During flush, this array is populated and
     * then pruned of any entities that were discovered through a valid
     * cascade-persist path. (Leftovers cause an error.)
     *
     * Keys are OIDs, payload is a two-item array describing the association
     * and the entity.
     *
     * @var array<int, array{AssociationMapping, object}> indexed by respective object spl_object_id()
     */
    private array $nonCascadedNewDetectedEntities = [];

    /**
     * All pending collection deletions.
     *
     * @psalm-var array<int, PersistentCollection<array-key, object>>
     */
    private array $collectionDeletions = [];

    /**
     * All pending collection updates.
     *
     * @psalm-var array<int, PersistentCollection<array-key, object>>
     */
    private array $collectionUpdates = [];

    /**
     * List of collections visited during changeset calculation on a commit-phase of a UnitOfWork.
     * At the end of the UnitOfWork all these collections will make new snapshots
     * of their data.
     *
     * @psalm-var array<int, PersistentCollection<array-key, object>>
     */
    private array $visitedCollections = [];

    /**
     * List of collections visited during the changeset calculation that contain to-be-removed
     * entities and need to have keys removed post commit.
     *
     * Indexed by Collection object ID, which also serves as the key in self::$visitedCollections;
     * values are the key names that need to be removed.
     *
     * @psalm-var array<int, array<array-key, true>>
     */
    private array $pendingCollectionElementRemovals = [];

    /**
     * The entity persister instances used to persist entity instances.
     *
     * @psalm-var array<string, EntityPersister>
     */
    private array $persisters = [];

    /**
     * The collection persister instances used to persist collections.
     *
     * @psalm-var array<array-key, CollectionPersister>
     */
    private array $collectionPersisters = [];

    /**
     * The EventManager used for dispatching events.
     */
    private readonly EventManager $evm;

    /**
     * The ListenersInvoker used for dispatching events.
     */
    private readonly ListenersInvoker $listenersInvoker;

    /**
     * The IdentifierFlattener used for manipulating identifiers
     */
    private readonly IdentifierFlattener $identifierFlattener;

    /**
     * Orphaned entities that are scheduled for removal.
     *
     * @psalm-var array<int, object>
     */
    private array $orphanRemovals = [];

    /**
     * Read-Only objects are never evaluated
     *
     * @var array<int, true>
     */
    private array $readOnlyObjects = [];

    /**
     * Map of Entity Class-Names and corresponding IDs that should eager loaded when requested.
     *
     * @psalm-var array<class-string, array<string, mixed>>
     */
    private array $eagerLoadingEntities = [];

    protected bool $hasCache = false;

    /**
     * Helper for handling completion of hydration
     */
    private readonly HydrationCompleteHandler $hydrationCompleteHandler;

    /**
     * Initializes a new UnitOfWork instance, bound to the given EntityManager.
     *
     * @param EntityManagerInterface $em The EntityManager that "owns" this UnitOfWork instance.
     */
    public function __construct(
        private readonly EntityManagerInterface $em,
    ) {
        $this->evm                      = $em->getEventManager();
        $this->listenersInvoker         = new ListenersInvoker($em);
        $this->hasCache                 = $em->getConfiguration()->isSecondLevelCacheEnabled();
        $this->identifierFlattener      = new IdentifierFlattener($this, $em->getMetadataFactory());
        $this->hydrationCompleteHandler = new HydrationCompleteHandler($this->listenersInvoker, $em);
    }

    /**
     * Commits the UnitOfWork, executing all operations that have been postponed
     * up to this point. The state of all managed entities will be synchronized with
     * the database.
     *
     * The operations are executed in the following order:
     *
     * 1) All entity insertions
     * 2) All entity updates
     * 3) All collection deletions
     * 4) All collection updates
     * 5) All entity deletions
     *
     * @throws Exception
     */
    public function commit(): void
    {
        $connection = $this->em->getConnection();

        if ($connection instanceof PrimaryReadReplicaConnection) {
            $connection->ensureConnectedToPrimary();
        }

        // Raise preFlush
        if ($this->evm->hasListeners(Events::preFlush)) {
            $this->evm->dispatchEvent(Events::preFlush, new PreFlushEventArgs($this->em));
        }

        // Compute changes done since last commit.
        $this->computeChangeSets();

        if (
            ! ($this->entityInsertions ||
                $this->entityDeletions ||
                $this->entityUpdates ||
                $this->collectionUpdates ||
                $this->collectionDeletions ||
                $this->orphanRemovals)
        ) {
            $this->dispatchOnFlushEvent();
            $this->dispatchPostFlushEvent();

            $this->postCommitCleanup();

            return; // Nothing to do.
        }

        $this->assertThatThereAreNoUnintentionallyNonPersistedAssociations();

        if ($this->orphanRemovals) {
            foreach ($this->orphanRemovals as $orphan) {
                $this->remove($orphan);
            }
        }

        $this->dispatchOnFlushEvent();

        // Now we need a commit order to maintain referential integrity
        $commitOrder = $this->getCommitOrder();

        $conn = $this->em->getConnection();
        $conn->beginTransaction();

        try {
            // Collection deletions (deletions of complete collections)
            foreach ($this->collectionDeletions as $collectionToDelete) {
                // Deferred explicit tracked collections can be removed only when owning relation was persisted
                $owner = $collectionToDelete->getOwner();

                if ($this->em->getClassMetadata($owner::class)->isChangeTrackingDeferredImplicit() || $this->isScheduledForDirtyCheck($owner)) {
                    $this->getCollectionPersister($collectionToDelete->getMapping())->delete($collectionToDelete);
                }
            }

            if ($this->entityInsertions) {
                foreach ($commitOrder as $class) {
                    $this->executeInserts($class);
                }
            }

            if ($this->entityUpdates) {
                foreach ($commitOrder as $class) {
                    $this->executeUpdates($class);
                }
            }

            // Extra updates that were requested by persisters.
            if ($this->extraUpdates) {
                $this->executeExtraUpdates();
            }

            // Collection updates (deleteRows, updateRows, insertRows)
            foreach ($this->collectionUpdates as $collectionToUpdate) {
                $this->getCollectionPersister($collectionToUpdate->getMapping())->update($collectionToUpdate);
            }

            // Entity deletions come last and need to be in reverse commit order
            if ($this->entityDeletions) {
                for ($count = count($commitOrder), $i = $count - 1; $i >= 0 && $this->entityDeletions; --$i) {
                    $this->executeDeletions($commitOrder[$i]);
                }
            }

            $commitFailed = false;
            try {
                if ($conn->commit() === false) {
                    $commitFailed = true;
                }
            } catch (DBAL\Exception $e) {
                $commitFailed = true;
            }

            if ($commitFailed) {
                throw new OptimisticLockException('Commit failed', null, $e ?? null);
            }
        } catch (Throwable $e) {
            $this->em->close();

            if ($conn->isTransactionActive()) {
                $conn->rollBack();
            }

            $this->afterTransactionRolledBack();

            throw $e;
        }

        $this->afterTransactionComplete();

        // Unset removed entities from collections, and take new snapshots from
        // all visited collections.
        foreach ($this->visitedCollections as $coid => $coll) {
            if (isset($this->pendingCollectionElementRemovals[$coid])) {
                foreach ($this->pendingCollectionElementRemovals[$coid] as $key => $valueIgnored) {
                    unset($coll[$key]);
                }
            }

            $coll->takeSnapshot();
        }

        $this->dispatchPostFlushEvent();

        $this->postCommitCleanup();
    }

    private function postCommitCleanup(): void
    {
        $this->entityInsertions                 =
        $this->entityUpdates                    =
        $this->entityDeletions                  =
        $this->extraUpdates                     =
        $this->collectionUpdates                =
        $this->nonCascadedNewDetectedEntities   =
        $this->collectionDeletions              =
        $this->pendingCollectionElementRemovals =
        $this->visitedCollections               =
        $this->orphanRemovals                   =
        $this->entityChangeSets                 =
        $this->scheduledForSynchronization      = [];
    }

    /**
     * Computes the changesets of all entities scheduled for insertion.
     */
    private function computeScheduleInsertsChangeSets(): void
    {
        foreach ($this->entityInsertions as $entity) {
            $class = $this->em->getClassMetadata($entity::class);

            $this->computeChangeSet($class, $entity);
        }
    }

    /**
     * Executes any extra updates that have been scheduled.
     */
    private function executeExtraUpdates(): void
    {
        foreach ($this->extraUpdates as $oid => $update) {
            [$entity, $changeset] = $update;

            $this->entityChangeSets[$oid] = $changeset;
            $this->getEntityPersister($entity::class)->update($entity);
        }

        $this->extraUpdates = [];
    }

    /**
     * Gets the changeset for an entity.
     *
     * @return mixed[][]
     * @psalm-return array<string, array{mixed, mixed}|PersistentCollection>
     */
    public function & getEntityChangeSet(object $entity): array
    {
        $oid  = spl_object_id($entity);
        $data = [];

        if (! isset($this->entityChangeSets[$oid])) {
            return $data;
        }

        return $this->entityChangeSets[$oid];
    }

    /**
     * Computes the changes that happened to a single entity.
     *
     * Modifies/populates the following properties:
     *
     * {@link _originalEntityData}
     * If the entity is NEW or MANAGED but not yet fully persisted (only has an id)
     * then it was not fetched from the database and therefore we have no original
     * entity data yet. All of the current entity data is stored as the original entity data.
     *
     * {@link _entityChangeSets}
     * The changes detected on all properties of the entity are stored there.
     * A change is a tuple array where the first entry is the old value and the second
     * entry is the new value of the property. Changesets are used by persisters
     * to INSERT/UPDATE the persistent entity state.
     *
     * {@link _entityUpdates}
     * If the entity is already fully MANAGED (has been fetched from the database before)
     * and any changes to its properties are detected, then a reference to the entity is stored
     * there to mark it for an update.
     *
     * {@link _collectionDeletions}
     * If a PersistentCollection has been de-referenced in a fully MANAGED entity,
     * then this collection is marked for deletion.
     *
     * @param ClassMetadata $class  The class descriptor of the entity.
     * @param object        $entity The entity for which to compute the changes.
     * @psalm-param ClassMetadata<T> $class
     * @psalm-param T $entity
     *
     * @template T of object
     *
     * @ignore
     */
    public function computeChangeSet(ClassMetadata $class, object $entity): void
    {
        $oid = spl_object_id($entity);

        if (isset($this->readOnlyObjects[$oid])) {
            return;
        }

        if (! $class->isInheritanceTypeNone()) {
            $class = $this->em->getClassMetadata($entity::class);
        }

        $invoke = $this->listenersInvoker->getSubscribedSystems($class, Events::preFlush) & ~ListenersInvoker::INVOKE_MANAGER;

        if ($invoke !== ListenersInvoker::INVOKE_NONE) {
            $this->listenersInvoker->invoke($class, Events::preFlush, $entity, new PreFlushEventArgs($this->em), $invoke);
        }

        $actualData = [];

        foreach ($class->reflFields as $name => $refProp) {
            $value = $refProp->getValue($entity);

            if ($class->isCollectionValuedAssociation($name) && $value !== null) {
                if ($value instanceof PersistentCollection) {
                    if ($value->getOwner() === $entity) {
                        continue;
                    }

                    $value = new ArrayCollection($value->getValues());
                }

                // If $value is not a Collection then use an ArrayCollection.
                if (! $value instanceof Collection) {
                    $value = new ArrayCollection($value);
                }

                $assoc = $class->associationMappings[$name];
                assert($assoc->isToMany());

                // Inject PersistentCollection
                $value = new PersistentCollection(
                    $this->em,
                    $this->em->getClassMetadata($assoc->targetEntity),
                    $value,
                );
                $value->setOwner($entity, $assoc);
                $value->setDirty(! $value->isEmpty());

                $refProp->setValue($entity, $value);

                $actualData[$name] = $value;

                continue;
            }

            if (( ! $class->isIdentifier($name) || ! $class->isIdGeneratorIdentity()) && ($name !== $class->versionField)) {
                $actualData[$name] = $value;
            }
        }

        if (! isset($this->originalEntityData[$oid])) {
            // Entity is either NEW or MANAGED but not yet fully persisted (only has an id).
            // These result in an INSERT.
            $this->originalEntityData[$oid] = $actualData;
            $changeSet                      = [];

            foreach ($actualData as $propName => $actualValue) {
                if (! isset($class->associationMappings[$propName])) {
                    $changeSet[$propName] = [null, $actualValue];

                    continue;
                }

                $assoc = $class->associationMappings[$propName];

                if ($assoc->isToOneOwningSide()) {
                    $changeSet[$propName] = [null, $actualValue];
                }
            }

            $this->entityChangeSets[$oid] = $changeSet;
        } else {
            // Entity is "fully" MANAGED: it was already fully persisted before
            // and we have a copy of the original data
            $originalData = $this->originalEntityData[$oid];
            $changeSet    = [];

            foreach ($actualData as $propName => $actualValue) {
                // skip field, its a partially omitted one!
                if (! (isset($originalData[$propName]) || array_key_exists($propName, $originalData))) {
                    continue;
                }

                $orgValue = $originalData[$propName];

                if (! empty($class->fieldMappings[$propName]->enumType)) {
                    if (is_array($orgValue)) {
                        foreach ($orgValue as $id => $val) {
                            if ($val instanceof BackedEnum) {
                                $orgValue[$id] = $val->value;
                            }
                        }
                    } else {
                        if ($orgValue instanceof BackedEnum) {
                            $orgValue = $orgValue->value;
                        }
                    }
                }

                // skip if value haven't changed
                if ($orgValue === $actualValue) {
                    continue;
                }

                // if regular field
                if (! isset($class->associationMappings[$propName])) {
                    $changeSet[$propName] = [$orgValue, $actualValue];

                    continue;
                }

                $assoc = $class->associationMappings[$propName];

                // Persistent collection was exchanged with the "originally"
                // created one. This can only mean it was cloned and replaced
                // on another entity.
                if ($actualValue instanceof PersistentCollection) {
                    assert($assoc->isToMany());
                    $owner = $actualValue->getOwner();
                    if ($owner === null) { // cloned
                        $actualValue->setOwner($entity, $assoc);
                    } elseif ($owner !== $entity) { // no clone, we have to fix
                        if (! $actualValue->isInitialized()) {
                            $actualValue->initialize(); // we have to do this otherwise the cols share state
                        }

                        $newValue = clone $actualValue;
                        $newValue->setOwner($entity, $assoc);
                        $class->reflFields[$propName]->setValue($entity, $newValue);
                    }
                }

                if ($orgValue instanceof PersistentCollection) {
                    // A PersistentCollection was de-referenced, so delete it.
                    $coid = spl_object_id($orgValue);

                    if (isset($this->collectionDeletions[$coid])) {
                        continue;
                    }

                    $this->collectionDeletions[$coid] = $orgValue;
                    $changeSet[$propName]             = $orgValue; // Signal changeset, to-many assocs will be ignored.

                    continue;
                }

                if ($assoc->isToOne()) {
                    if ($assoc->isOwningSide()) {
                        $changeSet[$propName] = [$orgValue, $actualValue];
                    }

                    if ($orgValue !== null && $assoc->orphanRemoval) {
                        assert(is_object($orgValue));
                        $this->scheduleOrphanRemoval($orgValue);
                    }
                }
            }

            if ($changeSet) {
                $this->entityChangeSets[$oid]   = $changeSet;
                $this->originalEntityData[$oid] = $actualData;
                $this->entityUpdates[$oid]      = $entity;
            }
        }

        // Look for changes in associations of the entity
        foreach ($class->associationMappings as $field => $assoc) {
            $val = $class->reflFields[$field]->getValue($entity);
            if ($val === null) {
                continue;
            }

            $this->computeAssociationChanges($assoc, $val);

            if (
                ! isset($this->entityChangeSets[$oid]) &&
                $assoc->isManyToManyOwningSide() &&
                $val instanceof PersistentCollection &&
                $val->isDirty()
            ) {
                $this->entityChangeSets[$oid]   = [];
                $this->originalEntityData[$oid] = $actualData;
                $this->entityUpdates[$oid]      = $entity;
            }
        }
    }

    /**
     * Computes all the changes that have been done to entities and collections
     * since the last commit and stores these changes in the _entityChangeSet map
     * temporarily for access by the persisters, until the UoW commit is finished.
     */
    public function computeChangeSets(): void
    {
        // Compute changes for INSERTed entities first. This must always happen.
        $this->computeScheduleInsertsChangeSets();

        // Compute changes for other MANAGED entities. Change tracking policies take effect here.
        foreach ($this->identityMap as $className => $entities) {
            $class = $this->em->getClassMetadata($className);

            // Skip class if instances are read-only
            if ($class->isReadOnly) {
                continue;
            }

            $entitiesToProcess = match (true) {
                $class->isChangeTrackingDeferredImplicit() => $entities,
                isset($this->scheduledForSynchronization[$className]) => $this->scheduledForSynchronization[$className],
                default => [],
            };

            foreach ($entitiesToProcess as $entity) {
                // Ignore uninitialized proxy objects
                if ($entity instanceof Proxy && ! $entity->__isInitialized()) {
                    continue;
                }

                // Only MANAGED entities that are NOT SCHEDULED FOR INSERTION OR DELETION are processed here.
                $oid = spl_object_id($entity);

                if (! isset($this->entityInsertions[$oid]) && ! isset($this->entityDeletions[$oid]) && isset($this->entityStates[$oid])) {
                    $this->computeChangeSet($class, $entity);
                }
            }
        }
    }

    /**
     * Computes the changes of an association.
     *
     * @param mixed $value The value of the association.
     *
     * @throws ORMInvalidArgumentException
     * @throws ORMException
     */
    private function computeAssociationChanges(AssociationMapping $assoc, mixed $value): void
    {
        if ($value instanceof Proxy && ! $value->__isInitialized()) {
            return;
        }

        // If this collection is dirty, schedule it for updates
        if ($value instanceof PersistentCollection && $value->isDirty()) {
            $coid = spl_object_id($value);

            $this->collectionUpdates[$coid]  = $value;
            $this->visitedCollections[$coid] = $value;
        }

        // Look through the entities, and in any of their associations,
        // for transient (new) entities, recursively. ("Persistence by reachability")
        // Unwrap. Uninitialized collections will simply be empty.
        $unwrappedValue = $assoc->isToOne() ? [$value] : $value->unwrap();
        $targetClass    = $this->em->getClassMetadata($assoc->targetEntity);

        foreach ($unwrappedValue as $key => $entry) {
            if (! ($entry instanceof $targetClass->name)) {
                throw ORMInvalidArgumentException::invalidAssociation($targetClass, $assoc, $entry);
            }

            $state = $this->getEntityState($entry, self::STATE_NEW);

            if (! ($entry instanceof $assoc->targetEntity)) {
                throw UnexpectedAssociationValue::create(
                    $assoc->sourceEntity,
                    $assoc->fieldName,
                    get_debug_type($entry),
                    $assoc->targetEntity,
                );
            }

            switch ($state) {
                case self::STATE_NEW:
                    if (! $assoc->isCascadePersist()) {
                        /*
                         * For now just record the details, because this may
                         * not be an issue if we later discover another pathway
                         * through the object-graph where cascade-persistence
                         * is enabled for this object.
                         */
                        $this->nonCascadedNewDetectedEntities[spl_object_id($entry)] = [$assoc, $entry];

                        break;
                    }

                    $this->persistNew($targetClass, $entry);
                    $this->computeChangeSet($targetClass, $entry);

                    break;

                case self::STATE_REMOVED:
                    // Consume the $value as array (it's either an array or an ArrayAccess)
                    // and remove the element from Collection.
                    if (! $assoc->isToMany()) {
                        break;
                    }

                    $coid                            = spl_object_id($value);
                    $this->visitedCollections[$coid] = $value;

                    if (! isset($this->pendingCollectionElementRemovals[$coid])) {
                        $this->pendingCollectionElementRemovals[$coid] = [];
                    }

                    $this->pendingCollectionElementRemovals[$coid][$key] = true;
                    break;

                case self::STATE_DETACHED:
                    // Can actually not happen right now as we assume STATE_NEW,
                    // so the exception will be raised from the DBAL layer (constraint violation).
                    throw ORMInvalidArgumentException::detachedEntityFoundThroughRelationship($assoc, $entry);

                default:
                    // MANAGED associated entities are already taken into account
                    // during changeset calculation anyway, since they are in the identity map.
            }
        }
    }

    /**
     * @psalm-param ClassMetadata<T> $class
     * @psalm-param T $entity
     *
     * @template T of object
     */
    private function persistNew(ClassMetadata $class, object $entity): void
    {
        $oid    = spl_object_id($entity);
        $invoke = $this->listenersInvoker->getSubscribedSystems($class, Events::prePersist);

        if ($invoke !== ListenersInvoker::INVOKE_NONE) {
            $this->listenersInvoker->invoke($class, Events::prePersist, $entity, new PrePersistEventArgs($entity, $this->em), $invoke);
        }

        $idGen = $class->idGenerator;

        if (! $idGen->isPostInsertGenerator()) {
            $idValue = $idGen->generateId($this->em, $entity);

            if (! $idGen instanceof AssignedGenerator) {
                $idValue = [$class->getSingleIdentifierFieldName() => $this->convertSingleFieldIdentifierToPHPValue($class, $idValue)];

                $class->setIdentifierValues($entity, $idValue);
            }

            // Some identifiers may be foreign keys to new entities.
            // In this case, we don't have the value yet and should treat it as if we have a post-insert generator
            if (! $this->hasMissingIdsWhichAreForeignKeys($class, $idValue)) {
                $this->entityIdentifiers[$oid] = $idValue;
            }
        }

        $this->entityStates[$oid] = self::STATE_MANAGED;

        $this->scheduleForInsert($entity);
    }

    /** @param mixed[] $idValue */
    private function hasMissingIdsWhichAreForeignKeys(ClassMetadata $class, array $idValue): bool
    {
        foreach ($idValue as $idField => $idFieldValue) {
            if ($idFieldValue === null && isset($class->associationMappings[$idField])) {
                return true;
            }
        }

        return false;
    }

    /**
     * INTERNAL:
     * Computes the changeset of an individual entity, independently of the
     * computeChangeSets() routine that is used at the beginning of a UnitOfWork#commit().
     *
     * The passed entity must be a managed entity. If the entity already has a change set
     * because this method is invoked during a commit cycle then the change sets are added.
     * whereby changes detected in this method prevail.
     *
     * @param ClassMetadata $class  The class descriptor of the entity.
     * @param object        $entity The entity for which to (re)calculate the change set.
     * @psalm-param ClassMetadata<T> $class
     * @psalm-param T $entity
     *
     * @throws ORMInvalidArgumentException If the passed entity is not MANAGED.
     *
     * @template T of object
     * @ignore
     */
    public function recomputeSingleEntityChangeSet(ClassMetadata $class, object $entity): void
    {
        $oid = spl_object_id($entity);

        if (! isset($this->entityStates[$oid]) || $this->entityStates[$oid] !== self::STATE_MANAGED) {
            throw ORMInvalidArgumentException::entityNotManaged($entity);
        }

        if (! $class->isInheritanceTypeNone()) {
            $class = $this->em->getClassMetadata($entity::class);
        }

        $actualData = [];

        foreach ($class->reflFields as $name => $refProp) {
            if (
                ( ! $class->isIdentifier($name) || ! $class->isIdGeneratorIdentity())
                && ($name !== $class->versionField)
                && ! $class->isCollectionValuedAssociation($name)
            ) {
                $actualData[$name] = $refProp->getValue($entity);
            }
        }

        if (! isset($this->originalEntityData[$oid])) {
            throw new RuntimeException('Cannot call recomputeSingleEntityChangeSet before computeChangeSet on an entity.');
        }

        $originalData = $this->originalEntityData[$oid];
        $changeSet    = [];

        foreach ($actualData as $propName => $actualValue) {
            $orgValue = $originalData[$propName] ?? null;

            if (isset($class->fieldMappings[$propName]['enumType'])) {
                if (is_array($orgValue)) {
                    foreach ($orgValue as $id => $val) {
                        if ($val instanceof BackedEnum) {
                            $orgValue[$id] = $val->value;
                        }
                    }
                } else {
                    if ($orgValue instanceof BackedEnum) {
                        $orgValue = $orgValue->value;
                    }
                }
            }

            if ($orgValue !== $actualValue) {
                $changeSet[$propName] = [$orgValue, $actualValue];
            }
        }

        if ($changeSet) {
            if (isset($this->entityChangeSets[$oid])) {
                $this->entityChangeSets[$oid] = [...$this->entityChangeSets[$oid], ...$changeSet];
            } elseif (! isset($this->entityInsertions[$oid])) {
                $this->entityChangeSets[$oid] = $changeSet;
                $this->entityUpdates[$oid]    = $entity;
            }

            $this->originalEntityData[$oid] = $actualData;
        }
    }

    /**
     * Executes all entity insertions for entities of the specified type.
     */
    private function executeInserts(ClassMetadata $class): void
    {
        $entities  = [];
        $className = $class->name;
        $persister = $this->getEntityPersister($className);
        $invoke    = $this->listenersInvoker->getSubscribedSystems($class, Events::postPersist);

        $insertionsForClass = [];

        foreach ($this->entityInsertions as $oid => $entity) {
            if ($this->em->getClassMetadata($entity::class)->name !== $className) {
                continue;
            }

            $insertionsForClass[$oid] = $entity;

            $persister->addInsert($entity);

            unset($this->entityInsertions[$oid]);

            if ($invoke !== ListenersInvoker::INVOKE_NONE) {
                $entities[] = $entity;
            }
        }

        $postInsertIds = $persister->executeInserts();

        if (is_array($postInsertIds)) {
            Deprecation::trigger(
                'doctrine/orm',
                'https://github.com/doctrine/orm/pull/10743/',
                'Returning post insert IDs from \Doctrine\ORM\Persisters\Entity\EntityPersister::executeInserts() is deprecated and will not be supported in Doctrine ORM 3.0. Make the persister call Doctrine\ORM\UnitOfWork::assignPostInsertId() instead.'
            );

            // Persister returned post-insert IDs
            foreach ($postInsertIds as $postInsertId) {
                $this->assignPostInsertId($postInsertId['entity'], $postInsertId['generatedId']);
            }
        }

        foreach ($insertionsForClass as $oid => $entity) {
            if (! isset($this->entityIdentifiers[$oid])) {
                //entity was not added to identity map because some identifiers are foreign keys to new entities.
                //add it now
                $this->addToEntityIdentifiersAndEntityMap($class, $oid, $entity);
            }
        }

        foreach ($entities as $entity) {
            $this->listenersInvoker->invoke($class, Events::postPersist, $entity, new PostPersistEventArgs($entity, $this->em), $invoke);
        }
    }

    /**
     * @psalm-param ClassMetadata<T> $class
     * @psalm-param T $entity
     *
     * @template T of object
     */
    private function addToEntityIdentifiersAndEntityMap(
        ClassMetadata $class,
        int $oid,
        object $entity,
    ): void {
        $identifier = [];

        foreach ($class->getIdentifierFieldNames() as $idField) {
            $origValue = $class->getFieldValue($entity, $idField);

            $value = null;
            if (isset($class->associationMappings[$idField])) {
                // NOTE: Single Columns as associated identifiers only allowed - this constraint it is enforced.
                $value = $this->getSingleIdentifierValue($origValue);
            }

            $identifier[$idField]                     = $value ?? $origValue;
            $this->originalEntityData[$oid][$idField] = $origValue;
        }

        $this->entityStates[$oid]      = self::STATE_MANAGED;
        $this->entityIdentifiers[$oid] = $identifier;

        $this->addToIdentityMap($entity);
    }

    /**
     * Executes all entity updates for entities of the specified type.
     */
    private function executeUpdates(ClassMetadata $class): void
    {
        $className        = $class->name;
        $persister        = $this->getEntityPersister($className);
        $preUpdateInvoke  = $this->listenersInvoker->getSubscribedSystems($class, Events::preUpdate);
        $postUpdateInvoke = $this->listenersInvoker->getSubscribedSystems($class, Events::postUpdate);

        foreach ($this->entityUpdates as $oid => $entity) {
            if ($this->em->getClassMetadata($entity::class)->name !== $className) {
                continue;
            }

            if ($preUpdateInvoke !== ListenersInvoker::INVOKE_NONE) {
                $this->listenersInvoker->invoke($class, Events::preUpdate, $entity, new PreUpdateEventArgs($entity, $this->em, $this->getEntityChangeSet($entity)), $preUpdateInvoke);

                $this->recomputeSingleEntityChangeSet($class, $entity);
            }

            if (! empty($this->entityChangeSets[$oid])) {
                $persister->update($entity);
            }

            unset($this->entityUpdates[$oid]);

            if ($postUpdateInvoke !== ListenersInvoker::INVOKE_NONE) {
                $this->listenersInvoker->invoke($class, Events::postUpdate, $entity, new PostUpdateEventArgs($entity, $this->em), $postUpdateInvoke);
            }
        }
    }

    /**
     * Executes all entity deletions for entities of the specified type.
     */
    private function executeDeletions(ClassMetadata $class): void
    {
        $className = $class->name;
        $persister = $this->getEntityPersister($className);
        $invoke    = $this->listenersInvoker->getSubscribedSystems($class, Events::postRemove);

        foreach ($this->entityDeletions as $oid => $entity) {
            if ($this->em->getClassMetadata($entity::class)->name !== $className) {
                continue;
            }

            $persister->delete($entity);

            unset(
                $this->entityDeletions[$oid],
                $this->entityIdentifiers[$oid],
                $this->originalEntityData[$oid],
                $this->entityStates[$oid],
            );

            // Entity with this $oid after deletion treated as NEW, even if the $oid
            // is obtained by a new entity because the old one went out of scope.
            //$this->entityStates[$oid] = self::STATE_NEW;
            if (! $class->isIdentifierNatural()) {
                $class->reflFields[$class->identifier[0]]->setValue($entity, null);
            }

            if ($invoke !== ListenersInvoker::INVOKE_NONE) {
                $this->listenersInvoker->invoke($class, Events::postRemove, $entity, new PostRemoveEventArgs($entity, $this->em), $invoke);
            }
        }
    }

    /**
     * Gets the commit order.
     *
     * @return list<ClassMetadata>
     */
    private function getCommitOrder(): array
    {
        $calc = $this->getCommitOrderCalculator();

        // See if there are any new classes in the changeset, that are not in the
        // commit order graph yet (don't have a node).
        // We have to inspect changeSet to be able to correctly build dependencies.
        // It is not possible to use IdentityMap here because post inserted ids
        // are not yet available.
        $newNodes = [];

        foreach ([...$this->entityInsertions, ...$this->entityUpdates, ...$this->entityDeletions] as $entity) {
            $class = $this->em->getClassMetadata($entity::class);

            if ($calc->hasNode($class->name)) {
                continue;
            }

            $calc->addNode($class->name, $class);

            $newNodes[] = $class;
        }

        // Calculate dependencies for new nodes
        while ($class = array_pop($newNodes)) {
            foreach ($class->associationMappings as $assoc) {
                if (! $assoc->isToOneOwningSide()) {
                    continue;
                }

                $targetClass = $this->em->getClassMetadata($assoc->targetEntity);

                if (! $calc->hasNode($targetClass->name)) {
                    $calc->addNode($targetClass->name, $targetClass);

                    $newNodes[] = $targetClass;
                }

                $joinColumns = reset($assoc->joinColumns);

                $calc->addDependency($targetClass->name, $class->name, (int) empty($joinColumns->nullable));

                // If the target class has mapped subclasses, these share the same dependency.
                if (! $targetClass->subClasses) {
                    continue;
                }

                foreach ($targetClass->subClasses as $subClassName) {
                    $targetSubClass = $this->em->getClassMetadata($subClassName);

                    if (! $calc->hasNode($subClassName)) {
                        $calc->addNode($targetSubClass->name, $targetSubClass);

                        $newNodes[] = $targetSubClass;
                    }

                    $calc->addDependency($targetSubClass->name, $class->name, 1);
                }
            }
        }

        return $calc->sort();
    }

    /**
     * Schedules an entity for insertion into the database.
     * If the entity already has an identifier, it will be added to the identity map.
     *
     * @throws ORMInvalidArgumentException
     * @throws InvalidArgumentException
     */
    public function scheduleForInsert(object $entity): void
    {
        $oid = spl_object_id($entity);

        if (isset($this->entityUpdates[$oid])) {
            throw new InvalidArgumentException('Dirty entity can not be scheduled for insertion.');
        }

        if (isset($this->entityDeletions[$oid])) {
            throw ORMInvalidArgumentException::scheduleInsertForRemovedEntity($entity);
        }

        if (isset($this->originalEntityData[$oid]) && ! isset($this->entityInsertions[$oid])) {
            throw ORMInvalidArgumentException::scheduleInsertForManagedEntity($entity);
        }

        if (isset($this->entityInsertions[$oid])) {
            throw ORMInvalidArgumentException::scheduleInsertTwice($entity);
        }

        $this->entityInsertions[$oid] = $entity;

        if (isset($this->entityIdentifiers[$oid])) {
            $this->addToIdentityMap($entity);
        }
    }

    /**
     * Checks whether an entity is scheduled for insertion.
     */
    public function isScheduledForInsert(object $entity): bool
    {
        return isset($this->entityInsertions[spl_object_id($entity)]);
    }

    /**
     * Schedules an entity for being updated.
     *
     * @throws ORMInvalidArgumentException
     */
    public function scheduleForUpdate(object $entity): void
    {
        $oid = spl_object_id($entity);

        if (! isset($this->entityIdentifiers[$oid])) {
            throw ORMInvalidArgumentException::entityHasNoIdentity($entity, 'scheduling for update');
        }

        if (isset($this->entityDeletions[$oid])) {
            throw ORMInvalidArgumentException::entityIsRemoved($entity, 'schedule for update');
        }

        if (! isset($this->entityUpdates[$oid]) && ! isset($this->entityInsertions[$oid])) {
            $this->entityUpdates[$oid] = $entity;
        }
    }

    /**
     * INTERNAL:
     * Schedules an extra update that will be executed immediately after the
     * regular entity updates within the currently running commit cycle.
     *
     * Extra updates for entities are stored as (entity, changeset) tuples.
     *
     * @psalm-param array<string, array{mixed, mixed}>  $changeset The changeset of the entity (what to update).
     *
     * @ignore
     */
    public function scheduleExtraUpdate(object $entity, array $changeset): void
    {
        $oid         = spl_object_id($entity);
        $extraUpdate = [$entity, $changeset];

        if (isset($this->extraUpdates[$oid])) {
            [, $changeset2] = $this->extraUpdates[$oid];

            $extraUpdate = [$entity, $changeset + $changeset2];
        }

        $this->extraUpdates[$oid] = $extraUpdate;
    }

    /**
     * Checks whether an entity is registered as dirty in the unit of work.
     * Note: Is not very useful currently as dirty entities are only registered
     * at commit time.
     */
    public function isScheduledForUpdate(object $entity): bool
    {
        return isset($this->entityUpdates[spl_object_id($entity)]);
    }

    /**
     * Checks whether an entity is registered to be checked in the unit of work.
     */
    public function isScheduledForDirtyCheck(object $entity): bool
    {
        $rootEntityName = $this->em->getClassMetadata($entity::class)->rootEntityName;

        return isset($this->scheduledForSynchronization[$rootEntityName][spl_object_id($entity)]);
    }

    /**
     * INTERNAL:
     * Schedules an entity for deletion.
     */
    public function scheduleForDelete(object $entity): void
    {
        $oid = spl_object_id($entity);

        if (isset($this->entityInsertions[$oid])) {
            if ($this->isInIdentityMap($entity)) {
                $this->removeFromIdentityMap($entity);
            }

            unset($this->entityInsertions[$oid], $this->entityStates[$oid]);

            return; // entity has not been persisted yet, so nothing more to do.
        }

        if (! $this->isInIdentityMap($entity)) {
            return;
        }

        $this->removeFromIdentityMap($entity);

        unset($this->entityUpdates[$oid]);

        if (! isset($this->entityDeletions[$oid])) {
            $this->entityDeletions[$oid] = $entity;
            $this->entityStates[$oid]    = self::STATE_REMOVED;
        }
    }

    /**
     * Checks whether an entity is registered as removed/deleted with the unit
     * of work.
     */
    public function isScheduledForDelete(object $entity): bool
    {
        return isset($this->entityDeletions[spl_object_id($entity)]);
    }

    /**
     * Checks whether an entity is scheduled for insertion, update or deletion.
     */
    public function isEntityScheduled(object $entity): bool
    {
        $oid = spl_object_id($entity);

        return isset($this->entityInsertions[$oid])
            || isset($this->entityUpdates[$oid])
            || isset($this->entityDeletions[$oid]);
    }

    /**
     * INTERNAL:
     * Registers an entity in the identity map.
     * Note that entities in a hierarchy are registered with the class name of
     * the root entity.
     *
     * @return bool TRUE if the registration was successful, FALSE if the identity of
     * the entity in question is already managed.
     *
     * @throws ORMInvalidArgumentException
     *
     * @ignore
     */
    public function addToIdentityMap(object $entity): bool
    {
        $classMetadata = $this->em->getClassMetadata($entity::class);
        $idHash        = $this->getIdHashByEntity($entity);
        $className     = $classMetadata->rootEntityName;

        if (isset($this->identityMap[$className][$idHash])) {
            if ($this->identityMap[$className][$idHash] !== $entity) {
                throw new RuntimeException(sprintf(
                    <<<'EXCEPTION'
While adding an entity of class %s with an ID hash of "%s" to the identity map,
another object of class %s was already present for the same ID. This exception
is a safeguard against an internal inconsistency - IDs should uniquely map to
entity object instances. This problem may occur if:

- you use application-provided IDs and reuse ID values;
- database-provided IDs are reassigned after truncating the database without 
  clearing the EntityManager;
- you might have been using EntityManager#getReference() to create a reference 
  for a nonexistent ID that was subsequently (by the RDBMS) assigned to another 
  entity. 

Otherwise, it might be an ORM-internal inconsistency, please report it. 
EXCEPTION
                    ,
                    get_class($entity),
                    $idHash,
                    get_class($this->identityMap[$className][$idHash])
                ));
            }

            return false;
        }

        $this->identityMap[$className][$idHash] = $entity;

        return true;
    }

    /**
     * Gets the id hash of an entity by its identifier.
     *
     * @param array<string|int, mixed> $identifier The identifier of an entity
     *
     * @return string The entity id hash.
     */
    final public static function getIdHashByIdentifier(array $identifier): string
    {
        return implode(
            ' ',
            array_map(
                static function ($value) {
                    if ($value instanceof BackedEnum) {
                        return $value->value;
                    }

                    return $value;
                },
                $identifier,
            ),
        );
    }

    /**
     * Gets the id hash of an entity.
     *
     * @param object $entity The entity managed by Unit Of Work
     *
     * @return string The entity id hash.
     */
    public function getIdHashByEntity($entity): string
    {
        $identifier = $this->entityIdentifiers[spl_object_id($entity)];

        if (empty($identifier) || in_array(null, $identifier, true)) {
            $classMetadata = $this->em->getClassMetadata(get_class($entity));

            throw ORMInvalidArgumentException::entityWithoutIdentity($classMetadata->name, $entity);
        }

        return self::getIdHashByIdentifier($identifier);
    }

    /**
     * Gets the state of an entity with regard to the current unit of work.
     *
     * @param int|null $assume The state to assume if the state is not yet known (not MANAGED or REMOVED).
     *                         This parameter can be set to improve performance of entity state detection
     *                         by potentially avoiding a database lookup if the distinction between NEW and DETACHED
     *                         is either known or does not matter for the caller of the method.
     * @psalm-param self::STATE_*|null $assume
     *
     * @psalm-return self::STATE_*
     */
    public function getEntityState(object $entity, int|null $assume = null): int
    {
        $oid = spl_object_id($entity);

        if (isset($this->entityStates[$oid])) {
            return $this->entityStates[$oid];
        }

        if ($assume !== null) {
            return $assume;
        }

        // State can only be NEW or DETACHED, because MANAGED/REMOVED states are known.
        // Note that you can not remember the NEW or DETACHED state in _entityStates since
        // the UoW does not hold references to such objects and the object hash can be reused.
        // More generally because the state may "change" between NEW/DETACHED without the UoW being aware of it.
        $class = $this->em->getClassMetadata($entity::class);
        $id    = $class->getIdentifierValues($entity);

        if (! $id) {
            return self::STATE_NEW;
        }

        if ($class->containsForeignIdentifier || $class->containsEnumIdentifier) {
            $id = $this->identifierFlattener->flattenIdentifier($class, $id);
        }

        switch (true) {
            case $class->isIdentifierNatural():
                // Check for a version field, if available, to avoid a db lookup.
                if ($class->isVersioned) {
                    assert($class->versionField !== null);

                    return $class->getFieldValue($entity, $class->versionField)
                        ? self::STATE_DETACHED
                        : self::STATE_NEW;
                }

                // Last try before db lookup: check the identity map.
                if ($this->tryGetById($id, $class->rootEntityName)) {
                    return self::STATE_DETACHED;
                }

                // db lookup
                if ($this->getEntityPersister($class->name)->exists($entity)) {
                    return self::STATE_DETACHED;
                }

                return self::STATE_NEW;

            case ! $class->idGenerator->isPostInsertGenerator():
                // if we have a pre insert generator we can't be sure that having an id
                // really means that the entity exists. We have to verify this through
                // the last resort: a db lookup

                // Last try before db lookup: check the identity map.
                if ($this->tryGetById($id, $class->rootEntityName)) {
                    return self::STATE_DETACHED;
                }

                // db lookup
                if ($this->getEntityPersister($class->name)->exists($entity)) {
                    return self::STATE_DETACHED;
                }

                return self::STATE_NEW;

            default:
                return self::STATE_DETACHED;
        }
    }

    /**
     * INTERNAL:
     * Removes an entity from the identity map. This effectively detaches the
     * entity from the persistence management of Doctrine.
     *
     * @throws ORMInvalidArgumentException
     *
     * @ignore
     */
    public function removeFromIdentityMap(object $entity): bool
    {
        $oid           = spl_object_id($entity);
        $classMetadata = $this->em->getClassMetadata($entity::class);
        $idHash        = self::getIdHashByIdentifier($this->entityIdentifiers[$oid]);

        if ($idHash === '') {
            throw ORMInvalidArgumentException::entityHasNoIdentity($entity, 'remove from identity map');
        }

        $className = $classMetadata->rootEntityName;

        if (isset($this->identityMap[$className][$idHash])) {
            unset($this->identityMap[$className][$idHash], $this->readOnlyObjects[$oid]);

            //$this->entityStates[$oid] = self::STATE_DETACHED;

            return true;
        }

        return false;
    }

    /**
     * INTERNAL:
     * Gets an entity in the identity map by its identifier hash.
     *
     * @ignore
     */
    public function getByIdHash(string $idHash, string $rootClassName): object|null
    {
        return $this->identityMap[$rootClassName][$idHash];
    }

    /**
     * INTERNAL:
     * Tries to get an entity by its identifier hash. If no entity is found for
     * the given hash, FALSE is returned.
     *
     * @param mixed $idHash (must be possible to cast it to string)
     *
     * @return false|object The found entity or FALSE.
     *
     * @ignore
     */
    public function tryGetByIdHash(mixed $idHash, string $rootClassName): object|false
    {
        $stringIdHash = (string) $idHash;

        return $this->identityMap[$rootClassName][$stringIdHash] ?? false;
    }

    /**
     * Checks whether an entity is registered in the identity map of this UnitOfWork.
     */
    public function isInIdentityMap(object $entity): bool
    {
        $oid = spl_object_id($entity);

        if (empty($this->entityIdentifiers[$oid])) {
            return false;
        }

        $classMetadata = $this->em->getClassMetadata($entity::class);
        $idHash        = self::getIdHashByIdentifier($this->entityIdentifiers[$oid]);

        return isset($this->identityMap[$classMetadata->rootEntityName][$idHash]);
    }

    /**
     * Persists an entity as part of the current unit of work.
     */
    public function persist(object $entity): void
    {
        $visited = [];

        $this->doPersist($entity, $visited);
    }

    /**
     * Persists an entity as part of the current unit of work.
     *
     * This method is internally called during persist() cascades as it tracks
     * the already visited entities to prevent infinite recursions.
     *
     * @psalm-param array<int, object> $visited The already visited entities.
     *
     * @throws ORMInvalidArgumentException
     * @throws UnexpectedValueException
     */
    private function doPersist(object $entity, array &$visited): void
    {
        $oid = spl_object_id($entity);

        if (isset($visited[$oid])) {
            return; // Prevent infinite recursion
        }

        $visited[$oid] = $entity; // Mark visited

        $class = $this->em->getClassMetadata($entity::class);

        // We assume NEW, so DETACHED entities result in an exception on flush (constraint violation).
        // If we would detect DETACHED here we would throw an exception anyway with the same
        // consequences (not recoverable/programming error), so just assuming NEW here
        // lets us avoid some database lookups for entities with natural identifiers.
        $entityState = $this->getEntityState($entity, self::STATE_NEW);

        switch ($entityState) {
            case self::STATE_MANAGED:
                // Nothing to do, except if policy is "deferred explicit"
                if ($class->isChangeTrackingDeferredExplicit()) {
                    $this->scheduleForDirtyCheck($entity);
                }

                break;

            case self::STATE_NEW:
                $this->persistNew($class, $entity);
                break;

            case self::STATE_REMOVED:
                // Entity becomes managed again
                unset($this->entityDeletions[$oid]);
                $this->addToIdentityMap($entity);

                $this->entityStates[$oid] = self::STATE_MANAGED;

                if ($class->isChangeTrackingDeferredExplicit()) {
                    $this->scheduleForDirtyCheck($entity);
                }

                break;

            case self::STATE_DETACHED:
                // Can actually not happen right now since we assume STATE_NEW.
                throw ORMInvalidArgumentException::detachedEntityCannot($entity, 'persisted');

            default:
                throw new UnexpectedValueException(sprintf(
                    'Unexpected entity state: %s. %s',
                    $entityState,
                    self::objToStr($entity),
                ));
        }

        $this->cascadePersist($entity, $visited);
    }

    /**
     * Deletes an entity as part of the current unit of work.
     */
    public function remove(object $entity): void
    {
        $visited = [];

        $this->doRemove($entity, $visited);
    }

    /**
     * Deletes an entity as part of the current unit of work.
     *
     * This method is internally called during delete() cascades as it tracks
     * the already visited entities to prevent infinite recursions.
     *
     * @psalm-param array<int, object> $visited The map of the already visited entities.
     *
     * @throws ORMInvalidArgumentException If the instance is a detached entity.
     * @throws UnexpectedValueException
     */
    private function doRemove(object $entity, array &$visited): void
    {
        $oid = spl_object_id($entity);

        if (isset($visited[$oid])) {
            return; // Prevent infinite recursion
        }

        $visited[$oid] = $entity; // mark visited

        // Cascade first, because scheduleForDelete() removes the entity from the identity map, which
        // can cause problems when a lazy proxy has to be initialized for the cascade operation.
        $this->cascadeRemove($entity, $visited);

        $class       = $this->em->getClassMetadata($entity::class);
        $entityState = $this->getEntityState($entity);

        switch ($entityState) {
            case self::STATE_NEW:
            case self::STATE_REMOVED:
                // nothing to do
                break;

            case self::STATE_MANAGED:
                $invoke = $this->listenersInvoker->getSubscribedSystems($class, Events::preRemove);

                if ($invoke !== ListenersInvoker::INVOKE_NONE) {
                    $this->listenersInvoker->invoke($class, Events::preRemove, $entity, new PreRemoveEventArgs($entity, $this->em), $invoke);
                }

                $this->scheduleForDelete($entity);
                break;

            case self::STATE_DETACHED:
                throw ORMInvalidArgumentException::detachedEntityCannot($entity, 'removed');

            default:
                throw new UnexpectedValueException(sprintf(
                    'Unexpected entity state: %s. %s',
                    $entityState,
                    self::objToStr($entity),
                ));
        }
    }

    /**
     * Detaches an entity from the persistence management. It's persistence will
     * no longer be managed by Doctrine.
     */
    public function detach(object $entity): void
    {
        $visited = [];

        $this->doDetach($entity, $visited);
    }

    /**
     * Executes a detach operation on the given entity.
     *
     * @param mixed[] $visited
     * @param bool    $noCascade if true, don't cascade detach operation.
     */
    private function doDetach(
        object $entity,
        array &$visited,
        bool $noCascade = false,
    ): void {
        $oid = spl_object_id($entity);

        if (isset($visited[$oid])) {
            return; // Prevent infinite recursion
        }

        $visited[$oid] = $entity; // mark visited

        switch ($this->getEntityState($entity, self::STATE_DETACHED)) {
            case self::STATE_MANAGED:
                if ($this->isInIdentityMap($entity)) {
                    $this->removeFromIdentityMap($entity);
                }

                unset(
                    $this->entityInsertions[$oid],
                    $this->entityUpdates[$oid],
                    $this->entityDeletions[$oid],
                    $this->entityIdentifiers[$oid],
                    $this->entityStates[$oid],
                    $this->originalEntityData[$oid],
                );
                break;
            case self::STATE_NEW:
            case self::STATE_DETACHED:
                return;
        }

        if (! $noCascade) {
            $this->cascadeDetach($entity, $visited);
        }
    }

    /**
     * Refreshes the state of the given entity from the database, overwriting
     * any local, unpersisted changes.
     *
     * @psalm-param LockMode::*|null $lockMode
     *
     * @throws InvalidArgumentException If the entity is not MANAGED.
     * @throws TransactionRequiredException
     */
    public function refresh(object $entity, LockMode|int|null $lockMode = null): void
    {
        $visited = [];

        $this->doRefresh($entity, $visited, $lockMode);
    }

    /**
     * Executes a refresh operation on an entity.
     *
     * @psalm-param array<int, object>  $visited The already visited entities during cascades.
     * @psalm-param LockMode::*|null $lockMode
     *
     * @throws ORMInvalidArgumentException If the entity is not MANAGED.
     * @throws TransactionRequiredException
     */
    private function doRefresh(object $entity, array &$visited, LockMode|int|null $lockMode = null): void
    {
        switch (true) {
            case $lockMode === LockMode::PESSIMISTIC_READ:
            case $lockMode === LockMode::PESSIMISTIC_WRITE:
                if (! $this->em->getConnection()->isTransactionActive()) {
                    throw TransactionRequiredException::transactionRequired();
                }
        }

        $oid = spl_object_id($entity);

        if (isset($visited[$oid])) {
            return; // Prevent infinite recursion
        }

        $visited[$oid] = $entity; // mark visited

        $class = $this->em->getClassMetadata($entity::class);

        if ($this->getEntityState($entity) !== self::STATE_MANAGED) {
            throw ORMInvalidArgumentException::entityNotManaged($entity);
        }

        $this->getEntityPersister($class->name)->refresh(
            array_combine($class->getIdentifierFieldNames(), $this->entityIdentifiers[$oid]),
            $entity,
            $lockMode,
        );

        $this->cascadeRefresh($entity, $visited, $lockMode);
    }

    /**
     * Cascades a refresh operation to associated entities.
     *
     * @psalm-param array<int, object> $visited
     * @psalm-param LockMode::*|null $lockMode
     */
    private function cascadeRefresh(object $entity, array &$visited, LockMode|int|null $lockMode = null): void
    {
        $class = $this->em->getClassMetadata($entity::class);

        $associationMappings = array_filter(
            $class->associationMappings,
            static fn (AssociationMapping $assoc): bool => $assoc->isCascadeRefresh()
        );

        foreach ($associationMappings as $assoc) {
            $relatedEntities = $class->reflFields[$assoc->fieldName]->getValue($entity);

            switch (true) {
                case $relatedEntities instanceof PersistentCollection:
                    // Unwrap so that foreach() does not initialize
                    $relatedEntities = $relatedEntities->unwrap();
                    // break; is commented intentionally!

                case $relatedEntities instanceof Collection:
                case is_array($relatedEntities):
                    foreach ($relatedEntities as $relatedEntity) {
                        $this->doRefresh($relatedEntity, $visited, $lockMode);
                    }

                    break;

                case $relatedEntities !== null:
                    $this->doRefresh($relatedEntities, $visited, $lockMode);
                    break;

                default:
                    // Do nothing
            }
        }
    }

    /**
     * Cascades a detach operation to associated entities.
     *
     * @param array<int, object> $visited
     */
    private function cascadeDetach(object $entity, array &$visited): void
    {
        $class = $this->em->getClassMetadata($entity::class);

        $associationMappings = array_filter(
            $class->associationMappings,
            static fn (AssociationMapping $assoc): bool => $assoc->isCascadeDetach()
        );

        foreach ($associationMappings as $assoc) {
            $relatedEntities = $class->reflFields[$assoc->fieldName]->getValue($entity);

            switch (true) {
                case $relatedEntities instanceof PersistentCollection:
                    // Unwrap so that foreach() does not initialize
                    $relatedEntities = $relatedEntities->unwrap();
                    // break; is commented intentionally!

                case $relatedEntities instanceof Collection:
                case is_array($relatedEntities):
                    foreach ($relatedEntities as $relatedEntity) {
                        $this->doDetach($relatedEntity, $visited);
                    }

                    break;

                case $relatedEntities !== null:
                    $this->doDetach($relatedEntities, $visited);
                    break;

                default:
                    // Do nothing
            }
        }
    }

    /**
     * Cascades the save operation to associated entities.
     *
     * @psalm-param array<int, object> $visited
     */
    private function cascadePersist(object $entity, array &$visited): void
    {
        if ($entity instanceof Proxy && ! $entity->__isInitialized()) {
            // nothing to do - proxy is not initialized, therefore we don't do anything with it
            return;
        }

        $class = $this->em->getClassMetadata($entity::class);

        $associationMappings = array_filter(
            $class->associationMappings,
            static fn (AssociationMapping $assoc): bool => $assoc->isCascadePersist()
        );

        foreach ($associationMappings as $assoc) {
            $relatedEntities = $class->reflFields[$assoc->fieldName]->getValue($entity);

            switch (true) {
                case $relatedEntities instanceof PersistentCollection:
                    // Unwrap so that foreach() does not initialize
                    $relatedEntities = $relatedEntities->unwrap();
                    // break; is commented intentionally!

                case $relatedEntities instanceof Collection:
                case is_array($relatedEntities):
                    if ($assoc->isToMany() <= 0) {
                        throw ORMInvalidArgumentException::invalidAssociation(
                            $this->em->getClassMetadata($assoc->targetEntity),
                            $assoc,
                            $relatedEntities,
                        );
                    }

                    foreach ($relatedEntities as $relatedEntity) {
                        $this->doPersist($relatedEntity, $visited);
                    }

                    break;

                case $relatedEntities !== null:
                    if (! $relatedEntities instanceof $assoc->targetEntity) {
                        throw ORMInvalidArgumentException::invalidAssociation(
                            $this->em->getClassMetadata($assoc->targetEntity),
                            $assoc,
                            $relatedEntities,
                        );
                    }

                    $this->doPersist($relatedEntities, $visited);
                    break;

                default:
                    // Do nothing
            }
        }
    }

    /**
     * Cascades the delete operation to associated entities.
     *
     * @psalm-param array<int, object> $visited
     */
    private function cascadeRemove(object $entity, array &$visited): void
    {
        $class = $this->em->getClassMetadata($entity::class);

        $associationMappings = array_filter(
            $class->associationMappings,
            static fn (AssociationMapping $assoc): bool => $assoc->isCascadeRemove()
        );

        $entitiesToCascade = [];

        foreach ($associationMappings as $assoc) {
            if ($entity instanceof Proxy && ! $entity->__isInitialized()) {
                $entity->__load();
            }

            $relatedEntities = $class->reflFields[$assoc->fieldName]->getValue($entity);

            switch (true) {
                case $relatedEntities instanceof Collection:
                case is_array($relatedEntities):
                    // If its a PersistentCollection initialization is intended! No unwrap!
                    foreach ($relatedEntities as $relatedEntity) {
                        $entitiesToCascade[] = $relatedEntity;
                    }

                    break;

                case $relatedEntities !== null:
                    $entitiesToCascade[] = $relatedEntities;
                    break;

                default:
                    // Do nothing
            }
        }

        foreach ($entitiesToCascade as $relatedEntity) {
            $this->doRemove($relatedEntity, $visited);
        }
    }

    /**
     * Acquire a lock on the given entity.
     *
     * @psalm-param LockMode::* $lockMode
     *
     * @throws ORMInvalidArgumentException
     * @throws TransactionRequiredException
     * @throws OptimisticLockException
     */
    public function lock(object $entity, LockMode|int $lockMode, DateTimeInterface|int|null $lockVersion = null): void
    {
        if ($this->getEntityState($entity, self::STATE_DETACHED) !== self::STATE_MANAGED) {
            throw ORMInvalidArgumentException::entityNotManaged($entity);
        }

        $class = $this->em->getClassMetadata($entity::class);

        switch (true) {
            case $lockMode === LockMode::OPTIMISTIC:
                if (! $class->isVersioned) {
                    throw OptimisticLockException::notVersioned($class->name);
                }

                if ($lockVersion === null) {
                    return;
                }

                if ($entity instanceof Proxy && ! $entity->__isInitialized()) {
                    $entity->__load();
                }

                assert($class->versionField !== null);
                $entityVersion = $class->reflFields[$class->versionField]->getValue($entity);

                // phpcs:ignore SlevomatCodingStandard.Operators.DisallowEqualOperators.DisallowedNotEqualOperator
                if ($entityVersion != $lockVersion) {
                    throw OptimisticLockException::lockFailedVersionMismatch($entity, $lockVersion, $entityVersion);
                }

                break;

            case $lockMode === LockMode::NONE:
            case $lockMode === LockMode::PESSIMISTIC_READ:
            case $lockMode === LockMode::PESSIMISTIC_WRITE:
                if (! $this->em->getConnection()->isTransactionActive()) {
                    throw TransactionRequiredException::transactionRequired();
                }

                $oid = spl_object_id($entity);

                $this->getEntityPersister($class->name)->lock(
                    array_combine($class->getIdentifierFieldNames(), $this->entityIdentifiers[$oid]),
                    $lockMode,
                );
                break;

            default:
                // Do nothing
        }
    }

    /**
     * Gets the CommitOrderCalculator used by the UnitOfWork to order commits.
     */
    public function getCommitOrderCalculator(): CommitOrderCalculator
    {
        return new CommitOrderCalculator();
    }

    /**
     * Clears the UnitOfWork.
     */
    public function clear(): void
    {
        $this->identityMap                      =
        $this->entityIdentifiers                =
        $this->originalEntityData               =
        $this->entityChangeSets                 =
        $this->entityStates                     =
        $this->scheduledForSynchronization      =
        $this->entityInsertions                 =
        $this->entityUpdates                    =
        $this->entityDeletions                  =
        $this->nonCascadedNewDetectedEntities   =
        $this->collectionDeletions              =
        $this->collectionUpdates                =
        $this->extraUpdates                     =
        $this->readOnlyObjects                  =
        $this->pendingCollectionElementRemovals =
        $this->visitedCollections               =
        $this->eagerLoadingEntities             =
        $this->orphanRemovals                   = [];

        if ($this->evm->hasListeners(Events::onClear)) {
            $this->evm->dispatchEvent(Events::onClear, new OnClearEventArgs($this->em));
        }
    }

    /**
     * INTERNAL:
     * Schedules an orphaned entity for removal. The remove() operation will be
     * invoked on that entity at the beginning of the next commit of this
     * UnitOfWork.
     *
     * @ignore
     */
    public function scheduleOrphanRemoval(object $entity): void
    {
        $this->orphanRemovals[spl_object_id($entity)] = $entity;
    }

    /**
     * INTERNAL:
     * Cancels a previously scheduled orphan removal.
     *
     * @ignore
     */
    public function cancelOrphanRemoval(object $entity): void
    {
        unset($this->orphanRemovals[spl_object_id($entity)]);
    }

    /**
     * INTERNAL:
     * Schedules a complete collection for removal when this UnitOfWork commits.
     */
    public function scheduleCollectionDeletion(PersistentCollection $coll): void
    {
        $coid = spl_object_id($coll);

        // TODO: if $coll is already scheduled for recreation ... what to do?
        // Just remove $coll from the scheduled recreations?
        unset($this->collectionUpdates[$coid]);

        $this->collectionDeletions[$coid] = $coll;
    }

    public function isCollectionScheduledForDeletion(PersistentCollection $coll): bool
    {
        return isset($this->collectionDeletions[spl_object_id($coll)]);
    }

    /**
     * INTERNAL:
     * Creates an entity. Used for reconstitution of persistent entities.
     *
     * Internal note: Highly performance-sensitive method.
     *
     * @param string  $className The name of the entity class.
     * @param mixed[] $data      The data for the entity.
     * @param mixed[] $hints     Any hints to account for during reconstitution/lookup of the entity.
     * @psalm-param class-string $className
     * @psalm-param array<string, mixed> $hints
     *
     * @return object The managed entity instance.
     *
     * @ignore
     * @todo Rename: getOrCreateEntity
     */
    public function createEntity(string $className, array $data, array &$hints = []): object
    {
        $class = $this->em->getClassMetadata($className);

        $id     = $this->identifierFlattener->flattenIdentifier($class, $data);
        $idHash = self::getIdHashByIdentifier($id);

        if (isset($this->identityMap[$class->rootEntityName][$idHash])) {
            $entity = $this->identityMap[$class->rootEntityName][$idHash];
            $oid    = spl_object_id($entity);

            if (
                isset($hints[Query::HINT_REFRESH], $hints[Query::HINT_REFRESH_ENTITY])
            ) {
                $unmanagedProxy = $hints[Query::HINT_REFRESH_ENTITY];
                if (
                    $unmanagedProxy !== $entity
                    && $unmanagedProxy instanceof Proxy
                    && $this->isIdentifierEquals($unmanagedProxy, $entity)
                ) {
                    // We will hydrate the given un-managed proxy anyway:
                    // continue work, but consider it the entity from now on
                    $entity = $unmanagedProxy;
                }
            }

            if ($entity instanceof Proxy && ! $entity->__isInitialized()) {
                $entity->__setInitialized(true);
            } else {
                if (
                    ! isset($hints[Query::HINT_REFRESH])
                    || (isset($hints[Query::HINT_REFRESH_ENTITY]) && $hints[Query::HINT_REFRESH_ENTITY] !== $entity)
                ) {
                    return $entity;
                }
            }

            $this->originalEntityData[$oid] = $data;

            if ($entity instanceof NotifyPropertyChanged) {
                $entity->addPropertyChangedListener($this);
            }
        } else {
            $entity = $class->newInstance();
            $oid    = spl_object_id($entity);
            $this->registerManaged($entity, $id, $data);

            if (isset($hints[Query::HINT_READ_ONLY])) {
                $this->readOnlyObjects[$oid] = true;
            }
        }

        foreach ($data as $field => $value) {
            if (isset($class->fieldMappings[$field])) {
                $class->reflFields[$field]->setValue($entity, $value);
            }
        }

        // Loading the entity right here, if its in the eager loading map get rid of it there.
        unset($this->eagerLoadingEntities[$class->rootEntityName][$idHash]);

        if (isset($this->eagerLoadingEntities[$class->rootEntityName]) && ! $this->eagerLoadingEntities[$class->rootEntityName]) {
            unset($this->eagerLoadingEntities[$class->rootEntityName]);
        }

        // Properly initialize any unfetched associations, if partial objects are not allowed.
        if (isset($hints[Query::HINT_FORCE_PARTIAL_LOAD])) {
            Deprecation::trigger(
                'doctrine/orm',
                'https://github.com/doctrine/orm/issues/8471',
                'Partial Objects are deprecated (here entity %s)',
                $className,
            );

            return $entity;
        }

        foreach ($class->associationMappings as $field => $assoc) {
            // Check if the association is not among the fetch-joined associations already.
            if (isset($hints['fetchAlias'], $hints['fetched'][$hints['fetchAlias']][$field])) {
                continue;
            }

            $targetClass = $this->em->getClassMetadata($assoc->targetEntity);

            switch (true) {
                case $assoc->isToOne():
                    if (! $assoc->isOwningSide()) {
                        // use the given entity association
                        if (isset($data[$field]) && is_object($data[$field]) && isset($this->entityStates[spl_object_id($data[$field])])) {
                            $this->originalEntityData[$oid][$field] = $data[$field];

                            $class->reflFields[$field]->setValue($entity, $data[$field]);
                            $targetClass->reflFields[$assoc->mappedBy]->setValue($data[$field], $entity);

                            continue 2;
                        }

                        // Inverse side of x-to-one can never be lazy
                        $class->reflFields[$field]->setValue($entity, $this->getEntityPersister($assoc->targetEntity)->loadOneToOneEntity($assoc, $entity));

                        continue 2;
                    }

                    // use the entity association
                    if (isset($data[$field]) && is_object($data[$field]) && isset($this->entityStates[spl_object_id($data[$field])])) {
                        $class->reflFields[$field]->setValue($entity, $data[$field]);
                        $this->originalEntityData[$oid][$field] = $data[$field];

                        break;
                    }

                    $associatedId = [];

                    assert($assoc->isToOneOwningSide());
                    // TODO: Is this even computed right in all cases of composite keys?
                    foreach ($assoc->targetToSourceKeyColumns as $targetColumn => $srcColumn) {
                        $joinColumnValue = $data[$srcColumn] ?? null;

                        if ($joinColumnValue !== null) {
                            if ($joinColumnValue instanceof BackedEnum) {
                                $joinColumnValue = $joinColumnValue->value;
                            }

                            if ($targetClass->containsForeignIdentifier) {
                                $associatedId[$targetClass->getFieldForColumn($targetColumn)] = $joinColumnValue;
                            } else {
                                $associatedId[$targetClass->fieldNames[$targetColumn]] = $joinColumnValue;
                            }
                        } elseif (
                            $targetClass->containsForeignIdentifier
                            && in_array($targetClass->getFieldForColumn($targetColumn), $targetClass->identifier, true)
                        ) {
                            // the missing key is part of target's entity primary key
                            $associatedId = [];
                            break;
                        }
                    }

                    if (! $associatedId) {
                        // Foreign key is NULL
                        $class->reflFields[$field]->setValue($entity, null);
                        $this->originalEntityData[$oid][$field] = null;

                        break;
                    }

                    if (! isset($hints['fetchMode'][$class->name][$field])) {
                        $hints['fetchMode'][$class->name][$field] = $assoc->fetch;
                    }

                    // Foreign key is set
                    // Check identity map first
                    // FIXME: Can break easily with composite keys if join column values are in
                    //        wrong order. The correct order is the one in ClassMetadata#identifier.
                    $relatedIdHash = self::getIdHashByIdentifier($associatedId);

                    switch (true) {
                        case isset($this->identityMap[$targetClass->rootEntityName][$relatedIdHash]):
                            $newValue = $this->identityMap[$targetClass->rootEntityName][$relatedIdHash];

                            // If this is an uninitialized proxy, we are deferring eager loads,
                            // this association is marked as eager fetch, and its an uninitialized proxy (wtf!)
                            // then we can append this entity for eager loading!
                            if (
                                $hints['fetchMode'][$class->name][$field] === ClassMetadata::FETCH_EAGER &&
                                isset($hints[self::HINT_DEFEREAGERLOAD]) &&
                                ! $targetClass->isIdentifierComposite &&
                                $newValue instanceof Proxy &&
                                $newValue->__isInitialized() === false
                            ) {
                                $this->eagerLoadingEntities[$targetClass->rootEntityName][$relatedIdHash] = current($associatedId);
                            }

                            break;

                        case $targetClass->subClasses:
                            // If it might be a subtype, it can not be lazy. There isn't even
                            // a way to solve this with deferred eager loading, which means putting
                            // an entity with subclasses at a *-to-one location is really bad! (performance-wise)
                            $newValue = $this->getEntityPersister($assoc->targetEntity)->loadOneToOneEntity($assoc, $entity, $associatedId);
                            break;

                        default:
                            $normalizedAssociatedId = $this->normalizeIdentifier($targetClass, $associatedId);

                            switch (true) {
                                // We are negating the condition here. Other cases will assume it is valid!
                                case $hints['fetchMode'][$class->name][$field] !== ClassMetadata::FETCH_EAGER:
                                    $newValue = $this->em->getProxyFactory()->getProxy($assoc->targetEntity, $normalizedAssociatedId);
                                    break;

                                // Deferred eager load only works for single identifier classes
                                case isset($hints[self::HINT_DEFEREAGERLOAD]) && ! $targetClass->isIdentifierComposite:
                                    // TODO: Is there a faster approach?
                                    $this->eagerLoadingEntities[$targetClass->rootEntityName][$relatedIdHash] = current($normalizedAssociatedId);

                                    $newValue = $this->em->getProxyFactory()->getProxy($assoc->targetEntity, $normalizedAssociatedId);
                                    break;

                                default:
                                    // TODO: This is very imperformant, ignore it?
                                    $newValue = $this->em->find($assoc->targetEntity, $normalizedAssociatedId);
                                    break;
                            }

                            if ($newValue === null) {
                                break;
                            }

<<<<<<< HEAD
                            // PERF: Inlined & optimized code from UnitOfWork#registerManaged()
                            $newValueOid                                                     = spl_object_id($newValue);
                            $this->entityIdentifiers[$newValueOid]                           = $associatedId;
                            $this->identityMap[$targetClass->rootEntityName][$relatedIdHash] = $newValue;

                            $this->entityStates[$newValueOid] = self::STATE_MANAGED;
                            // make sure that when an proxy is then finally loaded, $this->originalEntityData is set also!
=======
                            $this->registerManaged($newValue, $associatedId, []);
>>>>>>> e7816398
                            break;
                    }

                    $this->originalEntityData[$oid][$field] = $newValue;
                    $class->reflFields[$field]->setValue($entity, $newValue);

                    if ($assoc->inversedBy && $assoc->isOneToOne() && $newValue !== null) {
                        $inverseAssoc = $targetClass->associationMappings[$assoc->inversedBy];
                        $targetClass->reflFields[$inverseAssoc->fieldName]->setValue($newValue, $entity);
                    }

                    break;

                default:
                    assert($assoc->isToMany());
                    // Ignore if its a cached collection
                    if (isset($hints[Query::HINT_CACHE_ENABLED]) && $class->getFieldValue($entity, $field) instanceof PersistentCollection) {
                        break;
                    }

                    // use the given collection
                    if (isset($data[$field]) && $data[$field] instanceof PersistentCollection) {
                        $data[$field]->setOwner($entity, $assoc);

                        $class->reflFields[$field]->setValue($entity, $data[$field]);
                        $this->originalEntityData[$oid][$field] = $data[$field];

                        break;
                    }

                    // Inject collection
                    $pColl = new PersistentCollection($this->em, $targetClass, new ArrayCollection());
                    $pColl->setOwner($entity, $assoc);
                    $pColl->setInitialized(false);

                    $reflField = $class->reflFields[$field];
                    $reflField->setValue($entity, $pColl);

                    if ($assoc->fetch === ClassMetadata::FETCH_EAGER) {
                        $this->loadCollection($pColl);
                        $pColl->takeSnapshot();
                    }

                    $this->originalEntityData[$oid][$field] = $pColl;
                    break;
            }
        }

        // defer invoking of postLoad event to hydration complete step
        $this->hydrationCompleteHandler->deferPostLoadInvoking($class, $entity);

        return $entity;
    }

    public function triggerEagerLoads(): void
    {
        if (! $this->eagerLoadingEntities) {
            return;
        }

        // avoid infinite recursion
        $eagerLoadingEntities       = $this->eagerLoadingEntities;
        $this->eagerLoadingEntities = [];

        foreach ($eagerLoadingEntities as $entityName => $ids) {
            if (! $ids) {
                continue;
            }

            $class = $this->em->getClassMetadata($entityName);

            $this->getEntityPersister($entityName)->loadAll(
                array_combine($class->identifier, [array_values($ids)]),
            );
        }
    }

    /**
     * Initializes (loads) an uninitialized persistent collection of an entity.
     *
     * @todo Maybe later move to EntityManager#initialize($proxyOrCollection). See DDC-733.
     */
    public function loadCollection(PersistentCollection $collection): void
    {
        $assoc     = $collection->getMapping();
        $persister = $this->getEntityPersister($assoc->targetEntity);

        switch ($assoc->type()) {
            case ClassMetadata::ONE_TO_MANY:
                $persister->loadOneToManyCollection($assoc, $collection->getOwner(), $collection);
                break;

            case ClassMetadata::MANY_TO_MANY:
                $persister->loadManyToManyCollection($assoc, $collection->getOwner(), $collection);
                break;
        }

        $collection->setInitialized(true);
    }

    /**
     * Gets the identity map of the UnitOfWork.
     *
     * @psalm-return array<class-string, array<string, object>>
     */
    public function getIdentityMap(): array
    {
        return $this->identityMap;
    }

    /**
     * Gets the original data of an entity. The original data is the data that was
     * present at the time the entity was reconstituted from the database.
     *
     * @psalm-return array<string, mixed>
     */
    public function getOriginalEntityData(object $entity): array
    {
        $oid = spl_object_id($entity);

        return $this->originalEntityData[$oid] ?? [];
    }

    /**
     * @param mixed[] $data
     *
     * @ignore
     */
    public function setOriginalEntityData(object $entity, array $data): void
    {
        $this->originalEntityData[spl_object_id($entity)] = $data;
    }

    /**
     * INTERNAL:
     * Sets a property value of the original data array of an entity.
     *
     * @ignore
     */
    public function setOriginalEntityProperty(int $oid, string $property, mixed $value): void
    {
        $this->originalEntityData[$oid][$property] = $value;
    }

    /**
     * Gets the identifier of an entity.
     * The returned value is always an array of identifier values. If the entity
     * has a composite identifier then the identifier values are in the same
     * order as the identifier field names as returned by ClassMetadata#getIdentifierFieldNames().
     *
     * @return mixed[] The identifier values.
     */
    public function getEntityIdentifier(object $entity): array
    {
        return $this->entityIdentifiers[spl_object_id($entity)]
            ?? throw EntityNotFoundException::noIdentifierFound(get_debug_type($entity));
    }

    /**
     * Processes an entity instance to extract their identifier values.
     *
     * @return mixed A scalar value.
     *
     * @throws ORMInvalidArgumentException
     */
    public function getSingleIdentifierValue(object $entity): mixed
    {
        $class = $this->em->getClassMetadata($entity::class);

        if ($class->isIdentifierComposite) {
            throw ORMInvalidArgumentException::invalidCompositeIdentifier();
        }

        $values = $this->isInIdentityMap($entity)
            ? $this->getEntityIdentifier($entity)
            : $class->getIdentifierValues($entity);

        return $values[$class->identifier[0]] ?? null;
    }

    /**
     * Tries to find an entity with the given identifier in the identity map of
     * this UnitOfWork.
     *
     * @param mixed  $id            The entity identifier to look for.
     * @param string $rootClassName The name of the root class of the mapped entity hierarchy.
     * @psalm-param class-string $rootClassName
     *
     * @return object|false Returns the entity with the specified identifier if it exists in
     *                      this UnitOfWork, FALSE otherwise.
     */
    public function tryGetById(mixed $id, string $rootClassName): object|false
    {
        $idHash = self::getIdHashByIdentifier((array) $id);

        return $this->identityMap[$rootClassName][$idHash] ?? false;
    }

    /**
     * Schedules an entity for dirty-checking at commit-time.
     *
     * @todo Rename: scheduleForSynchronization
     */
    public function scheduleForDirtyCheck(object $entity): void
    {
        $rootClassName = $this->em->getClassMetadata($entity::class)->rootEntityName;

        $this->scheduledForSynchronization[$rootClassName][spl_object_id($entity)] = $entity;
    }

    /**
     * Checks whether the UnitOfWork has any pending insertions.
     */
    public function hasPendingInsertions(): bool
    {
        return ! empty($this->entityInsertions);
    }

    /**
     * Calculates the size of the UnitOfWork. The size of the UnitOfWork is the
     * number of entities in the identity map.
     */
    public function size(): int
    {
        return array_sum(array_map('count', $this->identityMap));
    }

    /**
     * Gets the EntityPersister for an Entity.
     *
     * @psalm-param class-string $entityName
     */
    public function getEntityPersister(string $entityName): EntityPersister
    {
        if (isset($this->persisters[$entityName])) {
            return $this->persisters[$entityName];
        }

        $class = $this->em->getClassMetadata($entityName);

        $persister = match (true) {
            $class->isInheritanceTypeNone() => new BasicEntityPersister($this->em, $class),
            $class->isInheritanceTypeSingleTable() => new SingleTablePersister($this->em, $class),
            $class->isInheritanceTypeJoined() => new JoinedSubclassPersister($this->em, $class),
            default => throw new RuntimeException('No persister found for entity.'),
        };

        if ($this->hasCache && $class->cache !== null) {
            $persister = $this->em->getConfiguration()
                ->getSecondLevelCacheConfiguration()
                ->getCacheFactory()
                ->buildCachedEntityPersister($this->em, $persister, $class);
        }

        $this->persisters[$entityName] = $persister;

        return $this->persisters[$entityName];
    }

    /** Gets a collection persister for a collection-valued association. */
    public function getCollectionPersister(AssociationMapping $association): CollectionPersister
    {
        $role = isset($association->cache)
            ? $association->sourceEntity . '::' . $association->fieldName
            : $association->type();

        if (isset($this->collectionPersisters[$role])) {
            return $this->collectionPersisters[$role];
        }

        $persister = $association->type() === ClassMetadata::ONE_TO_MANY
            ? new OneToManyPersister($this->em)
            : new ManyToManyPersister($this->em);

        if ($this->hasCache && isset($association->cache)) {
            $persister = $this->em->getConfiguration()
                ->getSecondLevelCacheConfiguration()
                ->getCacheFactory()
                ->buildCachedCollectionPersister($this->em, $persister, $association);
        }

        $this->collectionPersisters[$role] = $persister;

        return $this->collectionPersisters[$role];
    }

    /**
     * INTERNAL:
     * Registers an entity as managed.
     *
     * @param mixed[] $id   The identifier values.
     * @param mixed[] $data The original entity data.
     */
    public function registerManaged(object $entity, array $id, array $data): void
    {
        $oid = spl_object_id($entity);

        $this->entityIdentifiers[$oid]  = $id;
        $this->entityStates[$oid]       = self::STATE_MANAGED;
        $this->originalEntityData[$oid] = $data;

        $this->addToIdentityMap($entity);
    }

    /* PropertyChangedListener implementation */

    /**
     * Notifies this UnitOfWork of a property change in an entity.
     *
     * {@inheritDoc}
     */
    public function propertyChanged(object $sender, string $propertyName, mixed $oldValue, mixed $newValue): void
    {
        $oid   = spl_object_id($sender);
        $class = $this->em->getClassMetadata($sender::class);

        $isAssocField = isset($class->associationMappings[$propertyName]);

        if (! $isAssocField && ! isset($class->fieldMappings[$propertyName])) {
            return; // ignore non-persistent fields
        }

        // Update changeset and mark entity for synchronization
        $this->entityChangeSets[$oid][$propertyName] = [$oldValue, $newValue];

        if (! isset($this->scheduledForSynchronization[$class->rootEntityName][$oid])) {
            $this->scheduleForDirtyCheck($sender);
        }
    }

    /**
     * Gets the currently scheduled entity insertions in this UnitOfWork.
     *
     * @psalm-return array<int, object>
     */
    public function getScheduledEntityInsertions(): array
    {
        return $this->entityInsertions;
    }

    /**
     * Gets the currently scheduled entity updates in this UnitOfWork.
     *
     * @psalm-return array<int, object>
     */
    public function getScheduledEntityUpdates(): array
    {
        return $this->entityUpdates;
    }

    /**
     * Gets the currently scheduled entity deletions in this UnitOfWork.
     *
     * @psalm-return array<int, object>
     */
    public function getScheduledEntityDeletions(): array
    {
        return $this->entityDeletions;
    }

    /**
     * Gets the currently scheduled complete collection deletions
     *
     * @psalm-return array<int, PersistentCollection<array-key, object>>
     */
    public function getScheduledCollectionDeletions(): array
    {
        return $this->collectionDeletions;
    }

    /**
     * Gets the currently scheduled collection inserts, updates and deletes.
     *
     * @psalm-return array<int, PersistentCollection<array-key, object>>
     */
    public function getScheduledCollectionUpdates(): array
    {
        return $this->collectionUpdates;
    }

    /**
     * Helper method to initialize a lazy loading proxy or persistent collection.
     */
    public function initializeObject(object $obj): void
    {
        if ($obj instanceof Proxy) {
            $obj->__load();

            return;
        }

        if ($obj instanceof PersistentCollection) {
            $obj->initialize();
        }
    }

    /**
     * Helper method to show an object as string.
     */
    private static function objToStr(object $obj): string
    {
        return $obj instanceof Stringable ? (string) $obj : get_debug_type($obj) . '@' . spl_object_id($obj);
    }

    /**
     * Marks an entity as read-only so that it will not be considered for updates during UnitOfWork#commit().
     *
     * This operation cannot be undone as some parts of the UnitOfWork now keep gathering information
     * on this object that might be necessary to perform a correct update.
     *
     * @throws ORMInvalidArgumentException
     */
    public function markReadOnly(object $object): void
    {
        if (! $this->isInIdentityMap($object)) {
            throw ORMInvalidArgumentException::readOnlyRequiresManagedEntity($object);
        }

        $this->readOnlyObjects[spl_object_id($object)] = true;
    }

    /**
     * Is this entity read only?
     *
     * @throws ORMInvalidArgumentException
     */
    public function isReadOnly(object $object): bool
    {
        return isset($this->readOnlyObjects[spl_object_id($object)]);
    }

    /**
     * Perform whatever processing is encapsulated here after completion of the transaction.
     */
    private function afterTransactionComplete(): void
    {
        $this->performCallbackOnCachedPersister(static function (CachedPersister $persister) {
            $persister->afterTransactionComplete();
        });
    }

    /**
     * Perform whatever processing is encapsulated here after completion of the rolled-back.
     */
    private function afterTransactionRolledBack(): void
    {
        $this->performCallbackOnCachedPersister(static function (CachedPersister $persister) {
            $persister->afterTransactionRolledBack();
        });
    }

    /**
     * Performs an action after the transaction.
     */
    private function performCallbackOnCachedPersister(callable $callback): void
    {
        if (! $this->hasCache) {
            return;
        }

        foreach ([...$this->persisters, ...$this->collectionPersisters] as $persister) {
            if ($persister instanceof CachedPersister) {
                $callback($persister);
            }
        }
    }

    private function dispatchOnFlushEvent(): void
    {
        if ($this->evm->hasListeners(Events::onFlush)) {
            $this->evm->dispatchEvent(Events::onFlush, new OnFlushEventArgs($this->em));
        }
    }

    private function dispatchPostFlushEvent(): void
    {
        if ($this->evm->hasListeners(Events::postFlush)) {
            $this->evm->dispatchEvent(Events::postFlush, new PostFlushEventArgs($this->em));
        }
    }

    /**
     * Verifies if two given entities actually are the same based on identifier comparison
     */
    private function isIdentifierEquals(object $entity1, object $entity2): bool
    {
        if ($entity1 === $entity2) {
            return true;
        }

        $class = $this->em->getClassMetadata($entity1::class);

        if ($class !== $this->em->getClassMetadata($entity2::class)) {
            return false;
        }

        $oid1 = spl_object_id($entity1);
        $oid2 = spl_object_id($entity2);

        $id1 = $this->entityIdentifiers[$oid1] ?? $this->identifierFlattener->flattenIdentifier($class, $class->getIdentifierValues($entity1));
        $id2 = $this->entityIdentifiers[$oid2] ?? $this->identifierFlattener->flattenIdentifier($class, $class->getIdentifierValues($entity2));

        return $id1 === $id2 || self::getIdHashByIdentifier($id1) === self::getIdHashByIdentifier($id2);
    }

    /** @throws ORMInvalidArgumentException */
    private function assertThatThereAreNoUnintentionallyNonPersistedAssociations(): void
    {
        $entitiesNeedingCascadePersist = array_diff_key($this->nonCascadedNewDetectedEntities, $this->entityInsertions);

        $this->nonCascadedNewDetectedEntities = [];

        if ($entitiesNeedingCascadePersist) {
            throw ORMInvalidArgumentException::newEntitiesFoundThroughRelationships(
                array_values($entitiesNeedingCascadePersist),
            );
        }
    }

    /**
<<<<<<< HEAD
=======
     * @param object $entity
     * @param object $managedCopy
     *
     * @throws ORMException
     * @throws OptimisticLockException
     * @throws TransactionRequiredException
     */
    private function mergeEntityStateIntoManagedCopy($entity, $managedCopy): void
    {
        if (! $this->isLoaded($entity)) {
            return;
        }

        if (! $this->isLoaded($managedCopy)) {
            $managedCopy->__load();
        }

        $class = $this->em->getClassMetadata(get_class($entity));

        foreach ($this->reflectionPropertiesGetter->getProperties($class->name) as $prop) {
            $name = $prop->name;

            $prop->setAccessible(true);

            if (! isset($class->associationMappings[$name])) {
                if (! $class->isIdentifier($name)) {
                    $prop->setValue($managedCopy, $prop->getValue($entity));
                }
            } else {
                $assoc2 = $class->associationMappings[$name];

                if ($assoc2['type'] & ClassMetadata::TO_ONE) {
                    $other = $prop->getValue($entity);
                    if ($other === null) {
                        $prop->setValue($managedCopy, null);
                    } else {
                        if ($other instanceof Proxy && ! $other->__isInitialized()) {
                            // do not merge fields marked lazy that have not been fetched.
                            continue;
                        }

                        if (! $assoc2['isCascadeMerge']) {
                            if ($this->getEntityState($other) === self::STATE_DETACHED) {
                                $targetClass = $this->em->getClassMetadata($assoc2['targetEntity']);
                                $relatedId   = $targetClass->getIdentifierValues($other);

                                $other = $this->tryGetById($relatedId, $targetClass->name);

                                if (! $other) {
                                    if ($targetClass->subClasses) {
                                        $other = $this->em->find($targetClass->name, $relatedId);
                                    } else {
                                        $other = $this->em->getProxyFactory()->getProxy(
                                            $assoc2['targetEntity'],
                                            $relatedId
                                        );
                                        $this->registerManaged($other, $relatedId, []);
                                    }
                                }
                            }

                            $prop->setValue($managedCopy, $other);
                        }
                    }
                } else {
                    $mergeCol = $prop->getValue($entity);

                    if ($mergeCol instanceof PersistentCollection && ! $mergeCol->isInitialized()) {
                        // do not merge fields marked lazy that have not been fetched.
                        // keep the lazy persistent collection of the managed copy.
                        continue;
                    }

                    $managedCol = $prop->getValue($managedCopy);

                    if (! $managedCol) {
                        $managedCol = new PersistentCollection(
                            $this->em,
                            $this->em->getClassMetadata($assoc2['targetEntity']),
                            new ArrayCollection()
                        );
                        $managedCol->setOwner($managedCopy, $assoc2);
                        $prop->setValue($managedCopy, $managedCol);
                    }

                    if ($assoc2['isCascadeMerge']) {
                        $managedCol->initialize();

                        // clear and set dirty a managed collection if its not also the same collection to merge from.
                        if (! $managedCol->isEmpty() && $managedCol !== $mergeCol) {
                            $managedCol->unwrap()->clear();
                            $managedCol->setDirty(true);

                            if (
                                $assoc2['isOwningSide']
                                && $assoc2['type'] === ClassMetadata::MANY_TO_MANY
                                && $class->isChangeTrackingNotify()
                            ) {
                                $this->scheduleForDirtyCheck($managedCopy);
                            }
                        }
                    }
                }
            }

            if ($class->isChangeTrackingNotify()) {
                // Just treat all properties as changed, there is no other choice.
                $this->propertyChanged($managedCopy, $name, null, $prop->getValue($managedCopy));
            }
        }
    }

    /**
>>>>>>> e7816398
     * This method called by hydrators, and indicates that hydrator totally completed current hydration cycle.
     * Unit of work able to fire deferred events, related to loading events here.
     *
     * @internal should be called internally from object hydrators
     */
    public function hydrationComplete(): void
    {
        $this->hydrationCompleteHandler->hydrationComplete();
    }

    /** @throws MappingException if the entity has more than a single identifier. */
    private function convertSingleFieldIdentifierToPHPValue(ClassMetadata $class, mixed $identifierValue): mixed
    {
        return $this->em->getConnection()->convertToPHPValue(
            $identifierValue,
            $class->getTypeOfField($class->getSingleIdentifierFieldName()),
        );
    }

    /**
     * Given a flat identifier, this method will produce another flat identifier, but with all
     * association fields that are mapped as identifiers replaced by entity references, recursively.
     *
     * @param mixed[] $flatIdentifier
     *
     * @return array<string, mixed>
     */
    private function normalizeIdentifier(ClassMetadata $targetClass, array $flatIdentifier): array
    {
        $normalizedAssociatedId = [];

        foreach ($targetClass->getIdentifierFieldNames() as $name) {
            if (! array_key_exists($name, $flatIdentifier)) {
                continue;
            }

            if (! $targetClass->isSingleValuedAssociation($name)) {
                $normalizedAssociatedId[$name] = $flatIdentifier[$name];
                continue;
            }

            $targetIdMetadata = $this->em->getClassMetadata($targetClass->getAssociationTargetClass($name));

            // Note: the ORM prevents using an entity with a composite identifier as an identifier association
            //       therefore, reset($targetIdMetadata->identifier) is always correct
            $normalizedAssociatedId[$name] = $this->em->getReference(
                $targetIdMetadata->getName(),
                $this->normalizeIdentifier(
                    $targetIdMetadata,
                    [(string) reset($targetIdMetadata->identifier) => $flatIdentifier[$name]],
                ),
            );
        }

        return $normalizedAssociatedId;
    }

    /**
     * Assign a post-insert generated ID to an entity
     *
     * This is used by EntityPersisters after they inserted entities into the database.
     * It will place the assigned ID values in the entity's fields and start tracking
     * the entity in the identity map.
     *
     * @param object $entity
     * @param mixed  $generatedId
     */
    final public function assignPostInsertId($entity, $generatedId): void
    {
        $class   = $this->em->getClassMetadata(get_class($entity));
        $idField = $class->getSingleIdentifierFieldName();
        $idValue = $this->convertSingleFieldIdentifierToPHPValue($class, $generatedId);
        $oid     = spl_object_id($entity);

        $class->reflFields[$idField]->setValue($entity, $idValue);

        $this->entityIdentifiers[$oid]            = [$idField => $idValue];
        $this->entityStates[$oid]                 = self::STATE_MANAGED;
        $this->originalEntityData[$oid][$idField] = $idValue;

        $this->addToIdentityMap($entity);
    }
}<|MERGE_RESOLUTION|>--- conflicted
+++ resolved
@@ -1055,7 +1055,7 @@
             Deprecation::trigger(
                 'doctrine/orm',
                 'https://github.com/doctrine/orm/pull/10743/',
-                'Returning post insert IDs from \Doctrine\ORM\Persisters\Entity\EntityPersister::executeInserts() is deprecated and will not be supported in Doctrine ORM 3.0. Make the persister call Doctrine\ORM\UnitOfWork::assignPostInsertId() instead.'
+                'Returning post insert IDs from \Doctrine\ORM\Persisters\Entity\EntityPersister::executeInserts() is deprecated and will not be supported in Doctrine ORM 3.0. Make the persister call Doctrine\ORM\UnitOfWork::assignPostInsertId() instead.',
             );
 
             // Persister returned post-insert IDs
@@ -1438,18 +1438,18 @@
 entity object instances. This problem may occur if:
 
 - you use application-provided IDs and reuse ID values;
-- database-provided IDs are reassigned after truncating the database without 
+- database-provided IDs are reassigned after truncating the database without
   clearing the EntityManager;
-- you might have been using EntityManager#getReference() to create a reference 
-  for a nonexistent ID that was subsequently (by the RDBMS) assigned to another 
-  entity. 
-
-Otherwise, it might be an ORM-internal inconsistency, please report it. 
+- you might have been using EntityManager#getReference() to create a reference
+  for a nonexistent ID that was subsequently (by the RDBMS) assigned to another
+  entity.
+
+Otherwise, it might be an ORM-internal inconsistency, please report it.
 EXCEPTION
                     ,
                     get_class($entity),
                     $idHash,
-                    get_class($this->identityMap[$className][$idHash])
+                    get_class($this->identityMap[$className][$idHash]),
                 ));
             }
 
@@ -2314,10 +2314,6 @@
             }
 
             $this->originalEntityData[$oid] = $data;
-
-            if ($entity instanceof NotifyPropertyChanged) {
-                $entity->addPropertyChangedListener($this);
-            }
         } else {
             $entity = $class->newInstance();
             $oid    = spl_object_id($entity);
@@ -2486,17 +2482,7 @@
                                 break;
                             }
 
-<<<<<<< HEAD
-                            // PERF: Inlined & optimized code from UnitOfWork#registerManaged()
-                            $newValueOid                                                     = spl_object_id($newValue);
-                            $this->entityIdentifiers[$newValueOid]                           = $associatedId;
-                            $this->identityMap[$targetClass->rootEntityName][$relatedIdHash] = $newValue;
-
-                            $this->entityStates[$newValueOid] = self::STATE_MANAGED;
-                            // make sure that when an proxy is then finally loaded, $this->originalEntityData is set also!
-=======
                             $this->registerManaged($newValue, $associatedId, []);
->>>>>>> e7816398
                             break;
                     }
 
@@ -3017,122 +3003,6 @@
     }
 
     /**
-<<<<<<< HEAD
-=======
-     * @param object $entity
-     * @param object $managedCopy
-     *
-     * @throws ORMException
-     * @throws OptimisticLockException
-     * @throws TransactionRequiredException
-     */
-    private function mergeEntityStateIntoManagedCopy($entity, $managedCopy): void
-    {
-        if (! $this->isLoaded($entity)) {
-            return;
-        }
-
-        if (! $this->isLoaded($managedCopy)) {
-            $managedCopy->__load();
-        }
-
-        $class = $this->em->getClassMetadata(get_class($entity));
-
-        foreach ($this->reflectionPropertiesGetter->getProperties($class->name) as $prop) {
-            $name = $prop->name;
-
-            $prop->setAccessible(true);
-
-            if (! isset($class->associationMappings[$name])) {
-                if (! $class->isIdentifier($name)) {
-                    $prop->setValue($managedCopy, $prop->getValue($entity));
-                }
-            } else {
-                $assoc2 = $class->associationMappings[$name];
-
-                if ($assoc2['type'] & ClassMetadata::TO_ONE) {
-                    $other = $prop->getValue($entity);
-                    if ($other === null) {
-                        $prop->setValue($managedCopy, null);
-                    } else {
-                        if ($other instanceof Proxy && ! $other->__isInitialized()) {
-                            // do not merge fields marked lazy that have not been fetched.
-                            continue;
-                        }
-
-                        if (! $assoc2['isCascadeMerge']) {
-                            if ($this->getEntityState($other) === self::STATE_DETACHED) {
-                                $targetClass = $this->em->getClassMetadata($assoc2['targetEntity']);
-                                $relatedId   = $targetClass->getIdentifierValues($other);
-
-                                $other = $this->tryGetById($relatedId, $targetClass->name);
-
-                                if (! $other) {
-                                    if ($targetClass->subClasses) {
-                                        $other = $this->em->find($targetClass->name, $relatedId);
-                                    } else {
-                                        $other = $this->em->getProxyFactory()->getProxy(
-                                            $assoc2['targetEntity'],
-                                            $relatedId
-                                        );
-                                        $this->registerManaged($other, $relatedId, []);
-                                    }
-                                }
-                            }
-
-                            $prop->setValue($managedCopy, $other);
-                        }
-                    }
-                } else {
-                    $mergeCol = $prop->getValue($entity);
-
-                    if ($mergeCol instanceof PersistentCollection && ! $mergeCol->isInitialized()) {
-                        // do not merge fields marked lazy that have not been fetched.
-                        // keep the lazy persistent collection of the managed copy.
-                        continue;
-                    }
-
-                    $managedCol = $prop->getValue($managedCopy);
-
-                    if (! $managedCol) {
-                        $managedCol = new PersistentCollection(
-                            $this->em,
-                            $this->em->getClassMetadata($assoc2['targetEntity']),
-                            new ArrayCollection()
-                        );
-                        $managedCol->setOwner($managedCopy, $assoc2);
-                        $prop->setValue($managedCopy, $managedCol);
-                    }
-
-                    if ($assoc2['isCascadeMerge']) {
-                        $managedCol->initialize();
-
-                        // clear and set dirty a managed collection if its not also the same collection to merge from.
-                        if (! $managedCol->isEmpty() && $managedCol !== $mergeCol) {
-                            $managedCol->unwrap()->clear();
-                            $managedCol->setDirty(true);
-
-                            if (
-                                $assoc2['isOwningSide']
-                                && $assoc2['type'] === ClassMetadata::MANY_TO_MANY
-                                && $class->isChangeTrackingNotify()
-                            ) {
-                                $this->scheduleForDirtyCheck($managedCopy);
-                            }
-                        }
-                    }
-                }
-            }
-
-            if ($class->isChangeTrackingNotify()) {
-                // Just treat all properties as changed, there is no other choice.
-                $this->propertyChanged($managedCopy, $name, null, $prop->getValue($managedCopy));
-            }
-        }
-    }
-
-    /**
->>>>>>> e7816398
      * This method called by hydrators, and indicates that hydrator totally completed current hydration cycle.
      * Unit of work able to fire deferred events, related to loading events here.
      *
