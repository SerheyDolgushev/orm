<?php

declare(strict_types=1);

namespace Doctrine\ORM;

use BadMethodCallException;
use Doctrine\Common\Collections\AbstractLazyCollection;
use Doctrine\Common\Collections\Criteria;
use Doctrine\Common\Collections\Selectable;
use Doctrine\DBAL\LockMode;
use Doctrine\Inflector\Inflector;
use Doctrine\Inflector\InflectorFactory;
use Doctrine\ORM\Mapping\ClassMetadata;
use Doctrine\ORM\Query\ResultSetMappingBuilder;
use Doctrine\ORM\Repository\Exception\InvalidMagicMethodCall;
use Doctrine\Persistence\ObjectRepository;

use function array_slice;
use function lcfirst;
use function sprintf;
use function str_starts_with;
use function substr;

/**
 * An EntityRepository serves as a repository for entities with generic as well as
 * business specific methods for retrieving entities.
 *
 * This class is designed for inheritance and users can subclass this class to
 * write their own repositories with business-specific methods to locate entities.
 *
 * @template T of object
 * @template-implements Selectable<int,T>
 * @template-implements ObjectRepository<T>
 */
class EntityRepository implements ObjectRepository, Selectable
{
    /** @psalm-var class-string<T> */
    private readonly string $entityName;
    private static Inflector|null $inflector = null;

    /** @psalm-param ClassMetadata<T> $class */
    public function __construct(
        private readonly EntityManagerInterface $em,
        private readonly ClassMetadata $class,
    ) {
        $this->entityName = $class->name;
    }

    /**
     * Creates a new QueryBuilder instance that is prepopulated for this entity name.
     */
    public function createQueryBuilder(string $alias, string|null $indexBy = null): QueryBuilder
    {
        return $this->em->createQueryBuilder()
            ->select($alias)
            ->from($this->entityName, $alias, $indexBy);
    }

    /**
     * Creates a new result set mapping builder for this entity.
     *
     * The column naming strategy is "INCREMENT".
     */
    public function createResultSetMappingBuilder(string $alias): ResultSetMappingBuilder
    {
        $rsm = new ResultSetMappingBuilder($this->em, ResultSetMappingBuilder::COLUMN_RENAMING_INCREMENT);
        $rsm->addRootEntityFromClassMetadata($this->entityName, $alias);

        return $rsm;
    }

    /**
     * Finds an entity by its primary key / identifier.
     *
     * @param LockMode|int|null $lockMode One of the \Doctrine\DBAL\LockMode::* constants
     *                                    or NULL if no specific lock mode should be used
     *                                    during the search.
     * @psalm-param LockMode::*|null $lockMode
     *
     * @return object|null The entity instance or NULL if the entity can not be found.
     * @psalm-return ?T
     */
    public function find(mixed $id, LockMode|int|null $lockMode = null, int|null $lockVersion = null): object|null
    {
        return $this->em->find($this->entityName, $id, $lockMode, $lockVersion);
    }

    /**
     * Finds all entities in the repository.
     *
     * @psalm-return list<T> The entities.
     */
    public function findAll(): array
    {
        return $this->findBy([]);
    }

    /**
     * Finds entities by a set of criteria.
     *
     * {@inheritdoc}
     *
     * @psalm-return list<T>
     */
    public function findBy(array $criteria, array|null $orderBy = null, int|null $limit = null, int|null $offset = null): array
    {
        $persister = $this->em->getUnitOfWork()->getEntityPersister($this->entityName);

        return $persister->loadAll($criteria, $orderBy, $limit, $offset);
    }

    /**
     * Finds a single entity by a set of criteria.
     *
     * @psalm-param array<string, mixed> $criteria
     * @psalm-param array<string, string>|null $orderBy
     *
     * @psalm-return T|null
     */
    public function findOneBy(array $criteria, array|null $orderBy = null): object|null
    {
        $persister = $this->em->getUnitOfWork()->getEntityPersister($this->entityName);

        return $persister->load($criteria, null, null, [], null, 1, $orderBy);
    }

    /**
     * Counts entities by a set of criteria.
     *
     * @psalm-param array<string, mixed> $criteria
     *
     * @return int The cardinality of the objects that match the given criteria.
     *
     * @todo Add this method to `ObjectRepository` interface in the next major release
     */
    public function count(array $criteria = []): int
    {
        return $this->em->getUnitOfWork()->getEntityPersister($this->entityName)->count($criteria);
    }

    /**
     * Adds support for magic method calls.
     *
     * @param mixed[] $arguments
     * @psalm-param list<mixed> $arguments
     *
     * @throws BadMethodCallException If the method called is invalid.
     */
    public function __call(string $method, array $arguments): mixed
    {
        if (str_starts_with($method, 'findBy')) {
            return $this->resolveMagicCall('findBy', substr($method, 6), $arguments);
        }

        if (str_starts_with($method, 'findOneBy')) {
            return $this->resolveMagicCall('findOneBy', substr($method, 9), $arguments);
        }

        if (str_starts_with($method, 'countBy')) {
            return $this->resolveMagicCall('count', substr($method, 7), $arguments);
        }

        throw new BadMethodCallException(sprintf(
            'Undefined method "%s". The method name must start with ' .
            'either findBy, findOneBy or countBy!',
            $method,
        ));
    }

    /** @psalm-return class-string<T> */
    protected function getEntityName(): string
    {
        return $this->entityName;
    }

<<<<<<< HEAD
    public function getClassName(): string
=======
    /**
     * {@inheritDoc}
     */
    public function getClassName()
>>>>>>> a056552d
    {
        return $this->getEntityName();
    }

    protected function getEntityManager(): EntityManagerInterface
    {
        return $this->em;
    }

    /** @psalm-return ClassMetadata<T> */
    protected function getClassMetadata(): ClassMetadata
    {
        return $this->class;
    }

    /**
     * Select all elements from a selectable that match the expression and
     * return a new collection containing these elements.
     *
     * @psalm-return AbstractLazyCollection<int, T>&Selectable<int, T>
     */
    public function matching(Criteria $criteria): AbstractLazyCollection&Selectable
    {
        $persister = $this->em->getUnitOfWork()->getEntityPersister($this->entityName);

        return new LazyCriteriaCollection($persister, $criteria);
    }

    /**
     * Resolves a magic method call to the proper existent method at `EntityRepository`.
     *
     * @param string $method The method to call
     * @param string $by     The property name used as condition
     * @psalm-param list<mixed> $arguments The arguments to pass at method call
     *
     * @throws InvalidMagicMethodCall If the method called is invalid or the
     *                                requested field/association does not exist.
     */
    private function resolveMagicCall(string $method, string $by, array $arguments): mixed
    {
        if (! $arguments) {
            throw InvalidMagicMethodCall::onMissingParameter($method . $by);
        }

        self::$inflector ??= InflectorFactory::create()->build();

        $fieldName = lcfirst(self::$inflector->classify($by));

        if (! ($this->class->hasField($fieldName) || $this->class->hasAssociation($fieldName))) {
            throw InvalidMagicMethodCall::becauseFieldNotFoundIn(
                $this->entityName,
                $fieldName,
                $method . $by,
            );
        }

        return $this->$method([$fieldName => $arguments[0]], ...array_slice($arguments, 1));
    }
}<|MERGE_RESOLUTION|>--- conflicted
+++ resolved
@@ -99,7 +99,7 @@
     /**
      * Finds entities by a set of criteria.
      *
-     * {@inheritdoc}
+     * {@inheritDoc}
      *
      * @psalm-return list<T>
      */
@@ -174,14 +174,7 @@
         return $this->entityName;
     }
 
-<<<<<<< HEAD
     public function getClassName(): string
-=======
-    /**
-     * {@inheritDoc}
-     */
-    public function getClassName()
->>>>>>> a056552d
     {
         return $this->getEntityName();
     }
