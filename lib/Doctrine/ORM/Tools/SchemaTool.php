<?php

declare(strict_types=1);

namespace Doctrine\ORM\Tools;

use BackedEnum;
use Doctrine\DBAL\Platforms\AbstractPlatform;
use Doctrine\DBAL\Schema\AbstractAsset;
use Doctrine\DBAL\Schema\AbstractSchemaManager;
use Doctrine\DBAL\Schema\Index;
use Doctrine\DBAL\Schema\Schema;
use Doctrine\DBAL\Schema\Table;
use Doctrine\DBAL\Schema\Visitor\RemoveNamespacedAssets;
use Doctrine\Deprecations\Deprecation;
use Doctrine\ORM\EntityManagerInterface;
use Doctrine\ORM\Mapping\ClassMetadata;
use Doctrine\ORM\Mapping\MappingException;
use Doctrine\ORM\Mapping\QuoteStrategy;
use Doctrine\ORM\Tools\Event\GenerateSchemaEventArgs;
use Doctrine\ORM\Tools\Event\GenerateSchemaTableEventArgs;
use Doctrine\ORM\Tools\Exception\MissingColumnException;
use Doctrine\ORM\Tools\Exception\NotSupported;
use Throwable;

use function array_diff;
use function array_diff_key;
use function array_filter;
use function array_flip;
use function array_intersect_key;
use function assert;
use function class_exists;
use function count;
use function current;
use function func_num_args;
use function implode;
use function in_array;
use function is_array;
use function is_numeric;
use function method_exists;
use function strtolower;

/**
 * The SchemaTool is a tool to create/drop/update database schemas based on
 * <tt>ClassMetadata</tt> class descriptors.
 *
 * @link    www.doctrine-project.org
 */
class SchemaTool
{
    private const KNOWN_COLUMN_OPTIONS = ['comment', 'unsigned', 'fixed', 'default'];

    private readonly AbstractPlatform $platform;
    private readonly QuoteStrategy $quoteStrategy;
    private readonly AbstractSchemaManager $schemaManager;

    /**
     * Initializes a new SchemaTool instance that uses the connection of the
     * provided EntityManager.
     */
    public function __construct(private readonly EntityManagerInterface $em)
    {
        $this->platform      = $em->getConnection()->getDatabasePlatform();
        $this->quoteStrategy = $em->getConfiguration()->getQuoteStrategy();
        $this->schemaManager = $em->getConnection()->createSchemaManager();
    }

    /**
     * Creates the database schema for the given array of ClassMetadata instances.
     *
     * @psalm-param list<ClassMetadata> $classes
     *
     * @throws ToolsException
     */
    public function createSchema(array $classes): void
    {
        $createSchemaSql = $this->getCreateSchemaSql($classes);
        $conn            = $this->em->getConnection();

        foreach ($createSchemaSql as $sql) {
            try {
                $conn->executeQuery($sql);
            } catch (Throwable $e) {
                throw ToolsException::schemaToolFailure($sql, $e);
            }
        }
    }

    /**
     * Gets the list of DDL statements that are required to create the database schema for
     * the given list of ClassMetadata instances.
     *
     * @psalm-param list<ClassMetadata> $classes
     *
     * @return string[] The SQL statements needed to create the schema for the classes.
     */
    public function getCreateSchemaSql(array $classes): array
    {
        $schema = $this->getSchemaFromMetadata($classes);

        return $schema->toSql($this->platform);
    }

    /**
     * Detects instances of ClassMetadata that don't need to be processed in the SchemaTool context.
     *
     * @psalm-param array<string, bool> $processedClasses
     */
    private function processingNotRequired(
        ClassMetadata $class,
        array $processedClasses,
    ): bool {
        return isset($processedClasses[$class->name]) ||
            $class->isMappedSuperclass ||
            $class->isEmbeddedClass ||
            ($class->isInheritanceTypeSingleTable() && $class->name !== $class->rootEntityName) ||
            in_array($class->name, $this->em->getConfiguration()->getSchemaIgnoreClasses());
    }

    /**
     * Resolves fields in index mapping to column names
     *
     * @param mixed[] $indexData index or unique constraint data
     *
     * @return string[] Column names from combined fields and columns mappings
     */
    private function getIndexColumns(ClassMetadata $class, array $indexData): array
    {
        $columns = [];

        if (
            isset($indexData['columns'], $indexData['fields'])
            || (
                ! isset($indexData['columns'])
                && ! isset($indexData['fields'])
            )
        ) {
            throw MappingException::invalidIndexConfiguration(
                $class,
                $indexData['name'] ?? 'unnamed',
            );
        }

        if (isset($indexData['columns'])) {
            $columns = $indexData['columns'];
        }

        if (isset($indexData['fields'])) {
            foreach ($indexData['fields'] as $fieldName) {
                if ($class->hasField($fieldName)) {
                    $columns[] = $this->quoteStrategy->getColumnName($fieldName, $class, $this->platform);
                } elseif ($class->hasAssociation($fieldName)) {
                    foreach ($class->getAssociationMapping($fieldName)['joinColumns'] as $joinColumn) {
                        $columns[] = $this->quoteStrategy->getJoinColumnName($joinColumn, $class, $this->platform);
                    }
                }
            }
        }

        return $columns;
    }

    /**
     * Creates a Schema instance from a given set of metadata classes.
     *
     * @psalm-param list<ClassMetadata> $classes
     *
     * @throws NotSupported
     */
    public function getSchemaFromMetadata(array $classes): Schema
    {
        // Reminder for processed classes, used for hierarchies
        $processedClasses     = [];
        $eventManager         = $this->em->getEventManager();
        $metadataSchemaConfig = $this->schemaManager->createSchemaConfig();

        $schema = new Schema([], [], $metadataSchemaConfig);

        $addedFks       = [];
        $blacklistedFks = [];

        foreach ($classes as $class) {
            if ($this->processingNotRequired($class, $processedClasses)) {
                continue;
            }

            $table = $schema->createTable($this->quoteStrategy->getTableName($class, $this->platform));

            if ($class->isInheritanceTypeSingleTable()) {
                $this->gatherColumns($class, $table);
                $this->gatherRelationsSql($class, $table, $schema, $addedFks, $blacklistedFks);

                // Add the discriminator column
                $this->addDiscriminatorColumnDefinition($class, $table);

                // Aggregate all the information from all classes in the hierarchy
                foreach ($class->parentClasses as $parentClassName) {
                    // Parent class information is already contained in this class
                    $processedClasses[$parentClassName] = true;
                }

                foreach ($class->subClasses as $subClassName) {
                    $subClass = $this->em->getClassMetadata($subClassName);
                    $this->gatherColumns($subClass, $table);
                    $this->gatherRelationsSql($subClass, $table, $schema, $addedFks, $blacklistedFks);
                    $processedClasses[$subClassName] = true;
                }
            } elseif ($class->isInheritanceTypeJoined()) {
                // Add all non-inherited fields as columns
                foreach ($class->fieldMappings as $fieldName => $mapping) {
                    if (! isset($mapping['inherited'])) {
                        $this->gatherColumn($class, $mapping, $table);
                    }
                }

                $this->gatherRelationsSql($class, $table, $schema, $addedFks, $blacklistedFks);

                // Add the discriminator column only to the root table
                if ($class->name === $class->rootEntityName) {
                    $this->addDiscriminatorColumnDefinition($class, $table);
                } else {
                    // Add an ID FK column to child tables
                    $pkColumns           = [];
                    $inheritedKeyColumns = [];

                    foreach ($class->identifier as $identifierField) {
                        if (isset($class->fieldMappings[$identifierField]['inherited'])) {
                            $idMapping = $class->fieldMappings[$identifierField];
                            $this->gatherColumn($class, $idMapping, $table);
                            $columnName = $this->quoteStrategy->getColumnName(
                                $identifierField,
                                $class,
                                $this->platform,
                            );
                            // TODO: This seems rather hackish, can we optimize it?
                            $table->getColumn($columnName)->setAutoincrement(false);

                            $pkColumns[]           = $columnName;
                            $inheritedKeyColumns[] = $columnName;

                            continue;
                        }

                        if (isset($class->associationMappings[$identifierField]['inherited'])) {
                            $idMapping = $class->associationMappings[$identifierField];

                            $targetEntity = current(
                                array_filter(
                                    $classes,
                                    static fn (ClassMetadata $class): bool => $class->name === $idMapping['targetEntity']
                                ),
                            );

                            foreach ($idMapping['joinColumns'] as $joinColumn) {
                                if (isset($targetEntity->fieldMappings[$joinColumn['referencedColumnName']])) {
                                    $columnName = $this->quoteStrategy->getJoinColumnName(
                                        $joinColumn,
                                        $class,
                                        $this->platform,
                                    );

                                    $pkColumns[]           = $columnName;
                                    $inheritedKeyColumns[] = $columnName;
                                }
                            }
                        }
                    }

                    if ($inheritedKeyColumns !== []) {
                        // Add a FK constraint on the ID column
                        $table->addForeignKeyConstraint(
                            $this->quoteStrategy->getTableName(
                                $this->em->getClassMetadata($class->rootEntityName),
                                $this->platform,
                            ),
                            $inheritedKeyColumns,
                            $inheritedKeyColumns,
                            ['onDelete' => 'CASCADE'],
                        );
                    }

                    if ($pkColumns !== []) {
                        $table->setPrimaryKey($pkColumns);
                    }
                }
            } elseif ($class->isInheritanceTypeTablePerClass()) {
                throw NotSupported::create();
            } else {
                $this->gatherColumns($class, $table);
                $this->gatherRelationsSql($class, $table, $schema, $addedFks, $blacklistedFks);
            }

            $pkColumns = [];

            foreach ($class->identifier as $identifierField) {
                if (isset($class->fieldMappings[$identifierField])) {
                    $pkColumns[] = $this->quoteStrategy->getColumnName($identifierField, $class, $this->platform);
                } elseif (isset($class->associationMappings[$identifierField])) {
                    $assoc = $class->associationMappings[$identifierField];
                    assert(is_array($assoc));

                    foreach ($assoc['joinColumns'] as $joinColumn) {
                        $pkColumns[] = $this->quoteStrategy->getJoinColumnName($joinColumn, $class, $this->platform);
                    }
                }
            }

            if (! $table->hasIndex('primary')) {
                $table->setPrimaryKey($pkColumns);
            }

            // there can be unique indexes automatically created for join column
            // if join column is also primary key we should keep only primary key on this column
            // so, remove indexes overruled by primary key
            $primaryKey = $table->getIndex('primary');

            foreach ($table->getIndexes() as $idxKey => $existingIndex) {
                if ($primaryKey->overrules($existingIndex)) {
                    $table->dropIndex($idxKey);
                }
            }

            if (isset($class->table['indexes'])) {
                foreach ($class->table['indexes'] as $indexName => $indexData) {
                    if (! isset($indexData['flags'])) {
                        $indexData['flags'] = [];
                    }

                    $table->addIndex(
                        $this->getIndexColumns($class, $indexData),
                        is_numeric($indexName) ? null : $indexName,
                        (array) $indexData['flags'],
                        $indexData['options'] ?? [],
                    );
                }
            }

            if (isset($class->table['uniqueConstraints'])) {
                foreach ($class->table['uniqueConstraints'] as $indexName => $indexData) {
                    $uniqIndex = new Index($indexName, $this->getIndexColumns($class, $indexData), true, false, [], $indexData['options'] ?? []);

                    foreach ($table->getIndexes() as $tableIndexName => $tableIndex) {
                        $method = method_exists($tableIndex, 'isFulfilledBy') ? 'isFulfilledBy' : 'isFullfilledBy';
                        if ($tableIndex->$method($uniqIndex)) {
                            $table->dropIndex($tableIndexName);
                            break;
                        }
                    }

                    $table->addUniqueIndex($uniqIndex->getColumns(), is_numeric($indexName) ? null : $indexName, $indexData['options'] ?? []);
                }
            }

            if (isset($class->table['options'])) {
                foreach ($class->table['options'] as $key => $val) {
                    $table->addOption($key, $val);
                }
            }

            $processedClasses[$class->name] = true;

            if ($class->isIdGeneratorSequence() && $class->name === $class->rootEntityName) {
                $seqDef     = $class->sequenceGeneratorDefinition;
                $quotedName = $this->quoteStrategy->getSequenceName($seqDef, $class, $this->platform);
                if (! $schema->hasSequence($quotedName)) {
                    $schema->createSequence(
                        $quotedName,
                        (int) $seqDef['allocationSize'],
                        (int) $seqDef['initialValue'],
                    );
                }
            }

            if ($eventManager->hasListeners(ToolEvents::postGenerateSchemaTable)) {
                $eventManager->dispatchEvent(
                    ToolEvents::postGenerateSchemaTable,
                    new GenerateSchemaTableEventArgs($class, $schema, $table),
                );
            }
        }

        if (
            ! $this->platform->supportsSchemas()
            && class_exists(RemoveNamespacedAssets::class)
            && method_exists($schema, 'visit')
        ) {
            $schema->visit(new RemoveNamespacedAssets());
        }

        if ($eventManager->hasListeners(ToolEvents::postGenerateSchema)) {
            $eventManager->dispatchEvent(
                ToolEvents::postGenerateSchema,
                new GenerateSchemaEventArgs($this->em, $schema),
            );
        }

        return $schema;
    }

    /**
     * Gets a portable column definition as required by the DBAL for the discriminator
     * column of a class.
     */
    private function addDiscriminatorColumnDefinition(ClassMetadata $class, Table $table): void
    {
        $discrColumn = $class->discriminatorColumn;

        if (
            ! isset($discrColumn['type']) ||
            (strtolower($discrColumn['type']) === 'string' && ! isset($discrColumn['length']))
        ) {
            $discrColumn['type']   = 'string';
            $discrColumn['length'] = 255;
        }

        $options = [
            'length'    => $discrColumn['length'] ?? null,
            'notnull'   => true,
        ];

        if (isset($discrColumn['columnDefinition'])) {
            $options['columnDefinition'] = $discrColumn['columnDefinition'];
        }

        $table->addColumn($discrColumn['name'], $discrColumn['type'], $options);
    }

    /**
     * Gathers the column definitions as required by the DBAL of all field mappings
     * found in the given class.
     */
    private function gatherColumns(ClassMetadata $class, Table $table): void
    {
        $pkColumns = [];

        foreach ($class->fieldMappings as $mapping) {
            if ($class->isInheritanceTypeSingleTable() && isset($mapping['inherited'])) {
                continue;
            }

            $this->gatherColumn($class, $mapping, $table);

            if ($class->isIdentifier($mapping['fieldName'])) {
                $pkColumns[] = $this->quoteStrategy->getColumnName($mapping['fieldName'], $class, $this->platform);
            }
        }
    }

    /**
     * Creates a column definition as required by the DBAL from an ORM field mapping definition.
     *
     * @param ClassMetadata $class The class that owns the field mapping.
     * @psalm-param array<string, mixed> $mapping The field mapping.
     */
    private function gatherColumn(
        ClassMetadata $class,
        array $mapping,
        Table $table,
    ): void {
        $columnName = $this->quoteStrategy->getColumnName($mapping['fieldName'], $class, $this->platform);
        $columnType = $mapping['type'];

        $options            = [];
        $options['length']  = $mapping['length'] ?? null;
        $options['notnull'] = isset($mapping['nullable']) ? ! $mapping['nullable'] : true;
        if ($class->isInheritanceTypeSingleTable() && $class->parentClasses) {
            $options['notnull'] = false;
        }

        $options['platformOptions']            = [];
        $options['platformOptions']['version'] = $class->isVersioned && $class->versionField === $mapping['fieldName'];

        if (strtolower($columnType) === 'string' && $options['length'] === null) {
            $options['length'] = 255;
        }

        if (isset($mapping['precision'])) {
            $options['precision'] = $mapping['precision'];
        }

        if (isset($mapping['scale'])) {
            $options['scale'] = $mapping['scale'];
        }

        if (isset($mapping['default'])) {
            $options['default'] = $mapping['default'];
        }

        if (isset($mapping['columnDefinition'])) {
            $options['columnDefinition'] = $mapping['columnDefinition'];
        }

        // the 'default' option can be overwritten here
        $options = $this->gatherColumnOptions($mapping) + $options;

        if ($class->isIdGeneratorIdentity() && $class->getIdentifierFieldNames() === [$mapping['fieldName']]) {
            $options['autoincrement'] = true;
        }

        if ($class->isInheritanceTypeJoined() && $class->name !== $class->rootEntityName) {
            $options['autoincrement'] = false;
        }

        if ($table->hasColumn($columnName)) {
            $method = method_exists($table, 'modifyColumn') ? 'modifyColumn' : 'changeColumn';
            // required in some inheritance scenarios
            $table->$method($columnName, $options);
        } else {
            $table->addColumn($columnName, $columnType, $options);
        }

        $isUnique = $mapping['unique'] ?? false;
        if ($isUnique) {
            $table->addUniqueIndex([$columnName]);
        }
    }

    /**
     * Gathers the SQL for properly setting up the relations of the given class.
     * This includes the SQL for foreign key constraints and join tables.
     *
     * @psalm-param array<string, array{
     *                  foreignTableName: string,
     *                  foreignColumns: list<string>
     *              }>                               $addedFks
     * @psalm-param array<string, bool>              $blacklistedFks
     *
     * @throws NotSupported
     */
    private function gatherRelationsSql(
        ClassMetadata $class,
        Table $table,
        Schema $schema,
        array &$addedFks,
        array &$blacklistedFks,
    ): void {
        foreach ($class->associationMappings as $id => $mapping) {
            if (isset($mapping['inherited']) && ! in_array($id, $class->identifier, true)) {
                continue;
            }

            $foreignClass = $this->em->getClassMetadata($mapping['targetEntity']);

            if ($mapping['type'] & ClassMetadata::TO_ONE && $mapping['isOwningSide']) {
                $primaryKeyColumns = []; // PK is unnecessary for this relation-type

                $this->gatherRelationJoinColumns(
                    $mapping['joinColumns'],
                    $table,
                    $foreignClass,
                    $mapping,
                    $primaryKeyColumns,
                    $addedFks,
                    $blacklistedFks,
                );
            } elseif ($mapping['type'] === ClassMetadata::ONE_TO_MANY && $mapping['isOwningSide']) {
                //... create join table, one-many through join table supported later
                throw NotSupported::create();
            } elseif ($mapping['type'] === ClassMetadata::MANY_TO_MANY && $mapping['isOwningSide']) {
                // create join table
                $joinTable = $mapping['joinTable'];

                $theJoinTable = $schema->createTable(
                    $this->quoteStrategy->getJoinTableName($mapping, $foreignClass, $this->platform),
                );

                if (isset($joinTable['options'])) {
                    foreach ($joinTable['options'] as $key => $val) {
                        $theJoinTable->addOption($key, $val);
                    }
                }

                $primaryKeyColumns = [];

                // Build first FK constraint (relation table => source table)
                $this->gatherRelationJoinColumns(
                    $joinTable['joinColumns'],
                    $theJoinTable,
                    $class,
                    $mapping,
                    $primaryKeyColumns,
                    $addedFks,
                    $blacklistedFks,
                );

                // Build second FK constraint (relation table => target table)
                $this->gatherRelationJoinColumns(
                    $joinTable['inverseJoinColumns'],
                    $theJoinTable,
                    $foreignClass,
                    $mapping,
                    $primaryKeyColumns,
                    $addedFks,
                    $blacklistedFks,
                );

                $theJoinTable->setPrimaryKey($primaryKeyColumns);
            }
        }
    }

    /**
     * Gets the class metadata that is responsible for the definition of the referenced column name.
     *
     * Previously this was a simple task, but with DDC-117 this problem is actually recursive. If its
     * not a simple field, go through all identifier field names that are associations recursively and
     * find that referenced column name.
     *
     * TODO: Is there any way to make this code more pleasing?
     *
     * @psalm-return array{ClassMetadata, string}|null
     */
    private function getDefiningClass(ClassMetadata $class, string $referencedColumnName): array|null
    {
        $referencedFieldName = $class->getFieldName($referencedColumnName);

        if ($class->hasField($referencedFieldName)) {
            return [$class, $referencedFieldName];
        }

        if (in_array($referencedColumnName, $class->getIdentifierColumnNames(), true)) {
            // it seems to be an entity as foreign key
            foreach ($class->getIdentifierFieldNames() as $fieldName) {
                if (
                    $class->hasAssociation($fieldName)
                    && $class->getSingleAssociationJoinColumnName($fieldName) === $referencedColumnName
                ) {
                    return $this->getDefiningClass(
                        $this->em->getClassMetadata($class->associationMappings[$fieldName]['targetEntity']),
                        $class->getSingleAssociationReferencedJoinColumnName($fieldName),
                    );
                }
            }
        }

        return null;
    }

    /**
     * Gathers columns and fk constraints that are required for one part of relationship.
     *
     * @psalm-param array<string, mixed>             $joinColumns
     * @psalm-param array<string, mixed>             $mapping
     * @psalm-param list<string>                     $primaryKeyColumns
     * @psalm-param array<string, array{
     *                  foreignTableName: string,
     *                  foreignColumns: list<string>
     *              }>                               $addedFks
     * @psalm-param array<string,bool>               $blacklistedFks
     *
     * @throws MissingColumnException
     */
    private function gatherRelationJoinColumns(
        array $joinColumns,
        Table $theJoinTable,
        ClassMetadata $class,
        array $mapping,
        array &$primaryKeyColumns,
        array &$addedFks,
        array &$blacklistedFks,
    ): void {
        $localColumns      = [];
        $foreignColumns    = [];
        $fkOptions         = [];
        $foreignTableName  = $this->quoteStrategy->getTableName($class, $this->platform);
        $uniqueConstraints = [];

        foreach ($joinColumns as $joinColumn) {
            [$definingClass, $referencedFieldName] = $this->getDefiningClass(
                $class,
                $joinColumn['referencedColumnName'],
            );

            if (! $definingClass) {
                throw MissingColumnException::fromColumnSourceAndTarget(
                    $joinColumn['referencedColumnName'],
                    $mapping['sourceEntity'],
                    $mapping['targetEntity'],
                );
            }

            $quotedColumnName    = $this->quoteStrategy->getJoinColumnName($joinColumn, $class, $this->platform);
            $quotedRefColumnName = $this->quoteStrategy->getReferencedJoinColumnName(
                $joinColumn,
                $class,
                $this->platform,
            );

            $primaryKeyColumns[] = $quotedColumnName;
            $localColumns[]      = $quotedColumnName;
            $foreignColumns[]    = $quotedRefColumnName;

            if (! $theJoinTable->hasColumn($quotedColumnName)) {
                // Only add the column to the table if it does not exist already.
                // It might exist already if the foreign key is mapped into a regular
                // property as well.

                $fieldMapping = $definingClass->getFieldMapping($referencedFieldName);

                $columnOptions = ['notnull' => false];

                if (isset($joinColumn['columnDefinition'])) {
                    $columnOptions['columnDefinition'] = $joinColumn['columnDefinition'];
                } elseif (isset($fieldMapping['columnDefinition'])) {
                    $columnOptions['columnDefinition'] = $fieldMapping['columnDefinition'];
                }

                if (isset($joinColumn['nullable'])) {
                    $columnOptions['notnull'] = ! $joinColumn['nullable'];
                }

                $columnOptions += $this->gatherColumnOptions($fieldMapping);

                if (isset($fieldMapping['length'])) {
                    $columnOptions['length'] = $fieldMapping['length'];
                }

                if ($fieldMapping['type'] === 'decimal') {
                    $columnOptions['scale']     = $fieldMapping['scale'];
                    $columnOptions['precision'] = $fieldMapping['precision'];
                }

                $columnOptions = $this->gatherColumnOptions($joinColumn) + $columnOptions;

                $theJoinTable->addColumn($quotedColumnName, $fieldMapping['type'], $columnOptions);
            }

            if (isset($joinColumn['unique']) && $joinColumn['unique'] === true) {
                $uniqueConstraints[] = ['columns' => [$quotedColumnName]];
            }

            if (isset($joinColumn['onDelete'])) {
                $fkOptions['onDelete'] = $joinColumn['onDelete'];
            }
        }

        // Prefer unique constraints over implicit simple indexes created for foreign keys.
        // Also avoids index duplication.
        foreach ($uniqueConstraints as $indexName => $unique) {
            $theJoinTable->addUniqueIndex($unique['columns'], is_numeric($indexName) ? null : $indexName);
        }

        $compositeName = $theJoinTable->getName() . '.' . implode('', $localColumns);
        if (
            isset($addedFks[$compositeName])
            && ($foreignTableName !== $addedFks[$compositeName]['foreignTableName']
            || 0 < count(array_diff($foreignColumns, $addedFks[$compositeName]['foreignColumns'])))
        ) {
            foreach ($theJoinTable->getForeignKeys() as $fkName => $key) {
                if (
                    count(array_diff($key->getLocalColumns(), $localColumns)) === 0
                    && (($key->getForeignTableName() !== $foreignTableName)
                    || 0 < count(array_diff($key->getForeignColumns(), $foreignColumns)))
                ) {
                    $theJoinTable->removeForeignKey($fkName);
                    break;
                }
            }

            $blacklistedFks[$compositeName] = true;
        } elseif (! isset($blacklistedFks[$compositeName])) {
            $addedFks[$compositeName] = ['foreignTableName' => $foreignTableName, 'foreignColumns' => $foreignColumns];
            $theJoinTable->addForeignKeyConstraint(
                $foreignTableName,
                $localColumns,
                $foreignColumns,
                $fkOptions,
            );
        }
    }

    /**
     * @param mixed[] $mapping
     *
     * @return mixed[]
     */
    private function gatherColumnOptions(array $mapping): array
    {
        $mappingOptions = $mapping['options'] ?? [];

        if (isset($mapping['enumType'])) {
            $mappingOptions['enumType'] = $mapping['enumType'];
        }

        if (($mappingOptions['default'] ?? null) instanceof BackedEnum) {
            $mappingOptions['default'] = $mappingOptions['default']->value;
        }

        if (empty($mappingOptions)) {
            return [];
        }

        $options                    = array_intersect_key($mappingOptions, array_flip(self::KNOWN_COLUMN_OPTIONS));
        $options['platformOptions'] = array_diff_key($mappingOptions, $options);

        return $options;
    }

    /**
     * Drops the database schema for the given classes.
     *
     * In any way when an exception is thrown it is suppressed since drop was
     * issued for all classes of the schema and some probably just don't exist.
     *
     * @psalm-param list<ClassMetadata> $classes
     */
    public function dropSchema(array $classes): void
    {
        $dropSchemaSql = $this->getDropSchemaSQL($classes);
        $conn          = $this->em->getConnection();

        foreach ($dropSchemaSql as $sql) {
            try {
                $conn->executeQuery($sql);
            } catch (Throwable) {
                // ignored
            }
        }
    }

    /**
     * Drops all elements in the database of the current connection.
     */
    public function dropDatabase(): void
    {
        $dropSchemaSql = $this->getDropDatabaseSQL();
        $conn          = $this->em->getConnection();

        foreach ($dropSchemaSql as $sql) {
            $conn->executeQuery($sql);
        }
    }

    /**
     * Gets the SQL needed to drop the database schema for the connections database.
     *
     * @return string[]
     */
    public function getDropDatabaseSQL(): array
    {
        $method = method_exists(AbstractSchemaManager::class, 'introspectSchema') ?
            'introspectSchema' :
            'createSchema';

        return $this->schemaManager
            ->$method()
            ->toDropSql($this->platform);
    }

    /**
     * Gets SQL to drop the tables defined by the passed classes.
     *
     * @psalm-param list<ClassMetadata> $classes
     *
     * @return string[]
     */
    public function getDropSchemaSQL(array $classes): array
    {
        $schema = $this->getSchemaFromMetadata($classes);

<<<<<<< HEAD
        $method         = method_exists(AbstractSchemaManager::class, 'introspectSchema') ?
            'introspectSchema' :
            'createSchema';
        $deployedSchema = $this->schemaManager->$method();
=======
        $deployedSchema = $this->introspectSchema();
>>>>>>> cf91ce63

        foreach ($schema->getTables() as $table) {
            if (! $deployedSchema->hasTable($table->getName())) {
                $schema->dropTable($table->getName());
            }
        }

        if ($this->platform->supportsSequences()) {
            foreach ($schema->getSequences() as $sequence) {
                if (! $deployedSchema->hasSequence($sequence->getName())) {
                    $schema->dropSequence($sequence->getName());
                }
            }

            foreach ($schema->getTables() as $table) {
                $primaryKey = $table->getPrimaryKey();
                if ($primaryKey === null) {
                    continue;
                }

                $columns = $primaryKey->getColumns();
                if (count($columns) === 1) {
                    $checkSequence = $table->getName() . '_' . $columns[0] . '_seq';
                    if ($deployedSchema->hasSequence($checkSequence) && ! $schema->hasSequence($checkSequence)) {
                        $schema->createSequence($checkSequence);
                    }
                }
            }
        }

        return $schema->toDropSql($this->platform);
    }

    /**
     * Updates the database schema of the given classes by comparing the ClassMetadata
     * instances to the current database schema that is inspected.
     *
     * @param mixed[] $classes
     * @param bool    $saveMode If TRUE, only performs a partial update
     *                           without dropping assets which are scheduled for deletion.
     */
    public function updateSchema(array $classes, bool $saveMode = false): void
    {
        if (func_num_args() > 1) {
            Deprecation::triggerIfCalledFromOutside(
                'doctrine/orm',
                'https://github.com/doctrine/orm/pull/10153',
                'Passing $saveMode to %s() is deprecated and will not be possible in Doctrine ORM 3.0.',
                __METHOD__
            );
        }

        $updateSchemaSql = $this->getUpdateSchemaSql($classes, $saveMode);
        $conn            = $this->em->getConnection();

        foreach ($updateSchemaSql as $sql) {
            $conn->executeQuery($sql);
        }
    }

    /**
     * Gets the sequence of SQL statements that need to be performed in order
     * to bring the given class mappings in-synch with the relational schema.
     *
     * @param mixed[] $classes  The classes to consider.
     * @param bool    $saveMode If TRUE, only generates SQL for a partial update
     *                           that does not include SQL for dropping assets which are scheduled for deletion.
     *
     * @return string[] The sequence of SQL statements.
     */
    public function getUpdateSchemaSql(array $classes, bool $saveMode = false): array
    {
        if (func_num_args() > 1) {
            Deprecation::triggerIfCalledFromOutside(
                'doctrine/orm',
                'https://github.com/doctrine/orm/pull/10153',
                'Passing $saveMode to %s() is deprecated and will not be possible in Doctrine ORM 3.0.',
                __METHOD__
            );
        }

        $toSchema   = $this->getSchemaFromMetadata($classes);
        $fromSchema = $this->createSchemaForComparison($toSchema);
        $comparator = $this->schemaManager->createComparator();
        $schemaDiff = $comparator->compareSchemas($fromSchema, $toSchema);

        if ($saveMode) {
            return $schemaDiff->toSaveSql($this->platform);
        }

        if (! method_exists(AbstractPlatform::class, 'getAlterSchemaSQL')) {
            return $schemaDiff->toSql($this->platform);
        }

        return $this->platform->getAlterSchemaSQL($schemaDiff);
    }

    /**
     * Creates the schema from the database, ensuring tables from the target schema are whitelisted for comparison.
     */
    private function createSchemaForComparison(Schema $toSchema): Schema
    {
        $connection = $this->em->getConnection();

        // backup schema assets filter
        $config         = $connection->getConfiguration();
        $previousFilter = $config->getSchemaAssetsFilter();

        $method = method_exists(AbstractSchemaManager::class, 'introspectSchema') ?
            'introspectSchema' :
            'createSchema';

        if ($previousFilter === null) {
<<<<<<< HEAD
            return $this->schemaManager->$method();
=======
            return $this->introspectSchema();
>>>>>>> cf91ce63
        }

        // whitelist assets we already know about in $toSchema, use the existing filter otherwise
        $config->setSchemaAssetsFilter(static function ($asset) use ($previousFilter, $toSchema): bool {
            $assetName = $asset instanceof AbstractAsset ? $asset->getName() : $asset;

            return $toSchema->hasTable($assetName) || $toSchema->hasSequence($assetName) || $previousFilter($asset);
        });

        try {
<<<<<<< HEAD
            return $this->schemaManager->$method();
=======
            return $this->introspectSchema();
>>>>>>> cf91ce63
        } finally {
            // restore schema assets filter
            $config->setSchemaAssetsFilter($previousFilter);
        }
    }

    private function introspectSchema(): Schema
    {
        $method = method_exists($this->schemaManager, 'introspectSchema')
            ? 'introspectSchema'
            : 'createSchema';

        return $this->schemaManager->$method();
    }
}<|MERGE_RESOLUTION|>--- conflicted
+++ resolved
@@ -858,14 +858,7 @@
     {
         $schema = $this->getSchemaFromMetadata($classes);
 
-<<<<<<< HEAD
-        $method         = method_exists(AbstractSchemaManager::class, 'introspectSchema') ?
-            'introspectSchema' :
-            'createSchema';
-        $deployedSchema = $this->schemaManager->$method();
-=======
         $deployedSchema = $this->introspectSchema();
->>>>>>> cf91ce63
 
         foreach ($schema->getTables() as $table) {
             if (! $deployedSchema->hasTable($table->getName())) {
@@ -914,7 +907,7 @@
                 'doctrine/orm',
                 'https://github.com/doctrine/orm/pull/10153',
                 'Passing $saveMode to %s() is deprecated and will not be possible in Doctrine ORM 3.0.',
-                __METHOD__
+                __METHOD__,
             );
         }
 
@@ -943,7 +936,7 @@
                 'doctrine/orm',
                 'https://github.com/doctrine/orm/pull/10153',
                 'Passing $saveMode to %s() is deprecated and will not be possible in Doctrine ORM 3.0.',
-                __METHOD__
+                __METHOD__,
             );
         }
 
@@ -979,11 +972,7 @@
             'createSchema';
 
         if ($previousFilter === null) {
-<<<<<<< HEAD
-            return $this->schemaManager->$method();
-=======
             return $this->introspectSchema();
->>>>>>> cf91ce63
         }
 
         // whitelist assets we already know about in $toSchema, use the existing filter otherwise
@@ -994,11 +983,7 @@
         });
 
         try {
-<<<<<<< HEAD
-            return $this->schemaManager->$method();
-=======
             return $this->introspectSchema();
->>>>>>> cf91ce63
         } finally {
             // restore schema assets filter
             $config->setSchemaAssetsFilter($previousFilter);
