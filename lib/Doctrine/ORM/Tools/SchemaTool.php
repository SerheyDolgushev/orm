--- conflicted
+++ resolved
@@ -811,13 +811,8 @@
 
         foreach ($dropSchemaSql as $sql) {
             try {
-<<<<<<< HEAD
-                $conn->executeQuery($sql);
+                $conn->executeStatement($sql);
             } catch (Throwable) {
-=======
-                $conn->executeStatement($sql);
-            } catch (Throwable $e) {
->>>>>>> f36a8c87
                 // ignored
             }
         }
