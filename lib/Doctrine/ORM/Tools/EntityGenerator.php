--- conflicted
+++ resolved
@@ -346,15 +346,8 @@
     {
         @trigger_error(self::class . ' is deprecated and will be removed in Doctrine ORM 3.0', E_USER_DEPRECATED);
 
-<<<<<<< HEAD
-        if (version_compare(\Doctrine\Common\Version::VERSION, '2.2.0-DEV', '>=')) {
-            $this->annotationsPrefix = 'ORM\\';
-        }
-
-        $this->inflector = InflectorFactory::create()->build();
-=======
         $this->annotationsPrefix = 'ORM\\';
->>>>>>> d95e03ba
+        $this->inflector         = InflectorFactory::create()->build();
     }
 
     /**
