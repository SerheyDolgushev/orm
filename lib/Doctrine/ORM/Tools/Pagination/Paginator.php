--- conflicted
+++ resolved
@@ -87,17 +87,7 @@
         return $this;
     }
 
-<<<<<<< HEAD
     public function count(): int
-=======
-    /**
-     * {@inheritDoc}
-     *
-     * @return int
-     */
-    #[ReturnTypeWillChange]
-    public function count()
->>>>>>> a056552d
     {
         if ($this->count === null) {
             try {
