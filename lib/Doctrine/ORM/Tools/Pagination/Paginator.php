<?php

/*
 * THIS SOFTWARE IS PROVIDED BY THE COPYRIGHT HOLDERS AND CONTRIBUTORS
 * "AS IS" AND ANY EXPRESS OR IMPLIED WARRANTIES, INCLUDING, BUT NOT
 * LIMITED TO, THE IMPLIED WARRANTIES OF MERCHANTABILITY AND FITNESS FOR
 * A PARTICULAR PURPOSE ARE DISCLAIMED. IN NO EVENT SHALL THE COPYRIGHT
 * OWNER OR CONTRIBUTORS BE LIABLE FOR ANY DIRECT, INDIRECT, INCIDENTAL,
 * SPECIAL, EXEMPLARY, OR CONSEQUENTIAL DAMAGES (INCLUDING, BUT NOT
 * LIMITED TO, PROCUREMENT OF SUBSTITUTE GOODS OR SERVICES; LOSS OF USE,
 * DATA, OR PROFITS; OR BUSINESS INTERRUPTION) HOWEVER CAUSED AND ON ANY
 * THEORY OF LIABILITY, WHETHER IN CONTRACT, STRICT LIABILITY, OR TORT
 * (INCLUDING NEGLIGENCE OR OTHERWISE) ARISING IN ANY WAY OUT OF THE USE
 * OF THIS SOFTWARE, EVEN IF ADVISED OF THE POSSIBILITY OF SUCH DAMAGE.
 *
 * This software consists of voluntary contributions made by many individuals
 * and is licensed under the MIT license. For more information, see
 * <http://www.doctrine-project.org>.
 */

namespace Doctrine\ORM\Tools\Pagination;

use ArrayIterator;
use Countable;
use Doctrine\Common\Collections\Collection;
use Doctrine\ORM\NoResultException;
use Doctrine\ORM\Query;
use Doctrine\ORM\Query\Parameter;
use Doctrine\ORM\Query\Parser;
use Doctrine\ORM\Query\ResultSetMapping;
use Doctrine\ORM\QueryBuilder;
use IteratorAggregate;

use function array_key_exists;
use function array_map;
use function array_sum;
use function count;

/**
 * The paginator can handle various complex scenarios with DQL.
 *
 * @template T
 */
class Paginator implements Countable, IteratorAggregate
{
    /** @var Query */
    private $query;

    /** @var bool */
    private $fetchJoinCollection;

    /** @var bool|null */
    private $useOutputWalkers;

    /** @var int */
    private $count;

    /**
     * @param Query|QueryBuilder $query               A Doctrine ORM query or query builder.
     * @param bool               $fetchJoinCollection Whether the query joins a collection (true by default).
     */
    public function __construct($query, $fetchJoinCollection = true)
    {
        if ($query instanceof QueryBuilder) {
            $query = $query->getQuery();
        }

        $this->query               = $query;
        $this->fetchJoinCollection = (bool) $fetchJoinCollection;
    }

    /**
     * Returns the query.
     *
     * @return Query
     */
    public function getQuery()
    {
        return $this->query;
    }

    /**
     * Returns whether the query joins a collection.
     *
     * @return bool Whether the query joins a collection.
     */
    public function getFetchJoinCollection()
    {
        return $this->fetchJoinCollection;
    }

    /**
     * Returns whether the paginator will use an output walker.
     *
     * @return bool|null
     */
    public function getUseOutputWalkers()
    {
        return $this->useOutputWalkers;
    }

    /**
     * Sets whether the paginator will use an output walker.
     *
     * @param bool|null $useOutputWalkers
     *
     * @return $this
     */
    public function setUseOutputWalkers($useOutputWalkers)
    {
        $this->useOutputWalkers = $useOutputWalkers;

        return $this;
    }

    /**
     * {@inheritdoc}
     */
    public function count()
    {
        if ($this->count === null) {
            try {
                $this->count = (int) array_sum(array_map('current', $this->getCountQuery()->getScalarResult()));
            } catch (NoResultException $e) {
                $this->count = 0;
            }
        }

        return $this->count;
    }

    /**
     * {@inheritdoc}
     *
<<<<<<< HEAD
     * @return ArrayIterator<array-key, T>
=======
     * @psalm-return ArrayIterator<array-key, T>
>>>>>>> 0b25d4d8
     */
    public function getIterator()
    {
        $offset = $this->query->getFirstResult();
        $length = $this->query->getMaxResults();

        if ($this->fetchJoinCollection && $length !== null) {
            $subQuery = $this->cloneQuery($this->query);

            if ($this->useOutputWalker($subQuery)) {
                $subQuery->setHint(Query::HINT_CUSTOM_OUTPUT_WALKER, LimitSubqueryOutputWalker::class);
            } else {
                $this->appendTreeWalker($subQuery, LimitSubqueryWalker::class);
                $this->unbindUnusedQueryParams($subQuery);
            }

            $subQuery->setFirstResult($offset)->setMaxResults($length);

            $foundIdRows = $subQuery->getScalarResult();

            // don't do this for an empty id array
            if ($foundIdRows === []) {
                return new ArrayIterator([]);
            }

            $whereInQuery = $this->cloneQuery($this->query);
            $ids          = array_map('current', $foundIdRows);

            $this->appendTreeWalker($whereInQuery, WhereInWalker::class);
            $whereInQuery->setHint(WhereInWalker::HINT_PAGINATOR_ID_COUNT, count($ids));
            $whereInQuery->setFirstResult(null)->setMaxResults(null);
            $whereInQuery->setParameter(WhereInWalker::PAGINATOR_ID_ALIAS, $ids);
            $whereInQuery->setCacheable($this->query->isCacheable());
            $whereInQuery->expireQueryCache();

            $result = $whereInQuery->getResult($this->query->getHydrationMode());
        } else {
            $result = $this->cloneQuery($this->query)
                ->setMaxResults($length)
                ->setFirstResult($offset)
                ->setCacheable($this->query->isCacheable())
                ->getResult($this->query->getHydrationMode());
        }

        return new ArrayIterator($result);
    }

    /**
     * Clones a query.
     *
     * @param Query $query The query.
     *
     * @return Query The cloned query.
     */
    private function cloneQuery(Query $query)
    {
        $cloneQuery = clone $query;

        $cloneQuery->setParameters(clone $query->getParameters());
        $cloneQuery->setCacheable(false);

        foreach ($query->getHints() as $name => $value) {
            $cloneQuery->setHint($name, $value);
        }

        return $cloneQuery;
    }

    /**
     * Determines whether to use an output walker for the query.
     *
     * @param Query $query The query.
     *
     * @return bool
     */
    private function useOutputWalker(Query $query)
    {
        if ($this->useOutputWalkers === null) {
            return (bool) $query->getHint(Query::HINT_CUSTOM_OUTPUT_WALKER) === false;
        }

        return $this->useOutputWalkers;
    }

    /**
     * Appends a custom tree walker to the tree walkers hint.
     *
     * @param string $walkerClass
     */
    private function appendTreeWalker(Query $query, $walkerClass)
    {
        $hints = $query->getHint(Query::HINT_CUSTOM_TREE_WALKERS);

        if ($hints === false) {
            $hints = [];
        }

        $hints[] = $walkerClass;
        $query->setHint(Query::HINT_CUSTOM_TREE_WALKERS, $hints);
    }

    /**
     * Returns Query prepared to count.
     *
     * @return Query
     */
    private function getCountQuery()
    {
        $countQuery = $this->cloneQuery($this->query);

        if (! $countQuery->hasHint(CountWalker::HINT_DISTINCT)) {
            $countQuery->setHint(CountWalker::HINT_DISTINCT, true);
        }

        if ($this->useOutputWalker($countQuery)) {
            $platform = $countQuery->getEntityManager()->getConnection()->getDatabasePlatform(); // law of demeter win

            $rsm = new ResultSetMapping();
            $rsm->addScalarResult($platform->getSQLResultCasing('dctrn_count'), 'count');

            $countQuery->setHint(Query::HINT_CUSTOM_OUTPUT_WALKER, CountOutputWalker::class);
            $countQuery->setResultSetMapping($rsm);
        } else {
            $this->appendTreeWalker($countQuery, CountWalker::class);
            $this->unbindUnusedQueryParams($countQuery);
        }

        $countQuery->setFirstResult(null)->setMaxResults(null);

        return $countQuery;
    }

    private function unbindUnusedQueryParams(Query $query): void
    {
        $parser            = new Parser($query);
        $parameterMappings = $parser->parse()->getParameterMappings();
        /** @var Collection|Parameter[] $parameters */
        $parameters = $query->getParameters();

        foreach ($parameters as $key => $parameter) {
            $parameterName = $parameter->getName();

            if (! (isset($parameterMappings[$parameterName]) || array_key_exists($parameterName, $parameterMappings))) {
                unset($parameters[$key]);
            }
        }

        $query->setParameters($parameters);
    }
}<|MERGE_RESOLUTION|>--- conflicted
+++ resolved
@@ -132,11 +132,7 @@
     /**
      * {@inheritdoc}
      *
-<<<<<<< HEAD
-     * @return ArrayIterator<array-key, T>
-=======
      * @psalm-return ArrayIterator<array-key, T>
->>>>>>> 0b25d4d8
      */
     public function getIterator()
     {
