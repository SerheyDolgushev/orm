--- conflicted
+++ resolved
@@ -56,20 +56,10 @@
     }
 
     /**
-<<<<<<< HEAD
-     * @param string[] $discrMap
-     * @psalm-param array<string, string> $discrMap
-     */
-    public static function invalidDiscriminatorValue(string $discrValue, array $discrMap): self
-=======
-     * @param string   $discrValue
      * @param string[] $discrValues
      * @psalm-param list<string> $discrValues
-     *
-     * @return HydrationException
      */
-    public static function invalidDiscriminatorValue($discrValue, $discrValues)
->>>>>>> 825e9641
+    public static function invalidDiscriminatorValue(string $discrValue, array $discrValues): self
     {
         return new self(sprintf(
             'The discriminator value "%s" is invalid. It must be one of "%s".',
