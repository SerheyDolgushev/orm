<?php

declare(strict_types=1);

namespace Doctrine\ORM\Internal\Hydration;

use Doctrine\DBAL\Platforms\AbstractPlatform;
use Doctrine\DBAL\Result;
use Doctrine\DBAL\Types\Type;
use Doctrine\ORM\EntityManagerInterface;
use Doctrine\ORM\Events;
use Doctrine\ORM\Mapping\ClassMetadata;
use Doctrine\ORM\Query\ResultSetMapping;
use Doctrine\ORM\Tools\Pagination\LimitSubqueryWalker;
use Doctrine\ORM\UnitOfWork;
use Generator;
use LogicException;
use ReflectionClass;

use function array_map;
use function array_merge;
use function count;
use function end;
use function in_array;

/**
 * Base class for all hydrators. A hydrator is a class that provides some form
 * of transformation of an SQL result set into another structure.
 */
abstract class AbstractHydrator
{
    /**
     * The ResultSetMapping.
     *
     * @var ResultSetMapping|null
     */
    protected $_rsm;

    /**
     * The EntityManager instance.
     *
     * @var EntityManagerInterface
     */
    protected $_em;

    /**
     * The dbms Platform instance.
     *
     * @var AbstractPlatform
     */
    protected $_platform;

    /**
     * The UnitOfWork of the associated EntityManager.
     *
     * @var UnitOfWork
     */
    protected $_uow;

    /**
     * Local ClassMetadata cache to avoid going to the EntityManager all the time.
     *
     * @var array<string, ClassMetadata<object>>
     */
    protected $_metadataCache = [];

    /**
     * The cache used during row-by-row hydration.
     *
     * @var array<string, mixed[]|null>
     */
    protected $_cache = [];

    /**
     * The statement that provides the data to hydrate.
     *
     * @var Result|null
     */
    protected $_stmt;

    /**
     * The query hints.
     *
     * @var array<string, mixed>
     */
    protected $_hints = [];

    /**
     * Initializes a new instance of a class derived from <tt>AbstractHydrator</tt>.
     *
     * @param EntityManagerInterface $em The EntityManager to use.
     */
    public function __construct(EntityManagerInterface $em)
    {
        $this->_em       = $em;
        $this->_platform = $em->getConnection()->getDatabasePlatform();
        $this->_uow      = $em->getUnitOfWork();
    }

    /**
     * Initiates a row-by-row hydration.
     *
     * @psalm-param array<string, mixed> $hints
     *
     * @return Generator<array-key, mixed>
     *
     * @final
     */
    final public function toIterable(Result $stmt, ResultSetMapping $resultSetMapping, array $hints = []): Generator
    {
        $this->_stmt  = $stmt;
        $this->_rsm   = $resultSetMapping;
        $this->_hints = $hints;

        $evm = $this->_em->getEventManager();

        $evm->addEventListener([Events::onClear], $this);

        $this->prepare();

        while (true) {
            $row = $this->statement()->fetchAssociative();

            if ($row === false) {
                $this->cleanup();

                break;
            }

            $result = [];

            $this->hydrateRowData($row, $result);

            $this->cleanupAfterRowIteration();
            if (count($result) === 1) {
                if (count($resultSetMapping->indexByMap) === 0) {
                    yield end($result);
                } else {
                    yield from $result;
                }
            } else {
                yield $result;
            }
        }
    }

    final protected function statement(): Result
    {
        if ($this->_stmt === null) {
            throw new LogicException('Uninitialized _stmt property');
        }

        return $this->_stmt;
    }

    final protected function resultSetMapping(): ResultSetMapping
    {
        if ($this->_rsm === null) {
            throw new LogicException('Uninitialized _rsm property');
        }

        return $this->_rsm;
    }

    /**
     * Hydrates all rows returned by the passed statement instance at once.
     *
<<<<<<< HEAD
=======
     * @param Result|ResultStatement $stmt
     * @param ResultSetMapping       $resultSetMapping
>>>>>>> 0d911b93
     * @psalm-param array<string, string> $hints
     *
     * @return mixed[]
     */
    public function hydrateAll(Result $stmt, object $resultSetMapping, array $hints = [])
    {
        $this->_stmt  = $stmt;
        $this->_rsm   = $resultSetMapping;
        $this->_hints = $hints;

        $this->_em->getEventManager()->addEventListener([Events::onClear], $this);
        $this->prepare();

        try {
            $result = $this->hydrateAllData();
        } finally {
            $this->cleanup();
        }

        return $result;
    }

    /**
     * When executed in a hydrate() loop we have to clear internal state to
     * decrease memory consumption.
     *
     * @param mixed $eventArgs
     *
     * @return void
     */
    public function onClear($eventArgs)
    {
    }

    /**
     * Executes one-time preparation tasks, once each time hydration is started
     * through {@link hydrateAll} or {@link toIterable()}.
     *
     * @return void
     */
    protected function prepare()
    {
    }

    /**
     * Executes one-time cleanup tasks at the end of a hydration that was initiated
     * through {@link hydrateAll} or {@link toIterable()}.
     *
     * @return void
     */
    protected function cleanup()
    {
        $this->statement()->free();

        $this->_stmt          = null;
        $this->_rsm           = null;
        $this->_cache         = [];
        $this->_metadataCache = [];

        $this
            ->_em
            ->getEventManager()
            ->removeEventListener([Events::onClear], $this);
    }

    protected function cleanupAfterRowIteration(): void
    {
    }

    /**
     * Hydrates a single row from the current statement instance.
     *
     * Template method.
     *
     * @param mixed[] $row    The row data.
     * @param mixed[] $result The result to fill.
     *
     * @return void
     *
     * @throws HydrationException
     */
    protected function hydrateRowData(array $row, array &$result)
    {
        throw new HydrationException('hydrateRowData() not implemented by this hydrator.');
    }

    /**
     * Hydrates all rows from the current statement instance at once.
     *
     * @return mixed[]
     */
    abstract protected function hydrateAllData();

    /**
     * Processes a row of the result set.
     *
     * Used for identity-based hydration (HYDRATE_OBJECT and HYDRATE_ARRAY).
     * Puts the elements of a result row into a new array, grouped by the dql alias
     * they belong to. The column names in the result set are mapped to their
     * field names during this procedure as well as any necessary conversions on
     * the values applied. Scalar values are kept in a specific key 'scalars'.
     *
     * @param mixed[] $data SQL Result Row.
     * @psalm-param array<string, string> $id                 Dql-Alias => ID-Hash.
     * @psalm-param array<string, bool>   $nonemptyComponents Does this DQL-Alias has at least one non NULL value?
     *
     * @return array<string, array<string, mixed>> An array with all the fields
     *                                             (name => value) of the data
     *                                             row, grouped by their
     *                                             component alias.
     * @psalm-return array{
     *                   data: array<array-key, array>,
     *                   newObjects?: array<array-key, array{
     *                       class: mixed,
     *                       args?: array
     *                   }>,
     *                   scalars?: array
     *               }
     */
    protected function gatherRowData(array $data, array &$id, array &$nonemptyComponents)
    {
        $rowData = ['data' => []];

        foreach ($data as $key => $value) {
            $cacheKeyInfo = $this->hydrateColumnInfo($key);
            if ($cacheKeyInfo === null) {
                continue;
            }

            $fieldName = $cacheKeyInfo['fieldName'];

            switch (true) {
                case isset($cacheKeyInfo['isNewObjectParameter']):
                    $argIndex = $cacheKeyInfo['argIndex'];
                    $objIndex = $cacheKeyInfo['objIndex'];
                    $type     = $cacheKeyInfo['type'];
                    $value    = $type->convertToPHPValue($value, $this->_platform);

                    $rowData['newObjects'][$objIndex]['class']           = $cacheKeyInfo['class'];
                    $rowData['newObjects'][$objIndex]['args'][$argIndex] = $value;
                    break;

                case isset($cacheKeyInfo['isScalar']):
                    $type  = $cacheKeyInfo['type'];
                    $value = $type->convertToPHPValue($value, $this->_platform);

                    $rowData['scalars'][$fieldName] = $value;
                    break;

                //case (isset($cacheKeyInfo['isMetaColumn'])):
                default:
                    $dqlAlias = $cacheKeyInfo['dqlAlias'];
                    $type     = $cacheKeyInfo['type'];

                    // If there are field name collisions in the child class, then we need
                    // to only hydrate if we are looking at the correct discriminator value
                    if (
                        isset($cacheKeyInfo['discriminatorColumn'], $data[$cacheKeyInfo['discriminatorColumn']])
                        && ! in_array((string) $data[$cacheKeyInfo['discriminatorColumn']], $cacheKeyInfo['discriminatorValues'], true)
                    ) {
                        break;
                    }

                    // in an inheritance hierarchy the same field could be defined several times.
                    // We overwrite this value so long we don't have a non-null value, that value we keep.
                    // Per definition it cannot be that a field is defined several times and has several values.
                    if (isset($rowData['data'][$dqlAlias][$fieldName])) {
                        break;
                    }

                    $rowData['data'][$dqlAlias][$fieldName] = $type
                        ? $type->convertToPHPValue($value, $this->_platform)
                        : $value;

                    if ($cacheKeyInfo['isIdentifier'] && $value !== null) {
                        $id[$dqlAlias]                .= '|' . $value;
                        $nonemptyComponents[$dqlAlias] = true;
                    }

                    break;
            }
        }

        return $rowData;
    }

    /**
     * Processes a row of the result set.
     *
     * Used for HYDRATE_SCALAR. This is a variant of _gatherRowData() that
     * simply converts column names to field names and properly converts the
     * values according to their types. The resulting row has the same number
     * of elements as before.
     *
     * @param mixed[] $data
     * @psalm-param array<string, mixed> $data
     *
     * @return mixed[] The processed row.
     * @psalm-return array<string, mixed>
     */
    protected function gatherScalarRowData(&$data)
    {
        $rowData = [];

        foreach ($data as $key => $value) {
            $cacheKeyInfo = $this->hydrateColumnInfo($key);
            if ($cacheKeyInfo === null) {
                continue;
            }

            $fieldName = $cacheKeyInfo['fieldName'];

            // WARNING: BC break! We know this is the desired behavior to type convert values, but this
            // erroneous behavior exists since 2.0 and we're forced to keep compatibility.
            if (! isset($cacheKeyInfo['isScalar'])) {
                $type  = $cacheKeyInfo['type'];
                $value = $type ? $type->convertToPHPValue($value, $this->_platform) : $value;

                $fieldName = $cacheKeyInfo['dqlAlias'] . '_' . $fieldName;
            }

            $rowData[$fieldName] = $value;
        }

        return $rowData;
    }

    /**
     * Retrieve column information from ResultSetMapping.
     *
     * @param string $key Column name
     *
     * @return mixed[]|null
     * @psalm-return array<string, mixed>|null
     */
    protected function hydrateColumnInfo($key)
    {
        if (isset($this->_cache[$key])) {
            return $this->_cache[$key];
        }

        switch (true) {
            // NOTE: Most of the times it's a field mapping, so keep it first!!!
            case isset($this->_rsm->fieldMappings[$key]):
                $classMetadata = $this->getClassMetadata($this->_rsm->declaringClasses[$key]);
                $fieldName     = $this->_rsm->fieldMappings[$key];
                $fieldMapping  = $classMetadata->fieldMappings[$fieldName];
                $ownerMap      = $this->_rsm->columnOwnerMap[$key];
                $columnInfo    = [
                    'isIdentifier' => in_array($fieldName, $classMetadata->identifier, true),
                    'fieldName'    => $fieldName,
                    'type'         => Type::getType($fieldMapping['type']),
                    'dqlAlias'     => $ownerMap,
                ];

                // the current discriminator value must be saved in order to disambiguate fields hydration,
                // should there be field name collisions
                if ($classMetadata->parentClasses && isset($this->_rsm->discriminatorColumns[$ownerMap])) {
                    return $this->_cache[$key] = array_merge(
                        $columnInfo,
                        [
                            'discriminatorColumn' => $this->_rsm->discriminatorColumns[$ownerMap],
                            'discriminatorValue'  => $classMetadata->discriminatorValue,
                            'discriminatorValues' => $this->getDiscriminatorValues($classMetadata),
                        ]
                    );
                }

                return $this->_cache[$key] = $columnInfo;

            case isset($this->_rsm->newObjectMappings[$key]):
                // WARNING: A NEW object is also a scalar, so it must be declared before!
                $mapping = $this->_rsm->newObjectMappings[$key];

                return $this->_cache[$key] = [
                    'isScalar'             => true,
                    'isNewObjectParameter' => true,
                    'fieldName'            => $this->_rsm->scalarMappings[$key],
                    'type'                 => Type::getType($this->_rsm->typeMappings[$key]),
                    'argIndex'             => $mapping['argIndex'],
                    'objIndex'             => $mapping['objIndex'],
                    'class'                => new ReflectionClass($mapping['className']),
                ];

            case isset($this->_rsm->scalarMappings[$key], $this->_hints[LimitSubqueryWalker::FORCE_DBAL_TYPE_CONVERSION]):
                return $this->_cache[$key] = [
                    'fieldName' => $this->_rsm->scalarMappings[$key],
                    'type'      => Type::getType($this->_rsm->typeMappings[$key]),
                    'dqlAlias'  => '',
                ];

            case isset($this->_rsm->scalarMappings[$key]):
                return $this->_cache[$key] = [
                    'isScalar'  => true,
                    'fieldName' => $this->_rsm->scalarMappings[$key],
                    'type'      => Type::getType($this->_rsm->typeMappings[$key]),
                ];

            case isset($this->_rsm->metaMappings[$key]):
                // Meta column (has meaning in relational schema only, i.e. foreign keys or discriminator columns).
                $fieldName = $this->_rsm->metaMappings[$key];
                $dqlAlias  = $this->_rsm->columnOwnerMap[$key];
                $type      = isset($this->_rsm->typeMappings[$key])
                    ? Type::getType($this->_rsm->typeMappings[$key])
                    : null;

                // Cache metadata fetch
                $this->getClassMetadata($this->_rsm->aliasMap[$dqlAlias]);

                return $this->_cache[$key] = [
                    'isIdentifier' => isset($this->_rsm->isIdentifierColumn[$dqlAlias][$key]),
                    'isMetaColumn' => true,
                    'fieldName'    => $fieldName,
                    'type'         => $type,
                    'dqlAlias'     => $dqlAlias,
                ];
        }

        // this column is a left over, maybe from a LIMIT query hack for example in Oracle or DB2
        // maybe from an additional column that has not been defined in a NativeQuery ResultSetMapping.
        return null;
    }

    /**
     * @return string[]
     * @psalm-return non-empty-list<string>
     */
    private function getDiscriminatorValues(ClassMetadata $classMetadata): array
    {
        $values = array_map(
            function (string $subClass): string {
                return (string) $this->getClassMetadata($subClass)->discriminatorValue;
            },
            $classMetadata->subClasses
        );

        $values[] = (string) $classMetadata->discriminatorValue;

        return $values;
    }

    /**
     * Retrieve ClassMetadata associated to entity class name.
     *
     * @param string $className
     *
     * @return ClassMetadata
     */
    protected function getClassMetadata($className)
    {
        if (! isset($this->_metadataCache[$className])) {
            $this->_metadataCache[$className] = $this->_em->getClassMetadata($className);
        }

        return $this->_metadataCache[$className];
    }

    /**
     * Register entity as managed in UnitOfWork.
     *
     * @param object  $entity
     * @param mixed[] $data
     *
     * @return void
     *
     * @todo The "$id" generation is the same of UnitOfWork#createEntity. Remove this duplication somehow
     */
    protected function registerManaged(ClassMetadata $class, $entity, array $data)
    {
        if ($class->isIdentifierComposite) {
            $id = [];

            foreach ($class->identifier as $fieldName) {
                $id[$fieldName] = isset($class->associationMappings[$fieldName])
                    ? $data[$class->associationMappings[$fieldName]['joinColumns'][0]['name']]
                    : $data[$fieldName];
            }
        } else {
            $fieldName = $class->identifier[0];
            $id        = [
                $fieldName => isset($class->associationMappings[$fieldName])
                    ? $data[$class->associationMappings[$fieldName]['joinColumns'][0]['name']]
                    : $data[$fieldName],
            ];
        }

        $this->_em->getUnitOfWork()->registerManaged($entity, $id, $data);
    }
}<|MERGE_RESOLUTION|>--- conflicted
+++ resolved
@@ -165,16 +165,11 @@
     /**
      * Hydrates all rows returned by the passed statement instance at once.
      *
-<<<<<<< HEAD
-=======
-     * @param Result|ResultStatement $stmt
-     * @param ResultSetMapping       $resultSetMapping
->>>>>>> 0d911b93
      * @psalm-param array<string, string> $hints
      *
      * @return mixed[]
      */
-    public function hydrateAll(Result $stmt, object $resultSetMapping, array $hints = [])
+    public function hydrateAll(Result $stmt, ResultSetMapping $resultSetMapping, array $hints = [])
     {
         $this->_stmt  = $stmt;
         $this->_rsm   = $resultSetMapping;
