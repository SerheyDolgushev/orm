--- conflicted
+++ resolved
@@ -18,23 +18,15 @@
     /** @var array<string, Edge> */
     public array $dependencyList = [];
 
-<<<<<<< HEAD
     public function __construct(
         public readonly string $hash,
         public readonly ClassMetadata $value,
     ) {
-=======
-    public function __construct(string $hash, ClassMetadata $value)
-    {
         Deprecation::triggerIfCalledFromOutside(
             'doctrine/orm',
             'https://github.com/doctrine/orm/pull/10547',
             'The %s class is deprecated and will be removed in ORM 3.0',
-            self::class
+            self::class,
         );
-
-        $this->hash  = $hash;
-        $this->value = $value;
->>>>>>> db279100
     }
 }