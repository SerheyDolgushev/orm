--- conflicted
+++ resolved
@@ -7,11 +7,7 @@
 use BackedEnum;
 use Doctrine\Common\Collections\ArrayCollection;
 use Doctrine\Common\Collections\Collection;
-<<<<<<< HEAD
-use Doctrine\Common\Util\ClassUtils;
 use Doctrine\DBAL\ArrayParameterType;
-=======
->>>>>>> edd962e3
 use Doctrine\DBAL\Cache\QueryCacheProfile;
 use Doctrine\DBAL\ParameterType;
 use Doctrine\DBAL\Result;
@@ -383,13 +379,8 @@
         }
 
         try {
-<<<<<<< HEAD
-            $class = ClassUtils::getClass($value);
+            $class = DefaultProxyClassNameResolver::getClass($value);
             $value = $this->em->getUnitOfWork()->getSingleIdentifierValue($value);
-=======
-            $class = DefaultProxyClassNameResolver::getClass($value);
-            $value = $this->_em->getUnitOfWork()->getSingleIdentifierValue($value);
->>>>>>> edd962e3
 
             if ($value === null) {
                 throw ORMInvalidArgumentException::invalidIdentifierBindingEntity($class);
