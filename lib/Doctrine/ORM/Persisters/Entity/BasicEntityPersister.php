<?php

declare(strict_types=1);

namespace Doctrine\ORM\Persisters\Entity;

use BackedEnum;
use Doctrine\Common\Collections\Criteria;
use Doctrine\Common\Collections\Expr\Comparison;
use Doctrine\Common\Util\ClassUtils;
use Doctrine\DBAL\ArrayParameterType;
use Doctrine\DBAL\Connection;
use Doctrine\DBAL\LockMode;
use Doctrine\DBAL\ParameterType;
use Doctrine\DBAL\Platforms\AbstractPlatform;
use Doctrine\DBAL\Result;
use Doctrine\DBAL\Types\Type;
use Doctrine\DBAL\Types\Types;
use Doctrine\ORM\EntityManagerInterface;
use Doctrine\ORM\Mapping\AssociationMapping;
use Doctrine\ORM\Mapping\ClassMetadata;
use Doctrine\ORM\Mapping\JoinColumnMapping;
use Doctrine\ORM\Mapping\ManyToManyAssociationMapping;
use Doctrine\ORM\Mapping\MappingException;
use Doctrine\ORM\Mapping\OneToManyAssociationMapping;
use Doctrine\ORM\Mapping\QuoteStrategy;
use Doctrine\ORM\OptimisticLockException;
use Doctrine\ORM\PersistentCollection;
use Doctrine\ORM\Persisters\Exception\CantUseInOperatorOnCompositeKeys;
use Doctrine\ORM\Persisters\Exception\InvalidOrientation;
use Doctrine\ORM\Persisters\Exception\UnrecognizedField;
use Doctrine\ORM\Persisters\SqlExpressionVisitor;
use Doctrine\ORM\Persisters\SqlValueVisitor;
use Doctrine\ORM\Query;
use Doctrine\ORM\Query\QueryException;
use Doctrine\ORM\Query\ResultSetMapping;
use Doctrine\ORM\Repository\Exception\InvalidFindByCall;
use Doctrine\ORM\UnitOfWork;
use Doctrine\ORM\Utility\IdentifierFlattener;
use Doctrine\ORM\Utility\PersisterHelper;
use LengthException;

use function array_combine;
use function array_keys;
use function array_map;
use function array_merge;
use function array_search;
use function array_unique;
use function array_values;
use function assert;
use function count;
use function implode;
use function is_array;
use function is_object;
use function reset;
use function spl_object_id;
use function sprintf;
use function str_contains;
use function strtoupper;
use function trim;

/**
 * A BasicEntityPersister maps an entity to a single table in a relational database.
 *
 * A persister is always responsible for a single entity type.
 *
 * EntityPersisters are used during a UnitOfWork to apply any changes to the persistent
 * state of entities onto a relational database when the UnitOfWork is committed,
 * as well as for basic querying of entities and their associations (not DQL).
 *
 * The persisting operations that are invoked during a commit of a UnitOfWork to
 * persist the persistent entity state are:
 *
 *   - {@link addInsert} : To schedule an entity for insertion.
 *   - {@link executeInserts} : To execute all scheduled insertions.
 *   - {@link update} : To update the persistent state of an entity.
 *   - {@link delete} : To delete the persistent state of an entity.
 *
 * As can be seen from the above list, insertions are batched and executed all at once
 * for increased efficiency.
 *
 * The querying operations invoked during a UnitOfWork, either through direct find
 * requests or lazy-loading, are the following:
 *
 *   - {@link load} : Loads (the state of) a single, managed entity.
 *   - {@link loadAll} : Loads multiple, managed entities.
 *   - {@link loadOneToOneEntity} : Loads a one/many-to-one entity association (lazy-loading).
 *   - {@link loadOneToManyCollection} : Loads a one-to-many entity association (lazy-loading).
 *   - {@link loadManyToManyCollection} : Loads a many-to-many entity association (lazy-loading).
 *
 * The BasicEntityPersister implementation provides the default behavior for
 * persisting and querying entities that are mapped to a single database table.
 *
 * Subclasses can be created to provide custom persisting and querying strategies,
 * i.e. spanning multiple tables.
 */
class BasicEntityPersister implements EntityPersister
{
    /** @var array<string,string> */
    private static array $comparisonMap = [
        Comparison::EQ          => '= %s',
        Comparison::NEQ         => '!= %s',
        Comparison::GT          => '> %s',
        Comparison::GTE         => '>= %s',
        Comparison::LT          => '< %s',
        Comparison::LTE         => '<= %s',
        Comparison::IN          => 'IN (%s)',
        Comparison::NIN         => 'NOT IN (%s)',
        Comparison::CONTAINS    => 'LIKE %s',
        Comparison::STARTS_WITH => 'LIKE %s',
        Comparison::ENDS_WITH   => 'LIKE %s',
    ];

    /**
     * The underlying DBAL Connection of the used EntityManager.
     */
    protected Connection $conn;

    /**
     * The database platform.
     */
    protected AbstractPlatform $platform;

    /**
     * Queued inserts.
     *
     * @psalm-var array<int, object>
     */
    protected array $queuedInserts = [];

    /**
     * The map of column names to DBAL mapping types of all prepared columns used
     * when INSERTing or UPDATEing an entity.
     *
     * @see prepareInsertData($entity)
     * @see prepareUpdateData($entity)
     *
     * @var mixed[]
     */
    protected array $columnTypes = [];

    /**
     * The map of quoted column names.
     *
     * @see prepareInsertData($entity)
     * @see prepareUpdateData($entity)
     *
     * @var mixed[]
     */
    protected array $quotedColumns = [];

    /**
     * The INSERT SQL statement used for entities handled by this persister.
     * This SQL is only generated once per request, if at all.
     */
    private string|null $insertSql = null;

    /**
     * The quote strategy.
     */
    protected QuoteStrategy $quoteStrategy;

    /**
     * The IdentifierFlattener used for manipulating identifiers
     */
<<<<<<< HEAD
    private readonly IdentifierFlattener $identifierFlattener;
=======
    protected $identifierFlattener;

    /** @var CachedPersisterContext */
    protected $currentPersisterContext;
>>>>>>> e7816398

    protected CachedPersisterContext $currentPersisterContext;
    private readonly CachedPersisterContext $limitsHandlingContext;
    private readonly CachedPersisterContext $noLimitsContext;

    /**
     * Initializes a new <tt>BasicEntityPersister</tt> that uses the given EntityManager
     * and persists instances of the class described by the given ClassMetadata descriptor.
     *
     * @param ClassMetadata $class Metadata object that describes the mapping of the mapped entity class.
     */
    public function __construct(
        protected EntityManagerInterface $em,
        protected ClassMetadata $class,
    ) {
        $this->conn                  = $em->getConnection();
        $this->platform              = $this->conn->getDatabasePlatform();
        $this->quoteStrategy         = $em->getConfiguration()->getQuoteStrategy();
        $this->identifierFlattener   = new IdentifierFlattener($em->getUnitOfWork(), $em->getMetadataFactory());
        $this->noLimitsContext       = $this->currentPersisterContext = new CachedPersisterContext(
            $class,
            new Query\ResultSetMapping(),
            false,
        );
        $this->limitsHandlingContext = new CachedPersisterContext(
            $class,
            new Query\ResultSetMapping(),
            true,
        );
    }

    public function getClassMetadata(): ClassMetadata
    {
        return $this->class;
    }

    public function getResultSetMapping(): ResultSetMapping
    {
        return $this->currentPersisterContext->rsm;
    }

    public function addInsert(object $entity): void
    {
        $this->queuedInserts[spl_object_id($entity)] = $entity;
    }

    /**
     * {@inheritDoc}
     */
    public function getInserts(): array
    {
        return $this->queuedInserts;
    }

    /**
     * {@inheritDoc}
     */
    public function executeInserts(): array
    {
        if (! $this->queuedInserts) {
            return;
        }

        $uow            = $this->em->getUnitOfWork();
        $idGenerator    = $this->class->idGenerator;
        $isPostInsertId = $idGenerator->isPostInsertGenerator();

        $stmt      = $this->conn->prepare($this->getInsertSQL());
        $tableName = $this->class->getTableName();

        foreach ($this->queuedInserts as $key => $entity) {
            $insertData = $this->prepareInsertData($entity);

            if (isset($insertData[$tableName])) {
                $paramIndex = 1;

                foreach ($insertData[$tableName] as $column => $value) {
                    $stmt->bindValue($paramIndex++, $value, $this->columnTypes[$column]);
                }
            }

            $stmt->executeStatement();

            if ($isPostInsertId) {
                $generatedId = $idGenerator->generateId($this->em, $entity);
                $id          = [$this->class->identifier[0] => $generatedId];

                $uow->assignPostInsertId($entity, $generatedId);
            } else {
                $id = $this->class->getIdentifierValues($entity);
            }

            if ($this->class->requiresFetchAfterChange) {
                $this->assignDefaultVersionAndUpsertableValues($entity, $id);
            }

            // Unset this queued insert, so that the prepareUpdateData() method knows right away
            // (for the next entity already) that the current entity has been written to the database
            // and no extra updates need to be scheduled to refer to it.
            //
            // In \Doctrine\ORM\UnitOfWork::executeInserts(), the UoW already removed entities
            // from its own list (\Doctrine\ORM\UnitOfWork::$entityInsertions) right after they
            // were given to our addInsert() method.
            unset($this->queuedInserts[$key]);
        }
    }

    /**
     * Retrieves the default version value which was created
     * by the preceding INSERT statement and assigns it back in to the
     * entities version field if the given entity is versioned.
     * Also retrieves values of columns marked as 'non insertable' and / or
     * 'not updatable' and assigns them back to the entities corresponding fields.
     *
     * @param mixed[] $id
     */
    protected function assignDefaultVersionAndUpsertableValues(object $entity, array $id): void
    {
        $values = $this->fetchVersionAndNotUpsertableValues($this->class, $id);

        foreach ($values as $field => $value) {
            $value = Type::getType($this->class->fieldMappings[$field]->type)->convertToPHPValue($value, $this->platform);

            $this->class->setFieldValue($entity, $field, $value);
        }
    }

    /**
     * Fetches the current version value of a versioned entity and / or the values of fields
     * marked as 'not insertable' and / or 'not updatable'.
     *
     * @param mixed[] $id
     */
    protected function fetchVersionAndNotUpsertableValues(ClassMetadata $versionedClass, array $id): mixed
    {
        $columnNames = [];
        foreach ($this->class->fieldMappings as $key => $column) {
            if (isset($column->generated) || ($this->class->isVersioned && $key === $versionedClass->versionField)) {
                $columnNames[$key] = $this->quoteStrategy->getColumnName($key, $versionedClass, $this->platform);
            }
        }

        $tableName  = $this->quoteStrategy->getTableName($versionedClass, $this->platform);
        $identifier = $this->quoteStrategy->getIdentifierColumnNames($versionedClass, $this->platform);

        // FIXME: Order with composite keys might not be correct
        $sql = 'SELECT ' . implode(', ', $columnNames)
            . ' FROM ' . $tableName
            . ' WHERE ' . implode(' = ? AND ', $identifier) . ' = ?';

        $flatId = $this->identifierFlattener->flattenIdentifier($versionedClass, $id);

        $values = $this->conn->fetchNumeric(
            $sql,
            array_values($flatId),
            $this->extractIdentifierTypes($id, $versionedClass),
        );

        if ($values === false) {
            throw new LengthException('Unexpected empty result for database query.');
        }

        $values = array_combine(array_keys($columnNames), $values);

        if (! $values) {
            throw new LengthException('Unexpected number of database columns.');
        }

        return $values;
    }

    /**
     * @param mixed[] $id
     *
     * @return list<ParameterType|int|string>
     * @psalm-return list<ParameterType::*|ArrayParameterType::*|string>
     */
    final protected function extractIdentifierTypes(array $id, ClassMetadata $versionedClass): array
    {
        $types = [];

        foreach ($id as $field => $value) {
            $types = [...$types, ...$this->getTypes($field, $value, $versionedClass)];
        }

        return $types;
    }

    public function update(object $entity): void
    {
        $tableName  = $this->class->getTableName();
        $updateData = $this->prepareUpdateData($entity);

        if (! isset($updateData[$tableName])) {
            return;
        }

        $data = $updateData[$tableName];

        if (! $data) {
            return;
        }

        $isVersioned     = $this->class->isVersioned;
        $quotedTableName = $this->quoteStrategy->getTableName($this->class, $this->platform);

        $this->updateTable($entity, $quotedTableName, $data, $isVersioned);

        if ($this->class->requiresFetchAfterChange) {
            $id = $this->class->getIdentifierValues($entity);

            $this->assignDefaultVersionAndUpsertableValues($entity, $id);
        }
    }

    /**
     * Performs an UPDATE statement for an entity on a specific table.
     * The UPDATE can optionally be versioned, which requires the entity to have a version field.
     *
     * @param object  $entity          The entity object being updated.
     * @param string  $quotedTableName The quoted name of the table to apply the UPDATE on.
     * @param mixed[] $updateData      The map of columns to update (column => value).
     * @param bool    $versioned       Whether the UPDATE should be versioned.
     *
     * @throws UnrecognizedField
     * @throws OptimisticLockException
     */
    final protected function updateTable(
        object $entity,
        string $quotedTableName,
        array $updateData,
        bool $versioned = false,
    ): void {
        $set    = [];
        $types  = [];
        $params = [];

        foreach ($updateData as $columnName => $value) {
            $placeholder = '?';
            $column      = $columnName;

            switch (true) {
                case isset($this->class->fieldNames[$columnName]):
                    $fieldName = $this->class->fieldNames[$columnName];
                    $column    = $this->quoteStrategy->getColumnName($fieldName, $this->class, $this->platform);

                    if (isset($this->class->fieldMappings[$fieldName])) {
                        $type        = Type::getType($this->columnTypes[$columnName]);
                        $placeholder = $type->convertToDatabaseValueSQL('?', $this->platform);
                    }

                    break;

                case isset($this->quotedColumns[$columnName]):
                    $column = $this->quotedColumns[$columnName];

                    break;
            }

            $params[] = $value;
            $set[]    = $column . ' = ' . $placeholder;
            $types[]  = $this->columnTypes[$columnName];
        }

        $where      = [];
        $identifier = $this->em->getUnitOfWork()->getEntityIdentifier($entity);

        foreach ($this->class->identifier as $idField) {
            if (! isset($this->class->associationMappings[$idField])) {
                $params[] = $identifier[$idField];
                $types[]  = $this->class->fieldMappings[$idField]->type;
                $where[]  = $this->quoteStrategy->getColumnName($idField, $this->class, $this->platform);

                continue;
            }

            assert($this->class->associationMappings[$idField]->isToOneOwningSide());

            $params[] = $identifier[$idField];
            $where[]  = $this->quoteStrategy->getJoinColumnName(
                $this->class->associationMappings[$idField]->joinColumns[0],
                $this->class,
                $this->platform,
            );

            $targetMapping = $this->em->getClassMetadata($this->class->associationMappings[$idField]->targetEntity);
            $targetType    = PersisterHelper::getTypeOfField($targetMapping->identifier[0], $targetMapping, $this->em);

            if ($targetType === []) {
                throw UnrecognizedField::byFullyQualifiedName($this->class->name, $targetMapping->identifier[0]);
            }

            $types[] = reset($targetType);
        }

        if ($versioned) {
            $versionField = $this->class->versionField;
            assert($versionField !== null);
            $versionFieldType = $this->class->fieldMappings[$versionField]->type;
            $versionColumn    = $this->quoteStrategy->getColumnName($versionField, $this->class, $this->platform);

            $where[]  = $versionColumn;
            $types[]  = $this->class->fieldMappings[$versionField]->type;
            $params[] = $this->class->reflFields[$versionField]->getValue($entity);

            switch ($versionFieldType) {
                case Types::SMALLINT:
                case Types::INTEGER:
                case Types::BIGINT:
                    $set[] = $versionColumn . ' = ' . $versionColumn . ' + 1';
                    break;

                case Types::DATETIME_MUTABLE:
                    $set[] = $versionColumn . ' = CURRENT_TIMESTAMP';
                    break;
            }
        }

        $sql = 'UPDATE ' . $quotedTableName
             . ' SET ' . implode(', ', $set)
             . ' WHERE ' . implode(' = ? AND ', $where) . ' = ?';

        $result = $this->conn->executeStatement($sql, $params, $types);

        if ($versioned && ! $result) {
            throw OptimisticLockException::lockFailed($entity);
        }
    }

    /**
     * @param array<mixed> $identifier
     * @param string[]     $types
     *
     * @todo Add check for platform if it supports foreign keys/cascading.
     */
    protected function deleteJoinTableRecords(array $identifier, array $types): void
    {
        foreach ($this->class->associationMappings as $mapping) {
            if (! $mapping->isManyToMany() || $mapping->isOnDeleteCascade) {
                continue;
            }

            // @Todo this only covers scenarios with no inheritance or of the same level. Is there something
            // like self-referential relationship between different levels of an inheritance hierarchy? I hope not!
            $selfReferential = ($mapping->targetEntity === $mapping->sourceEntity);
            $class           = $this->class;
            $association     = $mapping;
            $otherColumns    = [];
            $otherKeys       = [];
            $keys            = [];

            if (! $mapping->isOwningSide()) {
                $class = $this->em->getClassMetadata($mapping->targetEntity);
            }

            $association = $this->em->getMetadataFactory()->getOwningSide($association);
            $joinColumns = $mapping->isOwningSide()
                ? $association->joinTable->joinColumns
                : $association->joinTable->inverseJoinColumns;

            if ($selfReferential) {
                $otherColumns = ! $mapping->isOwningSide()
                    ? $association->joinTable->joinColumns
                    : $association->joinTable->inverseJoinColumns;
            }

            foreach ($joinColumns as $joinColumn) {
                $keys[] = $this->quoteStrategy->getJoinColumnName($joinColumn, $class, $this->platform);
            }

            foreach ($otherColumns as $joinColumn) {
                $otherKeys[] = $this->quoteStrategy->getJoinColumnName($joinColumn, $class, $this->platform);
            }

            $joinTableName = $this->quoteStrategy->getJoinTableName($association, $this->class, $this->platform);

            $this->conn->delete($joinTableName, array_combine($keys, $identifier), $types);

            if ($selfReferential) {
                $this->conn->delete($joinTableName, array_combine($otherKeys, $identifier), $types);
            }
        }
    }

    public function delete(object $entity): bool
    {
        $class      = $this->class;
        $identifier = $this->em->getUnitOfWork()->getEntityIdentifier($entity);
        $tableName  = $this->quoteStrategy->getTableName($class, $this->platform);
        $idColumns  = $this->quoteStrategy->getIdentifierColumnNames($class, $this->platform);
        $id         = array_combine($idColumns, $identifier);
        $types      = $this->getClassIdentifiersTypes($class);

        $this->deleteJoinTableRecords($identifier, $types);

        return (bool) $this->conn->delete($tableName, $id, $types);
    }

    /**
     * Prepares the changeset of an entity for database insertion (UPDATE).
     *
     * The changeset is obtained from the currently running UnitOfWork.
     *
     * During this preparation the array that is passed as the second parameter is filled with
     * <columnName> => <value> pairs, grouped by table name.
     *
     * Example:
     * <code>
     * array(
     *    'foo_table' => array('column1' => 'value1', 'column2' => 'value2', ...),
     *    'bar_table' => array('columnX' => 'valueX', 'columnY' => 'valueY', ...),
     *    ...
     * )
     * </code>
     *
     * @param object $entity   The entity for which to prepare the data.
     * @param bool   $isInsert Whether the data to be prepared refers to an insert statement.
     *
     * @return mixed[][] The prepared data.
     * @psalm-return array<string, array<array-key, mixed|null>>
     */
    protected function prepareUpdateData(object $entity, bool $isInsert = false): array
    {
        $versionField = null;
        $result       = [];
        $uow          = $this->em->getUnitOfWork();

        $versioned = $this->class->isVersioned;
        if ($versioned !== false) {
            $versionField = $this->class->versionField;
        }

        foreach ($uow->getEntityChangeSet($entity) as $field => $change) {
            if (isset($versionField) && $versionField === $field) {
                continue;
            }

            if (isset($this->class->embeddedClasses[$field])) {
                continue;
            }

            $newVal = $change[1];

            if (! isset($this->class->associationMappings[$field])) {
                $fieldMapping = $this->class->fieldMappings[$field];
                $columnName   = $fieldMapping->columnName;

                if (! $isInsert && isset($fieldMapping->notUpdatable)) {
                    continue;
                }

                if ($isInsert && isset($fieldMapping->notInsertable)) {
                    continue;
                }

                $this->columnTypes[$columnName] = $fieldMapping->type;

                $result[$this->getOwningTable($field)][$columnName] = $newVal;

                continue;
            }

            $assoc = $this->class->associationMappings[$field];

            // Only owning side of x-1 associations can have a FK column.
            if (! $assoc->isToOneOwningSide()) {
                continue;
            }

            if ($newVal !== null) {
                $oid = spl_object_id($newVal);

                // If the associated entity $newVal is not yet persisted and/or does not yet have
                // an ID assigned, we must set $newVal = null. This will insert a null value and
                // schedule an extra update on the UnitOfWork.
                //
                // This gives us extra time to a) possibly obtain a database-generated identifier
                // value for $newVal, and b) insert $newVal into the database before the foreign
                // key reference is being made.
                //
                // When looking at $this->queuedInserts and $uow->isScheduledForInsert, be aware
                // of the implementation details that our own executeInserts() method will remove
                // entities from the former as soon as the insert statement has been executed and
                // a post-insert ID has been assigned (if necessary), and that the UnitOfWork has
                // already removed entities from its own list at the time they were passed to our
                // addInsert() method.
                //
                // Then, there is one extra exception we can make: An entity that references back to itself
                // _and_ uses an application-provided ID (the "NONE" generator strategy) also does not
                // need the extra update, although it is still in the list of insertions itself.
                // This looks like a minor optimization at first, but is the capstone for being able to
                // use non-NULLable, self-referencing associations in applications that provide IDs (like UUIDs).
                if (
                    (isset($this->queuedInserts[$oid]) || $uow->isScheduledForInsert($newVal))
                    && ! ($newVal === $entity && $this->class->isIdentifierNatural())
                ) {
                    $uow->scheduleExtraUpdate($entity, [$field => [null, $newVal]]);

                    $newVal = null;
                }
            }

            $newValId = null;

            if ($newVal !== null) {
                $newValId = $uow->getEntityIdentifier($newVal);
            }

            $targetClass = $this->em->getClassMetadata($assoc->targetEntity);
            $owningTable = $this->getOwningTable($field);

            foreach ($assoc->joinColumns as $joinColumn) {
                $sourceColumn = $joinColumn->name;
                $targetColumn = $joinColumn->referencedColumnName;
                $quotedColumn = $this->quoteStrategy->getJoinColumnName($joinColumn, $this->class, $this->platform);

                $this->quotedColumns[$sourceColumn]  = $quotedColumn;
                $this->columnTypes[$sourceColumn]    = PersisterHelper::getTypeOfColumn($targetColumn, $targetClass, $this->em);
                $result[$owningTable][$sourceColumn] = $newValId
                    ? $newValId[$targetClass->getFieldForColumn($targetColumn)]
                    : null;
            }
        }

        return $result;
    }

    /**
     * Prepares the data changeset of a managed entity for database insertion (initial INSERT).
     * The changeset of the entity is obtained from the currently running UnitOfWork.
     *
     * The default insert data preparation is the same as for updates.
     *
     * @see prepareUpdateData
     *
     * @param object $entity The entity for which to prepare the data.
     *
     * @return mixed[][] The prepared data for the tables to update.
     * @psalm-return array<string, mixed[]>
     */
    protected function prepareInsertData(object $entity): array
    {
        return $this->prepareUpdateData($entity, true);
    }

    public function getOwningTable(string $fieldName): string
    {
        return $this->class->getTableName();
    }

    /**
     * {@inheritDoc}
     */
    public function load(
        array $criteria,
        object|null $entity = null,
        AssociationMapping|null $assoc = null,
        array $hints = [],
        LockMode|int|null $lockMode = null,
        int|null $limit = null,
        array|null $orderBy = null,
    ): object|null {
        $this->switchPersisterContext(null, $limit);

        $sql              = $this->getSelectSQL($criteria, $assoc, $lockMode, $limit, null, $orderBy);
        [$params, $types] = $this->expandParameters($criteria);
        $stmt             = $this->conn->executeQuery($sql, $params, $types);

        if ($entity !== null) {
            $hints[Query::HINT_REFRESH]        = true;
            $hints[Query::HINT_REFRESH_ENTITY] = $entity;
        }

        $hydrator = $this->em->newHydrator($this->currentPersisterContext->selectJoinSql ? Query::HYDRATE_OBJECT : Query::HYDRATE_SIMPLEOBJECT);
        $entities = $hydrator->hydrateAll($stmt, $this->currentPersisterContext->rsm, $hints);

        return $entities ? $entities[0] : null;
    }

    /**
     * {@inheritDoc}
     */
    public function loadById(array $identifier, object|null $entity = null): object|null
    {
        return $this->load($identifier, $entity);
    }

    /**
     * {@inheritDoc}
     */
    public function loadOneToOneEntity(AssociationMapping $assoc, object $sourceEntity, array $identifier = []): object|null
    {
        $foundEntity = $this->em->getUnitOfWork()->tryGetById($identifier, $assoc->targetEntity);
        if ($foundEntity !== false) {
            return $foundEntity;
        }

        $targetClass = $this->em->getClassMetadata($assoc->targetEntity);

        if ($assoc->isOwningSide()) {
            $isInverseSingleValued = $assoc->inversedBy && ! $targetClass->isCollectionValuedAssociation($assoc->inversedBy);

            // Mark inverse side as fetched in the hints, otherwise the UoW would
            // try to load it in a separate query (remember: to-one inverse sides can not be lazy).
            $hints = [];

            if ($isInverseSingleValued) {
                $hints['fetched']['r'][$assoc->inversedBy] = true;
            }

            $targetEntity = $this->load($identifier, null, $assoc, $hints);

            // Complete bidirectional association, if necessary
            if ($targetEntity !== null && $isInverseSingleValued) {
                $targetClass->reflFields[$assoc->inversedBy]->setValue($targetEntity, $sourceEntity);
            }

            return $targetEntity;
        }

        assert(isset($assoc->mappedBy));
        $sourceClass = $this->em->getClassMetadata($assoc->sourceEntity);
        $owningAssoc = $targetClass->getAssociationMapping($assoc->mappedBy);
        assert($owningAssoc->isOneToOneOwningSide());

        $computedIdentifier = [];

        // TRICKY: since the association is specular source and target are flipped
        foreach ($owningAssoc->targetToSourceKeyColumns as $sourceKeyColumn => $targetKeyColumn) {
            if (! isset($sourceClass->fieldNames[$sourceKeyColumn])) {
                throw MappingException::joinColumnMustPointToMappedField(
                    $sourceClass->name,
                    $sourceKeyColumn,
                );
            }

            $computedIdentifier[$targetClass->getFieldForColumn($targetKeyColumn)] =
                $sourceClass->reflFields[$sourceClass->fieldNames[$sourceKeyColumn]]->getValue($sourceEntity);
        }

        $targetEntity = $this->load($computedIdentifier, null, $assoc);

        if ($targetEntity !== null) {
            $targetClass->setFieldValue($targetEntity, $assoc->mappedBy, $sourceEntity);
        }

        return $targetEntity;
    }

    /**
     * {@inheritDoc}
     */
    public function refresh(array $id, object $entity, LockMode|int|null $lockMode = null): void
    {
        $sql              = $this->getSelectSQL($id, null, $lockMode);
        [$params, $types] = $this->expandParameters($id);
        $stmt             = $this->conn->executeQuery($sql, $params, $types);

        $hydrator = $this->em->newHydrator(Query::HYDRATE_OBJECT);
        $hydrator->hydrateAll($stmt, $this->currentPersisterContext->rsm, [Query::HINT_REFRESH => true]);
    }

    public function count(array|Criteria $criteria = []): int
    {
        $sql = $this->getCountSQL($criteria);

        [$params, $types] = $criteria instanceof Criteria
            ? $this->expandCriteriaParameters($criteria)
            : $this->expandParameters($criteria);

        return (int) $this->conn->executeQuery($sql, $params, $types)->fetchOne();
    }

    /**
     * {@inheritDoc}
     */
    public function loadCriteria(Criteria $criteria): array
    {
        $orderBy = $criteria->getOrderings();
        $limit   = $criteria->getMaxResults();
        $offset  = $criteria->getFirstResult();
        $query   = $this->getSelectSQL($criteria, null, null, $limit, $offset, $orderBy);

        [$params, $types] = $this->expandCriteriaParameters($criteria);

        $stmt     = $this->conn->executeQuery($query, $params, $types);
        $hydrator = $this->em->newHydrator($this->currentPersisterContext->selectJoinSql ? Query::HYDRATE_OBJECT : Query::HYDRATE_SIMPLEOBJECT);

        return $hydrator->hydrateAll($stmt, $this->currentPersisterContext->rsm, [UnitOfWork::HINT_DEFEREAGERLOAD => true]);
    }

    /**
     * {@inheritDoc}
     */
    public function expandCriteriaParameters(Criteria $criteria): array
    {
        $expression = $criteria->getWhereExpression();
        $sqlParams  = [];
        $sqlTypes   = [];

        if ($expression === null) {
            return [$sqlParams, $sqlTypes];
        }

        $valueVisitor = new SqlValueVisitor();

        $valueVisitor->dispatch($expression);

        [, $types] = $valueVisitor->getParamsAndTypes();

        foreach ($types as $type) {
            [$field, $value, $operator] = $type;

            if ($value === null && ($operator === Comparison::EQ || $operator === Comparison::NEQ)) {
                continue;
            }

            $sqlParams = [...$sqlParams, ...$this->getValues($value)];
            $sqlTypes  = [...$sqlTypes, ...$this->getTypes($field, $value, $this->class)];
        }

        return [$sqlParams, $sqlTypes];
    }

    /**
     * {@inheritDoc}
     */
    public function loadAll(
        array $criteria = [],
        array|null $orderBy = null,
        int|null $limit = null,
        int|null $offset = null,
    ): array {
        $this->switchPersisterContext($offset, $limit);

        $sql              = $this->getSelectSQL($criteria, null, null, $limit, $offset, $orderBy);
        [$params, $types] = $this->expandParameters($criteria);
        $stmt             = $this->conn->executeQuery($sql, $params, $types);

        $hydrator = $this->em->newHydrator($this->currentPersisterContext->selectJoinSql ? Query::HYDRATE_OBJECT : Query::HYDRATE_SIMPLEOBJECT);

        return $hydrator->hydrateAll($stmt, $this->currentPersisterContext->rsm, [UnitOfWork::HINT_DEFEREAGERLOAD => true]);
    }

    /**
     * {@inheritDoc}
     */
    public function getManyToManyCollection(
        AssociationMapping $assoc,
        object $sourceEntity,
        int|null $offset = null,
        int|null $limit = null,
    ): array {
        assert($assoc->isManyToMany());
        $this->switchPersisterContext($offset, $limit);

        $stmt = $this->getManyToManyStatement($assoc, $sourceEntity, $offset, $limit);

        return $this->loadArrayFromResult($assoc, $stmt);
    }

    /**
     * Loads an array of entities from a given DBAL statement.
     *
     * @return mixed[]
     */
    private function loadArrayFromResult(AssociationMapping $assoc, Result $stmt): array
    {
        $rsm   = $this->currentPersisterContext->rsm;
        $hints = [UnitOfWork::HINT_DEFEREAGERLOAD => true];

        if ($assoc->isIndexed()) {
            $rsm = clone $this->currentPersisterContext->rsm; // this is necessary because the "default rsm" should be changed.
            $rsm->addIndexBy('r', $assoc->indexBy());
        }

        return $this->em->newHydrator(Query::HYDRATE_OBJECT)->hydrateAll($stmt, $rsm, $hints);
    }

    /**
     * Hydrates a collection from a given DBAL statement.
     *
     * @return mixed[]
     */
    private function loadCollectionFromStatement(
        AssociationMapping $assoc,
        Result $stmt,
        PersistentCollection $coll,
    ): array {
        $rsm   = $this->currentPersisterContext->rsm;
        $hints = [
            UnitOfWork::HINT_DEFEREAGERLOAD => true,
            'collection' => $coll,
        ];

        if ($assoc->isIndexed()) {
            $rsm = clone $this->currentPersisterContext->rsm; // this is necessary because the "default rsm" should be changed.
            $rsm->addIndexBy('r', $assoc->indexBy());
        }

        return $this->em->newHydrator(Query::HYDRATE_OBJECT)->hydrateAll($stmt, $rsm, $hints);
    }

    /**
     * {@inheritDoc}
     */
    public function loadManyToManyCollection(AssociationMapping $assoc, object $sourceEntity, PersistentCollection $collection): array
    {
        assert($assoc->isManyToMany());
        $stmt = $this->getManyToManyStatement($assoc, $sourceEntity);

        return $this->loadCollectionFromStatement($assoc, $stmt, $collection);
    }

    /** @throws MappingException */
    private function getManyToManyStatement(
        AssociationMapping&ManyToManyAssociationMapping $assoc,
        object $sourceEntity,
        int|null $offset = null,
        int|null $limit = null,
    ): Result {
        $this->switchPersisterContext($offset, $limit);

        $sourceClass = $this->em->getClassMetadata($assoc->sourceEntity);
        $class       = $sourceClass;
        $association = $assoc;
        $criteria    = [];
        $parameters  = [];

        if (! $assoc->isOwningSide()) {
            $class = $this->em->getClassMetadata($assoc->targetEntity);
        }

        $association = $this->em->getMetadataFactory()->getOwningSide($assoc);
        $joinColumns = $assoc->isOwningSide()
            ? $association->joinTable->joinColumns
            : $association->joinTable->inverseJoinColumns;

        $quotedJoinTable = $this->quoteStrategy->getJoinTableName($association, $class, $this->platform);

        foreach ($joinColumns as $joinColumn) {
            $sourceKeyColumn = $joinColumn->referencedColumnName;
            $quotedKeyColumn = $this->quoteStrategy->getJoinColumnName($joinColumn, $class, $this->platform);

            switch (true) {
                case $sourceClass->containsForeignIdentifier:
                    $field = $sourceClass->getFieldForColumn($sourceKeyColumn);
                    $value = $sourceClass->reflFields[$field]->getValue($sourceEntity);

                    if (isset($sourceClass->associationMappings[$field])) {
                        $value = $this->em->getUnitOfWork()->getEntityIdentifier($value);
                        $value = $value[$this->em->getClassMetadata($sourceClass->associationMappings[$field]->targetEntity)->identifier[0]];
                    }

                    break;

                case isset($sourceClass->fieldNames[$sourceKeyColumn]):
                    $field = $sourceClass->fieldNames[$sourceKeyColumn];
                    $value = $sourceClass->reflFields[$field]->getValue($sourceEntity);

                    break;

                default:
                    throw MappingException::joinColumnMustPointToMappedField(
                        $sourceClass->name,
                        $sourceKeyColumn,
                    );
            }

            $criteria[$quotedJoinTable . '.' . $quotedKeyColumn] = $value;
            $parameters[]                                        = [
                'value' => $value,
                'field' => $field,
                'class' => $sourceClass,
            ];
        }

        $sql              = $this->getSelectSQL($criteria, $assoc, null, $limit, $offset);
        [$params, $types] = $this->expandToManyParameters($parameters);

        return $this->conn->executeQuery($sql, $params, $types);
    }

    public function getSelectSQL(
        array|Criteria $criteria,
        AssociationMapping|null $assoc = null,
        LockMode|int|null $lockMode = null,
        int|null $limit = null,
        int|null $offset = null,
        array|null $orderBy = null,
    ): string {
        $this->switchPersisterContext($offset, $limit);

        $joinSql    = '';
        $orderBySql = '';

        if ($assoc !== null && $assoc->isManyToMany()) {
            $joinSql = $this->getSelectManyToManyJoinSQL($assoc);
        }

        if ($assoc !== null && $assoc->isOrdered()) {
            $orderBy = $assoc->orderBy();
        }

        if ($orderBy) {
            $orderBySql = $this->getOrderBySQL($orderBy, $this->getSQLTableAlias($this->class->name));
        }

        $conditionSql = $criteria instanceof Criteria
            ? $this->getSelectConditionCriteriaSQL($criteria)
            : $this->getSelectConditionSQL($criteria, $assoc);

        $lockSql = match ($lockMode) {
            LockMode::PESSIMISTIC_READ => ' ' . $this->platform->getReadLockSQL(),
            LockMode::PESSIMISTIC_WRITE => ' ' . $this->platform->getWriteLockSQL(),
            default => '',
        };

        $columnList = $this->getSelectColumnsSQL();
        $tableAlias = $this->getSQLTableAlias($this->class->name);
        $filterSql  = $this->generateFilterConditionSQL($this->class, $tableAlias);
        $tableName  = $this->quoteStrategy->getTableName($this->class, $this->platform);

        if ($filterSql !== '') {
            $conditionSql = $conditionSql
                ? $conditionSql . ' AND ' . $filterSql
                : $filterSql;
        }

        $select = 'SELECT ' . $columnList;
        $from   = ' FROM ' . $tableName . ' ' . $tableAlias;
        $join   = $this->currentPersisterContext->selectJoinSql . $joinSql;
        $where  = ($conditionSql ? ' WHERE ' . $conditionSql : '');
        $lock   = $this->platform->appendLockHint($from, $lockMode ?? LockMode::NONE);
        $query  = $select
            . $lock
            . $join
            . $where
            . $orderBySql;

        return $this->platform->modifyLimitQuery($query, $limit, $offset ?? 0) . $lockSql;
    }

    public function getCountSQL(array|Criteria $criteria = []): string
    {
        $tableName  = $this->quoteStrategy->getTableName($this->class, $this->platform);
        $tableAlias = $this->getSQLTableAlias($this->class->name);

        $conditionSql = $criteria instanceof Criteria
            ? $this->getSelectConditionCriteriaSQL($criteria)
            : $this->getSelectConditionSQL($criteria);

        $filterSql = $this->generateFilterConditionSQL($this->class, $tableAlias);

        if ($filterSql !== '') {
            $conditionSql = $conditionSql
                ? $conditionSql . ' AND ' . $filterSql
                : $filterSql;
        }

        return 'SELECT COUNT(*) '
            . 'FROM ' . $tableName . ' ' . $tableAlias
            . (empty($conditionSql) ? '' : ' WHERE ' . $conditionSql);
    }

    /**
     * Gets the ORDER BY SQL snippet for ordered collections.
     *
     * @psalm-param array<string, string> $orderBy
     *
     * @throws InvalidOrientation
     * @throws InvalidFindByCall
     * @throws UnrecognizedField
     */
    final protected function getOrderBySQL(array $orderBy, string $baseTableAlias): string
    {
        $orderByList = [];

        foreach ($orderBy as $fieldName => $orientation) {
            $orientation = strtoupper(trim($orientation));

            if ($orientation !== 'ASC' && $orientation !== 'DESC') {
                throw InvalidOrientation::fromClassNameAndField($this->class->name, $fieldName);
            }

            if (isset($this->class->fieldMappings[$fieldName])) {
                $tableAlias = isset($this->class->fieldMappings[$fieldName]->inherited)
                    ? $this->getSQLTableAlias($this->class->fieldMappings[$fieldName]['inherited'])
                    : $baseTableAlias;

                $columnName    = $this->quoteStrategy->getColumnName($fieldName, $this->class, $this->platform);
                $orderByList[] = $tableAlias . '.' . $columnName . ' ' . $orientation;

                continue;
            }

            if (isset($this->class->associationMappings[$fieldName])) {
                $association = $this->class->associationMappings[$fieldName];
                if (! $association->isOwningSide()) {
                    throw InvalidFindByCall::fromInverseSideUsage($this->class->name, $fieldName);
                }

                assert($association->isToOneOwningSide());

                $tableAlias = isset($association->inherited)
                    ? $this->getSQLTableAlias($association->inherited)
                    : $baseTableAlias;

                foreach ($association->joinColumns as $joinColumn) {
                    $columnName    = $this->quoteStrategy->getJoinColumnName($joinColumn, $this->class, $this->platform);
                    $orderByList[] = $tableAlias . '.' . $columnName . ' ' . $orientation;
                }

                continue;
            }

            throw UnrecognizedField::byFullyQualifiedName($this->class->name, $fieldName);
        }

        return ' ORDER BY ' . implode(', ', $orderByList);
    }

    /**
     * Gets the SQL fragment with the list of columns to select when querying for
     * an entity in this persister.
     *
     * Subclasses should override this method to alter or change the select column
     * list SQL fragment. Note that in the implementation of BasicEntityPersister
     * the resulting SQL fragment is generated only once and cached in {@link selectColumnListSql}.
     * Subclasses may or may not do the same.
     */
    protected function getSelectColumnsSQL(): string
    {
        if ($this->currentPersisterContext->selectColumnListSql !== null) {
            return $this->currentPersisterContext->selectColumnListSql;
        }

        $columnList = [];
        $this->currentPersisterContext->rsm->addEntityResult($this->class->name, 'r'); // r for root

        // Add regular columns to select list
        foreach ($this->class->fieldNames as $field) {
            $columnList[] = $this->getSelectColumnSQL($field, $this->class);
        }

        $this->currentPersisterContext->selectJoinSql = '';
        $eagerAliasCounter                            = 0;

        foreach ($this->class->associationMappings as $assocField => $assoc) {
            $assocColumnSQL = $this->getSelectColumnAssociationSQL($assocField, $assoc, $this->class);

            if ($assocColumnSQL) {
                $columnList[] = $assocColumnSQL;
            }

            $isAssocToOneInverseSide = $assoc->isToOne() && ! $assoc->isOwningSide();
            $isAssocFromOneEager     = ! $assoc->isManyToMany() && $assoc->fetch === ClassMetadata::FETCH_EAGER;

            if (! ($isAssocFromOneEager || $isAssocToOneInverseSide)) {
                continue;
            }

            if ($assoc->isToMany() && $this->currentPersisterContext->handlesLimits) {
                continue;
            }

            $eagerEntity = $this->em->getClassMetadata($assoc->targetEntity);

            if ($eagerEntity->inheritanceType !== ClassMetadata::INHERITANCE_TYPE_NONE) {
                continue; // now this is why you shouldn't use inheritance
            }

            $assocAlias = 'e' . ($eagerAliasCounter++);
            $this->currentPersisterContext->rsm->addJoinedEntityResult($assoc->targetEntity, $assocAlias, 'r', $assocField);

            foreach ($eagerEntity->fieldNames as $field) {
                $columnList[] = $this->getSelectColumnSQL($field, $eagerEntity, $assocAlias);
            }

            foreach ($eagerEntity->associationMappings as $eagerAssocField => $eagerAssoc) {
                $eagerAssocColumnSQL = $this->getSelectColumnAssociationSQL(
                    $eagerAssocField,
                    $eagerAssoc,
                    $eagerEntity,
                    $assocAlias,
                );

                if ($eagerAssocColumnSQL) {
                    $columnList[] = $eagerAssocColumnSQL;
                }
            }

            $association   = $assoc;
            $joinCondition = [];

            if ($assoc->isIndexed()) {
                assert($assoc->isToMany());
                $this->currentPersisterContext->rsm->addIndexBy($assocAlias, $assoc->indexBy());
            }

            if (! $assoc->isOwningSide()) {
                $eagerEntity = $this->em->getClassMetadata($assoc->targetEntity);
                $association = $eagerEntity->getAssociationMapping($assoc->mappedBy);
            }

            assert($association->isToOneOwningSide());

            $joinTableAlias = $this->getSQLTableAlias($eagerEntity->name, $assocAlias);
            $joinTableName  = $this->quoteStrategy->getTableName($eagerEntity, $this->platform);

            if ($assoc->isOwningSide()) {
                $tableAlias                                    = $this->getSQLTableAlias($association->targetEntity, $assocAlias);
                $this->currentPersisterContext->selectJoinSql .= ' ' . $this->getJoinSQLForJoinColumns($association->joinColumns);

                foreach ($association->joinColumns as $joinColumn) {
                    $sourceCol       = $this->quoteStrategy->getJoinColumnName($joinColumn, $this->class, $this->platform);
                    $targetCol       = $this->quoteStrategy->getReferencedJoinColumnName($joinColumn, $this->class, $this->platform);
                    $joinCondition[] = $this->getSQLTableAlias($association->sourceEntity)
                                        . '.' . $sourceCol . ' = ' . $tableAlias . '.' . $targetCol;
                }

                // Add filter SQL
                $filterSql = $this->generateFilterConditionSQL($eagerEntity, $tableAlias);
                if ($filterSql) {
                    $joinCondition[] = $filterSql;
                }
            } else {
                $this->currentPersisterContext->selectJoinSql .= ' LEFT JOIN';

                foreach ($association->joinColumns as $joinColumn) {
                    $sourceCol = $this->quoteStrategy->getJoinColumnName($joinColumn, $this->class, $this->platform);
                    $targetCol = $this->quoteStrategy->getReferencedJoinColumnName($joinColumn, $this->class, $this->platform);

                    $joinCondition[] = $this->getSQLTableAlias($association->sourceEntity, $assocAlias) . '.' . $sourceCol . ' = '
                        . $this->getSQLTableAlias($association->targetEntity) . '.' . $targetCol;
                }
            }

            $this->currentPersisterContext->selectJoinSql .= ' ' . $joinTableName . ' ' . $joinTableAlias . ' ON ';
            $this->currentPersisterContext->selectJoinSql .= implode(' AND ', $joinCondition);
        }

        $this->currentPersisterContext->selectColumnListSql = implode(', ', $columnList);

        return $this->currentPersisterContext->selectColumnListSql;
    }

    /** Gets the SQL join fragment used when selecting entities from an association. */
    protected function getSelectColumnAssociationSQL(
        string $field,
        AssociationMapping $assoc,
        ClassMetadata $class,
        string $alias = 'r',
    ): string {
        if (! $assoc->isToOneOwningSide()) {
            return '';
        }

        $columnList    = [];
        $targetClass   = $this->em->getClassMetadata($assoc->targetEntity);
        $isIdentifier  = isset($assoc->id) && $assoc->id === true;
        $sqlTableAlias = $this->getSQLTableAlias($class->name, ($alias === 'r' ? '' : $alias));

        foreach ($assoc->joinColumns as $joinColumn) {
            $quotedColumn     = $this->quoteStrategy->getJoinColumnName($joinColumn, $this->class, $this->platform);
            $resultColumnName = $this->getSQLColumnAlias($joinColumn->name);
            $type             = PersisterHelper::getTypeOfColumn($joinColumn->referencedColumnName, $targetClass, $this->em);

            $this->currentPersisterContext->rsm->addMetaResult($alias, $resultColumnName, $joinColumn->name, $isIdentifier, $type);

            $columnList[] = sprintf('%s.%s AS %s', $sqlTableAlias, $quotedColumn, $resultColumnName);
        }

        return implode(', ', $columnList);
    }

    /**
     * Gets the SQL join fragment used when selecting entities from a
     * many-to-many association.
     */
    protected function getSelectManyToManyJoinSQL(AssociationMapping&ManyToManyAssociationMapping $manyToMany): string
    {
        $conditions       = [];
        $association      = $manyToMany;
        $sourceTableAlias = $this->getSQLTableAlias($this->class->name);

        $association   = $this->em->getMetadataFactory()->getOwningSide($manyToMany);
        $joinTableName = $this->quoteStrategy->getJoinTableName($association, $this->class, $this->platform);
        $joinColumns   = $manyToMany->isOwningSide()
            ? $association->joinTable->inverseJoinColumns
            : $association->joinTable->joinColumns;

        foreach ($joinColumns as $joinColumn) {
            $quotedSourceColumn = $this->quoteStrategy->getJoinColumnName($joinColumn, $this->class, $this->platform);
            $quotedTargetColumn = $this->quoteStrategy->getReferencedJoinColumnName($joinColumn, $this->class, $this->platform);
            $conditions[]       = $sourceTableAlias . '.' . $quotedTargetColumn . ' = ' . $joinTableName . '.' . $quotedSourceColumn;
        }

        return ' INNER JOIN ' . $joinTableName . ' ON ' . implode(' AND ', $conditions);
    }

    public function getInsertSQL(): string
    {
        if ($this->insertSql !== null) {
            return $this->insertSql;
        }

        $columns   = $this->getInsertColumnList();
        $tableName = $this->quoteStrategy->getTableName($this->class, $this->platform);

        if (empty($columns)) {
            $identityColumn  = $this->quoteStrategy->getColumnName($this->class->identifier[0], $this->class, $this->platform);
            $this->insertSql = $this->platform->getEmptyIdentityInsertSQL($tableName, $identityColumn);

            return $this->insertSql;
        }

        $values  = [];
        $columns = array_unique($columns);

        foreach ($columns as $column) {
            $placeholder = '?';

            if (
                isset($this->class->fieldNames[$column])
                && isset($this->columnTypes[$this->class->fieldNames[$column]])
                && isset($this->class->fieldMappings[$this->class->fieldNames[$column]])
            ) {
                $type        = Type::getType($this->columnTypes[$this->class->fieldNames[$column]]);
                $placeholder = $type->convertToDatabaseValueSQL('?', $this->platform);
            }

            $values[] = $placeholder;
        }

        $columns = implode(', ', $columns);
        $values  = implode(', ', $values);

        $this->insertSql = sprintf('INSERT INTO %s (%s) VALUES (%s)', $tableName, $columns, $values);

        return $this->insertSql;
    }

    /**
     * Gets the list of columns to put in the INSERT SQL statement.
     *
     * Subclasses should override this method to alter or change the list of
     * columns placed in the INSERT statements used by the persister.
     *
     * @psalm-return list<string>
     */
    protected function getInsertColumnList(): array
    {
        $columns = [];

        foreach ($this->class->reflFields as $name => $field) {
            if ($this->class->isVersioned && $this->class->versionField === $name) {
                continue;
            }

            if (isset($this->class->embeddedClasses[$name])) {
                continue;
            }

            if (isset($this->class->associationMappings[$name])) {
                $assoc = $this->class->associationMappings[$name];

                if ($assoc->isToOneOwningSide()) {
                    foreach ($assoc->joinColumns as $joinColumn) {
                        $columns[] = $this->quoteStrategy->getJoinColumnName($joinColumn, $this->class, $this->platform);
                    }
                }

                continue;
            }

            if (! $this->class->isIdGeneratorIdentity() || $this->class->identifier[0] !== $name) {
                if (isset($this->class->fieldMappings[$name]->notInsertable)) {
                    continue;
                }

                $columns[]                = $this->quoteStrategy->getColumnName($name, $this->class, $this->platform);
                $this->columnTypes[$name] = $this->class->fieldMappings[$name]->type;
            }
        }

        return $columns;
    }

    /**
     * Gets the SQL snippet of a qualified column name for the given field name.
     *
     * @param ClassMetadata $class The class that declares this field. The table this class is
     *                             mapped to must own the column for the given field.
     */
    protected function getSelectColumnSQL(string $field, ClassMetadata $class, string $alias = 'r'): string
    {
        $root         = $alias === 'r' ? '' : $alias;
        $tableAlias   = $this->getSQLTableAlias($class->name, $root);
        $fieldMapping = $class->fieldMappings[$field];
        $sql          = sprintf('%s.%s', $tableAlias, $this->quoteStrategy->getColumnName($field, $class, $this->platform));
        $columnAlias  = $this->getSQLColumnAlias($fieldMapping->columnName);

        $this->currentPersisterContext->rsm->addFieldResult($alias, $columnAlias, $field);
        if (! empty($fieldMapping->enumType)) {
            $this->currentPersisterContext->rsm->addEnumResult($columnAlias, $fieldMapping->enumType);
        }

        $type = Type::getType($fieldMapping->type);
        $sql  = $type->convertToPHPValueSQL($sql, $this->platform);

        return $sql . ' AS ' . $columnAlias;
    }

    /**
     * Gets the SQL table alias for the given class name.
     *
     * @todo Reconsider. Binding table aliases to class names is not such a good idea.
     */
    protected function getSQLTableAlias(string $className, string $assocName = ''): string
    {
        if ($assocName) {
            $className .= '#' . $assocName;
        }

        if (isset($this->currentPersisterContext->sqlTableAliases[$className])) {
            return $this->currentPersisterContext->sqlTableAliases[$className];
        }

        $tableAlias = 't' . $this->currentPersisterContext->sqlAliasCounter++;

        $this->currentPersisterContext->sqlTableAliases[$className] = $tableAlias;

        return $tableAlias;
    }

    /**
     * {@inheritDoc}
     */
    public function lock(array $criteria, LockMode|int $lockMode): void
    {
        $conditionSql = $this->getSelectConditionSQL($criteria);

        $lockSql = match ($lockMode) {
            LockMode::PESSIMISTIC_READ => $this->platform->getReadLockSQL(),
            LockMode::PESSIMISTIC_WRITE => $this->platform->getWriteLockSQL(),
            default => '',
        };

        $lock  = $this->getLockTablesSql($lockMode);
        $where = ($conditionSql ? ' WHERE ' . $conditionSql : '') . ' ';
        $sql   = 'SELECT 1 '
             . $lock
             . $where
             . $lockSql;

        [$params, $types] = $this->expandParameters($criteria);

        $this->conn->executeQuery($sql, $params, $types);
    }

    /**
     * Gets the FROM and optionally JOIN conditions to lock the entity managed by this persister.
     *
     * @psalm-param LockMode::* $lockMode
     */
    protected function getLockTablesSql(LockMode|int $lockMode): string
    {
        return $this->platform->appendLockHint(
            'FROM '
            . $this->quoteStrategy->getTableName($this->class, $this->platform) . ' '
            . $this->getSQLTableAlias($this->class->name),
            $lockMode,
        );
    }

    /**
     * Gets the Select Where Condition from a Criteria object.
     */
    protected function getSelectConditionCriteriaSQL(Criteria $criteria): string
    {
        $expression = $criteria->getWhereExpression();

        if ($expression === null) {
            return '';
        }

        $visitor = new SqlExpressionVisitor($this, $this->class);

        return $visitor->dispatch($expression);
    }

    public function getSelectConditionStatementSQL(
        string $field,
        mixed $value,
        AssociationMapping|null $assoc = null,
        string|null $comparison = null,
    ): string {
        $selectedColumns = [];
        $columns         = $this->getSelectConditionStatementColumnSQL($field, $assoc);

        if (count($columns) > 1 && $comparison === Comparison::IN) {
            /*
             *  @todo try to support multi-column IN expressions.
             *  Example: (col1, col2) IN (('val1A', 'val2A'), ('val1B', 'val2B'))
             */
            throw CantUseInOperatorOnCompositeKeys::create();
        }

        foreach ($columns as $column) {
            $placeholder = '?';

            if (isset($this->class->fieldMappings[$field])) {
                $type        = Type::getType($this->class->fieldMappings[$field]->type);
                $placeholder = $type->convertToDatabaseValueSQL($placeholder, $this->platform);
            }

            if ($comparison !== null) {
                // special case null value handling
                if (($comparison === Comparison::EQ || $comparison === Comparison::IS) && $value === null) {
                    $selectedColumns[] = $column . ' IS NULL';

                    continue;
                }

                if ($comparison === Comparison::NEQ && $value === null) {
                    $selectedColumns[] = $column . ' IS NOT NULL';

                    continue;
                }

                $selectedColumns[] = $column . ' ' . sprintf(self::$comparisonMap[$comparison], $placeholder);

                continue;
            }

            if (is_array($value)) {
                $in = sprintf('%s IN (%s)', $column, $placeholder);

                if (array_search(null, $value, true) !== false) {
                    $selectedColumns[] = sprintf('(%s OR %s IS NULL)', $in, $column);

                    continue;
                }

                $selectedColumns[] = $in;

                continue;
            }

            if ($value === null) {
                $selectedColumns[] = sprintf('%s IS NULL', $column);

                continue;
            }

            $selectedColumns[] = sprintf('%s = %s', $column, $placeholder);
        }

        return implode(' AND ', $selectedColumns);
    }

    /**
     * Builds the left-hand-side of a where condition statement.
     *
     * @return string[]
     * @psalm-return list<string>
     *
     * @throws InvalidFindByCall
     * @throws UnrecognizedField
     */
    private function getSelectConditionStatementColumnSQL(
        string $field,
        AssociationMapping|null $assoc = null,
    ): array {
        if (isset($this->class->fieldMappings[$field])) {
            $className = $this->class->fieldMappings[$field]->inherited ?? $this->class->name;

            return [$this->getSQLTableAlias($className) . '.' . $this->quoteStrategy->getColumnName($field, $this->class, $this->platform)];
        }

        if (isset($this->class->associationMappings[$field])) {
            $association = $this->class->associationMappings[$field];
            // Many-To-Many requires join table check for joinColumn
            $columns = [];
            $class   = $this->class;

            if ($association->isManyToMany()) {
                assert($assoc !== null);
                if (! $association->isOwningSide()) {
                    $association = $assoc;
                }

                assert($association->isManyToManyOwningSide());

                $joinTableName = $this->quoteStrategy->getJoinTableName($association, $class, $this->platform);
                $joinColumns   = $assoc->isOwningSide()
                    ? $association->joinTable->joinColumns
                    : $association->joinTable->inverseJoinColumns;

                foreach ($joinColumns as $joinColumn) {
                    $columns[] = $joinTableName . '.' . $this->quoteStrategy->getJoinColumnName($joinColumn, $class, $this->platform);
                }
            } else {
                if (! $association->isOwningSide()) {
                    throw InvalidFindByCall::fromInverseSideUsage(
                        $this->class->name,
                        $field,
                    );
                }

                assert($association->isToOneOwningSide());

                $className = $association->inherited ?? $this->class->name;

                foreach ($association->joinColumns as $joinColumn) {
                    $columns[] = $this->getSQLTableAlias($className) . '.' . $this->quoteStrategy->getJoinColumnName($joinColumn, $this->class, $this->platform);
                }
            }

            return $columns;
        }

        if ($assoc !== null && ! str_contains($field, ' ') && ! str_contains($field, '(')) {
            // very careless developers could potentially open up this normally hidden api for userland attacks,
            // therefore checking for spaces and function calls which are not allowed.

            // found a join column condition, not really a "field"
            return [$field];
        }

        throw UnrecognizedField::byFullyQualifiedName($this->class->name, $field);
    }

    /**
     * Gets the conditional SQL fragment used in the WHERE clause when selecting
     * entities in this persister.
     *
     * Subclasses are supposed to override this method if they intend to change
     * or alter the criteria by which entities are selected.
     *
     * @psalm-param array<string, mixed> $criteria
     */
    protected function getSelectConditionSQL(array $criteria, AssociationMapping|null $assoc = null): string
    {
        $conditions = [];

        foreach ($criteria as $field => $value) {
            $conditions[] = $this->getSelectConditionStatementSQL($field, $value, $assoc);
        }

        return implode(' AND ', $conditions);
    }

    /**
     * {@inheritDoc}
     */
    public function getOneToManyCollection(
        AssociationMapping $assoc,
        object $sourceEntity,
        int|null $offset = null,
        int|null $limit = null,
    ): array {
        assert($assoc instanceof OneToManyAssociationMapping);
        $this->switchPersisterContext($offset, $limit);

        $stmt = $this->getOneToManyStatement($assoc, $sourceEntity, $offset, $limit);

        return $this->loadArrayFromResult($assoc, $stmt);
    }

    public function loadOneToManyCollection(
        AssociationMapping $assoc,
        object $sourceEntity,
        PersistentCollection $collection,
    ): mixed {
        assert($assoc instanceof OneToManyAssociationMapping);
        $stmt = $this->getOneToManyStatement($assoc, $sourceEntity);

        return $this->loadCollectionFromStatement($assoc, $stmt, $collection);
    }

    /** Builds criteria and execute SQL statement to fetch the one to many entities from. */
    private function getOneToManyStatement(
        OneToManyAssociationMapping $assoc,
        object $sourceEntity,
        int|null $offset = null,
        int|null $limit = null,
    ): Result {
        $this->switchPersisterContext($offset, $limit);

        $criteria    = [];
        $parameters  = [];
        $owningAssoc = $this->class->associationMappings[$assoc->mappedBy];
        $sourceClass = $this->em->getClassMetadata($assoc->sourceEntity);
        $tableAlias  = $this->getSQLTableAlias($owningAssoc->inherited ?? $this->class->name);
        assert($owningAssoc->isManyToOne());

        foreach ($owningAssoc->targetToSourceKeyColumns as $sourceKeyColumn => $targetKeyColumn) {
            if ($sourceClass->containsForeignIdentifier) {
                $field = $sourceClass->getFieldForColumn($sourceKeyColumn);
                $value = $sourceClass->reflFields[$field]->getValue($sourceEntity);

                if (isset($sourceClass->associationMappings[$field])) {
                    $value = $this->em->getUnitOfWork()->getEntityIdentifier($value);
                    $value = $value[$this->em->getClassMetadata($sourceClass->associationMappings[$field]->targetEntity)->identifier[0]];
                }

                $criteria[$tableAlias . '.' . $targetKeyColumn] = $value;
                $parameters[]                                   = [
                    'value' => $value,
                    'field' => $field,
                    'class' => $sourceClass,
                ];

                continue;
            }

            $field = $sourceClass->fieldNames[$sourceKeyColumn];
            $value = $sourceClass->reflFields[$field]->getValue($sourceEntity);

            $criteria[$tableAlias . '.' . $targetKeyColumn] = $value;
            $parameters[]                                   = [
                'value' => $value,
                'field' => $field,
                'class' => $sourceClass,
            ];
        }

        $sql              = $this->getSelectSQL($criteria, $assoc, null, $limit, $offset);
        [$params, $types] = $this->expandToManyParameters($parameters);

        return $this->conn->executeQuery($sql, $params, $types);
    }

    /**
     * {@inheritDoc}
     */
    public function expandParameters(array $criteria): array
    {
        $params = [];
        $types  = [];

        foreach ($criteria as $field => $value) {
            if ($value === null) {
                continue; // skip null values.
            }

            $types  = [...$types, ...$this->getTypes($field, $value, $this->class)];
            $params = array_merge($params, $this->getValues($value));
        }

        return [$params, $types];
    }

    /**
     * Expands the parameters from the given criteria and use the correct binding types if found,
     * specialized for OneToMany or ManyToMany associations.
     *
     * @param mixed[][] $criteria an array of arrays containing following:
     *                             - field to which each criterion will be bound
     *                             - value to be bound
     *                             - class to which the field belongs to
     *
     * @return mixed[][]
     * @psalm-return array{0: array, 1: list<ParameterType::*|ArrayParameterType::*|string>}
     */
    private function expandToManyParameters(array $criteria): array
    {
        $params = [];
        $types  = [];

        foreach ($criteria as $criterion) {
            if ($criterion['value'] === null) {
                continue; // skip null values.
            }

            $types  = [...$types, ...$this->getTypes($criterion['field'], $criterion['value'], $criterion['class'])];
            $params = array_merge($params, $this->getValues($criterion['value']));
        }

        return [$params, $types];
    }

    /**
     * Infers field types to be used by parameter type casting.
     *
     * @return list<ParameterType|ArrayParameterType|int|string>
     * @psalm-return list<ParameterType::*|ArrayParameterType::*|string>
     *
     * @throws QueryException
     */
    private function getTypes(string $field, mixed $value, ClassMetadata $class): array
    {
        $types = [];

        switch (true) {
            case isset($class->fieldMappings[$field]):
                $types = array_merge($types, [$class->fieldMappings[$field]->type]);
                break;

            case isset($class->associationMappings[$field]):
                $assoc = $this->em->getMetadataFactory()->getOwningSide($class->associationMappings[$field]);
                $class = $this->em->getClassMetadata($assoc->targetEntity);

                if ($assoc->isManyToManyOwningSide()) {
                    $columns = $assoc->relationToTargetKeyColumns;
                } else {
                    assert($assoc->isToOneOwningSide());
                    $columns = $assoc->sourceToTargetKeyColumns;
                }

                foreach ($columns as $column) {
                    $types[] = PersisterHelper::getTypeOfColumn($column, $class, $this->em);
                }

                break;

            default:
                $types[] = ParameterType::STRING;
                break;
        }

        if (is_array($value)) {
            return array_map($this->getArrayBindingType(...), $types);
        }

        return $types;
    }

    /** @psalm-return ArrayParameterType::* */
    private function getArrayBindingType(ParameterType|int|string $type): ArrayParameterType|int
    {
        if (! $type instanceof ParameterType) {
            $type = Type::getType((string) $type)->getBindingType();
        }

        return match ($type) {
            ParameterType::STRING => ArrayParameterType::STRING,
            ParameterType::INTEGER => ArrayParameterType::INTEGER,
            ParameterType::ASCII => ArrayParameterType::ASCII,
        };
    }

    /**
     * Retrieves the parameters that identifies a value.
     *
     * @return mixed[]
     */
    private function getValues(mixed $value): array
    {
        if (is_array($value)) {
            $newValue = [];

            foreach ($value as $itemValue) {
                $newValue = array_merge($newValue, $this->getValues($itemValue));
            }

            return [$newValue];
        }

        return $this->getIndividualValue($value);
    }

    /**
     * Retrieves an individual parameter value.
     *
     * @psalm-return list<mixed>
     */
    private function getIndividualValue(mixed $value): array
    {
        if (! is_object($value)) {
            return [$value];
        }

        if ($value instanceof BackedEnum) {
            return [$value->value];
        }

        $valueClass = ClassUtils::getClass($value);

        if ($this->em->getMetadataFactory()->isTransient($valueClass)) {
            return [$value];
        }

        $class = $this->em->getClassMetadata($valueClass);

        if ($class->isIdentifierComposite) {
            $newValue = [];

            foreach ($class->getIdentifierValues($value) as $innerValue) {
                $newValue = array_merge($newValue, $this->getValues($innerValue));
            }

            return $newValue;
        }

        return [$this->em->getUnitOfWork()->getSingleIdentifierValue($value)];
    }

    public function exists(object $entity, Criteria|null $extraConditions = null): bool
    {
        $criteria = $this->class->getIdentifierValues($entity);

        if (! $criteria) {
            return false;
        }

        $alias = $this->getSQLTableAlias($this->class->name);

        $sql = 'SELECT 1 '
             . $this->getLockTablesSql(LockMode::NONE)
             . ' WHERE ' . $this->getSelectConditionSQL($criteria);

        [$params, $types] = $this->expandParameters($criteria);

        if ($extraConditions !== null) {
            $sql                             .= ' AND ' . $this->getSelectConditionCriteriaSQL($extraConditions);
            [$criteriaParams, $criteriaTypes] = $this->expandCriteriaParameters($extraConditions);

            $params = [...$params, ...$criteriaParams];
            $types  = [...$types, ...$criteriaTypes];
        }

        $filterSql = $this->generateFilterConditionSQL($this->class, $alias);
        if ($filterSql) {
            $sql .= ' AND ' . $filterSql;
        }

        return (bool) $this->conn->fetchOne($sql, $params, $types);
    }

    /**
     * Generates the appropriate join SQL for the given join column.
     *
     * @param list<JoinColumnMapping> $joinColumns The join columns definition of an association.
     *
     * @return string LEFT JOIN if one of the columns is nullable, INNER JOIN otherwise.
     */
    protected function getJoinSQLForJoinColumns(array $joinColumns): string
    {
        // if one of the join columns is nullable, return left join
        foreach ($joinColumns as $joinColumn) {
            if (! isset($joinColumn->nullable) || $joinColumn->nullable) {
                return 'LEFT JOIN';
            }
        }

        return 'INNER JOIN';
    }

    public function getSQLColumnAlias(string $columnName): string
    {
        return $this->quoteStrategy->getColumnAlias($columnName, $this->currentPersisterContext->sqlAliasCounter++, $this->platform);
    }

    /**
     * Generates the filter SQL for a given entity and table alias.
     *
     * @param ClassMetadata $targetEntity     Metadata of the target entity.
     * @param string        $targetTableAlias The table alias of the joined/selected table.
     *
     * @return string The SQL query part to add to a query.
     */
    protected function generateFilterConditionSQL(ClassMetadata $targetEntity, string $targetTableAlias): string
    {
        $filterClauses = [];

        foreach ($this->em->getFilters()->getEnabledFilters() as $filter) {
            $filterExpr = $filter->addFilterConstraint($targetEntity, $targetTableAlias);
            if ($filterExpr !== '') {
                $filterClauses[] = '(' . $filterExpr . ')';
            }
        }

        $sql = implode(' AND ', $filterClauses);

        return $sql ? '(' . $sql . ')' : ''; // Wrap again to avoid "X or Y and FilterConditionSQL"
    }

    /**
     * Switches persister context according to current query offset/limits
     *
     * This is due to the fact that to-many associations cannot be fetch-joined when a limit is involved
     */
    protected function switchPersisterContext(int|null $offset, int|null $limit): void
    {
        if ($offset === null && $limit === null) {
            $this->currentPersisterContext = $this->noLimitsContext;

            return;
        }

        $this->currentPersisterContext = $this->limitsHandlingContext;
    }

    /**
     * @return string[]
     * @psalm-return list<string>
     */
    protected function getClassIdentifiersTypes(ClassMetadata $class): array
    {
        $entityManager = $this->em;

        return array_map(
            static function ($fieldName) use ($class, $entityManager): string {
                $types = PersisterHelper::getTypeOfField($fieldName, $class, $entityManager);
                assert(isset($types[0]));

                return $types[0];
            },
            $class->identifier,
        );
    }
}<|MERGE_RESOLUTION|>--- conflicted
+++ resolved
@@ -163,14 +163,7 @@
     /**
      * The IdentifierFlattener used for manipulating identifiers
      */
-<<<<<<< HEAD
-    private readonly IdentifierFlattener $identifierFlattener;
-=======
-    protected $identifierFlattener;
-
-    /** @var CachedPersisterContext */
-    protected $currentPersisterContext;
->>>>>>> e7816398
+    protected readonly IdentifierFlattener $identifierFlattener;
 
     protected CachedPersisterContext $currentPersisterContext;
     private readonly CachedPersisterContext $limitsHandlingContext;
@@ -228,7 +221,7 @@
     /**
      * {@inheritDoc}
      */
-    public function executeInserts(): array
+    public function executeInserts()
     {
         if (! $this->queuedInserts) {
             return;
