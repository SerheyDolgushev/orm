<?php

declare(strict_types=1);

namespace Doctrine\ORM\Persisters\Entity;

use BackedEnum;
use Doctrine\Common\Collections\Criteria;
use Doctrine\Common\Collections\Expr\Comparison;
use Doctrine\Common\Util\ClassUtils;
use Doctrine\DBAL\ArrayParameterType;
use Doctrine\DBAL\Connection;
use Doctrine\DBAL\LockMode;
use Doctrine\DBAL\ParameterType;
use Doctrine\DBAL\Platforms\AbstractPlatform;
use Doctrine\DBAL\Result;
use Doctrine\DBAL\Types\Type;
use Doctrine\DBAL\Types\Types;
use Doctrine\ORM\EntityManagerInterface;
use Doctrine\ORM\Mapping\AssociationMapping;
use Doctrine\ORM\Mapping\ClassMetadata;
use Doctrine\ORM\Mapping\JoinColumnMapping;
use Doctrine\ORM\Mapping\ManyToManyAssociationMapping;
use Doctrine\ORM\Mapping\MappingException;
use Doctrine\ORM\Mapping\OneToManyAssociationMapping;
use Doctrine\ORM\Mapping\QuoteStrategy;
use Doctrine\ORM\OptimisticLockException;
use Doctrine\ORM\PersistentCollection;
use Doctrine\ORM\Persisters\Exception\CantUseInOperatorOnCompositeKeys;
use Doctrine\ORM\Persisters\Exception\InvalidOrientation;
use Doctrine\ORM\Persisters\Exception\UnrecognizedField;
use Doctrine\ORM\Persisters\SqlExpressionVisitor;
use Doctrine\ORM\Persisters\SqlValueVisitor;
use Doctrine\ORM\Query;
use Doctrine\ORM\Query\QueryException;
use Doctrine\ORM\Query\ResultSetMapping;
use Doctrine\ORM\Repository\Exception\InvalidFindByCall;
use Doctrine\ORM\UnitOfWork;
use Doctrine\ORM\Utility\IdentifierFlattener;
use Doctrine\ORM\Utility\PersisterHelper;
use LengthException;

use function array_combine;
use function array_keys;
use function array_map;
use function array_merge;
use function array_search;
use function array_unique;
use function array_values;
use function assert;
use function count;
use function implode;
use function is_array;
use function is_object;
use function reset;
use function spl_object_id;
use function sprintf;
use function str_contains;
use function strtoupper;
use function trim;

/**
 * A BasicEntityPersister maps an entity to a single table in a relational database.
 *
 * A persister is always responsible for a single entity type.
 *
 * EntityPersisters are used during a UnitOfWork to apply any changes to the persistent
 * state of entities onto a relational database when the UnitOfWork is committed,
 * as well as for basic querying of entities and their associations (not DQL).
 *
 * The persisting operations that are invoked during a commit of a UnitOfWork to
 * persist the persistent entity state are:
 *
 *   - {@link addInsert} : To schedule an entity for insertion.
 *   - {@link executeInserts} : To execute all scheduled insertions.
 *   - {@link update} : To update the persistent state of an entity.
 *   - {@link delete} : To delete the persistent state of an entity.
 *
 * As can be seen from the above list, insertions are batched and executed all at once
 * for increased efficiency.
 *
 * The querying operations invoked during a UnitOfWork, either through direct find
 * requests or lazy-loading, are the following:
 *
 *   - {@link load} : Loads (the state of) a single, managed entity.
 *   - {@link loadAll} : Loads multiple, managed entities.
 *   - {@link loadOneToOneEntity} : Loads a one/many-to-one entity association (lazy-loading).
 *   - {@link loadOneToManyCollection} : Loads a one-to-many entity association (lazy-loading).
 *   - {@link loadManyToManyCollection} : Loads a many-to-many entity association (lazy-loading).
 *
 * The BasicEntityPersister implementation provides the default behavior for
 * persisting and querying entities that are mapped to a single database table.
 *
 * Subclasses can be created to provide custom persisting and querying strategies,
 * i.e. spanning multiple tables.
 */
class BasicEntityPersister implements EntityPersister
{
    /** @var array<string,string> */
    private static array $comparisonMap = [
        Comparison::EQ          => '= %s',
        Comparison::NEQ         => '!= %s',
        Comparison::GT          => '> %s',
        Comparison::GTE         => '>= %s',
        Comparison::LT          => '< %s',
        Comparison::LTE         => '<= %s',
        Comparison::IN          => 'IN (%s)',
        Comparison::NIN         => 'NOT IN (%s)',
        Comparison::CONTAINS    => 'LIKE %s',
        Comparison::STARTS_WITH => 'LIKE %s',
        Comparison::ENDS_WITH   => 'LIKE %s',
    ];

    /**
     * The underlying DBAL Connection of the used EntityManager.
     */
    protected Connection $conn;

    /**
     * The database platform.
     */
    protected AbstractPlatform $platform;

    /**
     * Queued inserts.
     *
     * @psalm-var array<int, object>
     */
    protected array $queuedInserts = [];

    /**
     * The map of column names to DBAL mapping types of all prepared columns used
     * when INSERTing or UPDATEing an entity.
     *
     * @see prepareInsertData($entity)
     * @see prepareUpdateData($entity)
     *
     * @var mixed[]
     */
    protected array $columnTypes = [];

    /**
     * The map of quoted column names.
     *
     * @see prepareInsertData($entity)
     * @see prepareUpdateData($entity)
     *
     * @var mixed[]
     */
    protected array $quotedColumns = [];

    /**
     * The INSERT SQL statement used for entities handled by this persister.
     * This SQL is only generated once per request, if at all.
     */
    private string|null $insertSql = null;

    /**
     * The quote strategy.
     */
    protected QuoteStrategy $quoteStrategy;

    /**
     * The IdentifierFlattener used for manipulating identifiers
     */
    private readonly IdentifierFlattener $identifierFlattener;

    protected CachedPersisterContext $currentPersisterContext;
    private readonly CachedPersisterContext $limitsHandlingContext;
    private readonly CachedPersisterContext $noLimitsContext;

    /**
     * Initializes a new <tt>BasicEntityPersister</tt> that uses the given EntityManager
     * and persists instances of the class described by the given ClassMetadata descriptor.
     *
     * @param ClassMetadata $class Metadata object that describes the mapping of the mapped entity class.
     */
    public function __construct(
        protected EntityManagerInterface $em,
        protected ClassMetadata $class,
    ) {
        $this->conn                  = $em->getConnection();
        $this->platform              = $this->conn->getDatabasePlatform();
        $this->quoteStrategy         = $em->getConfiguration()->getQuoteStrategy();
        $this->identifierFlattener   = new IdentifierFlattener($em->getUnitOfWork(), $em->getMetadataFactory());
        $this->noLimitsContext       = $this->currentPersisterContext = new CachedPersisterContext(
            $class,
            new Query\ResultSetMapping(),
            false,
        );
        $this->limitsHandlingContext = new CachedPersisterContext(
            $class,
            new Query\ResultSetMapping(),
            true,
        );
    }

    public function getClassMetadata(): ClassMetadata
    {
        return $this->class;
    }

    public function getResultSetMapping(): ResultSetMapping
    {
        return $this->currentPersisterContext->rsm;
    }

    public function addInsert(object $entity): void
    {
        $this->queuedInserts[spl_object_id($entity)] = $entity;
    }

    /**
     * {@inheritDoc}
     */
    public function getInserts(): array
    {
        return $this->queuedInserts;
    }

    /**
     * {@inheritDoc}
     */
    public function executeInserts(): array
    {
        if (! $this->queuedInserts) {
            return [];
        }

        $postInsertIds  = [];
        $idGenerator    = $this->class->idGenerator;
        $isPostInsertId = $idGenerator->isPostInsertGenerator();

        $stmt      = $this->conn->prepare($this->getInsertSQL());
        $tableName = $this->class->getTableName();

        foreach ($this->queuedInserts as $entity) {
            $insertData = $this->prepareInsertData($entity);

            if (isset($insertData[$tableName])) {
                $paramIndex = 1;

                foreach ($insertData[$tableName] as $column => $value) {
                    $stmt->bindValue($paramIndex++, $value, $this->columnTypes[$column]);
                }
            }

            $stmt->executeStatement();

            if ($isPostInsertId) {
                $generatedId     = $idGenerator->generateId($this->em, $entity);
                $id              = [$this->class->identifier[0] => $generatedId];
                $postInsertIds[] = [
                    'generatedId' => $generatedId,
                    'entity' => $entity,
                ];
            } else {
                $id = $this->class->getIdentifierValues($entity);
            }

            if ($this->class->requiresFetchAfterChange) {
                $this->assignDefaultVersionAndUpsertableValues($entity, $id);
            }
        }

        $this->queuedInserts = [];

        return $postInsertIds;
    }

    /**
     * Retrieves the default version value which was created
     * by the preceding INSERT statement and assigns it back in to the
     * entities version field if the given entity is versioned.
     * Also retrieves values of columns marked as 'non insertable' and / or
     * 'not updatable' and assigns them back to the entities corresponding fields.
     *
     * @param mixed[] $id
     */
    protected function assignDefaultVersionAndUpsertableValues(object $entity, array $id): void
    {
        $values = $this->fetchVersionAndNotUpsertableValues($this->class, $id);

        foreach ($values as $field => $value) {
            $value = Type::getType($this->class->fieldMappings[$field]->type)->convertToPHPValue($value, $this->platform);

            $this->class->setFieldValue($entity, $field, $value);
        }
    }

    /**
     * Fetches the current version value of a versioned entity and / or the values of fields
     * marked as 'not insertable' and / or 'not updatable'.
     *
     * @param mixed[] $id
     */
    protected function fetchVersionAndNotUpsertableValues(ClassMetadata $versionedClass, array $id): mixed
    {
        $columnNames = [];
        foreach ($this->class->fieldMappings as $key => $column) {
            if (isset($column->generated) || ($this->class->isVersioned && $key === $versionedClass->versionField)) {
                $columnNames[$key] = $this->quoteStrategy->getColumnName($key, $versionedClass, $this->platform);
            }
        }

        $tableName  = $this->quoteStrategy->getTableName($versionedClass, $this->platform);
        $identifier = $this->quoteStrategy->getIdentifierColumnNames($versionedClass, $this->platform);

        // FIXME: Order with composite keys might not be correct
        $sql = 'SELECT ' . implode(', ', $columnNames)
            . ' FROM ' . $tableName
            . ' WHERE ' . implode(' = ? AND ', $identifier) . ' = ?';

        $flatId = $this->identifierFlattener->flattenIdentifier($versionedClass, $id);

        $values = $this->conn->fetchNumeric(
            $sql,
            array_values($flatId),
            $this->extractIdentifierTypes($id, $versionedClass),
        );

        if ($values === false) {
            throw new LengthException('Unexpected empty result for database query.');
        }

        $values = array_combine(array_keys($columnNames), $values);

        if (! $values) {
            throw new LengthException('Unexpected number of database columns.');
        }

        return $values;
    }

    /**
     * @param mixed[] $id
     *
     * @return list<ParameterType|int|string>
     * @psalm-return list<ParameterType::*|ArrayParameterType::*|string>
     */
    private function extractIdentifierTypes(array $id, ClassMetadata $versionedClass): array
    {
        $types = [];

        foreach ($id as $field => $value) {
            $types = [...$types, ...$this->getTypes($field, $value, $versionedClass)];
        }

        return $types;
    }

    public function update(object $entity): void
    {
        $tableName  = $this->class->getTableName();
        $updateData = $this->prepareUpdateData($entity);

        if (! isset($updateData[$tableName])) {
            return;
        }

        $data = $updateData[$tableName];

        if (! $data) {
            return;
        }

        $isVersioned     = $this->class->isVersioned;
        $quotedTableName = $this->quoteStrategy->getTableName($this->class, $this->platform);

        $this->updateTable($entity, $quotedTableName, $data, $isVersioned);

        if ($this->class->requiresFetchAfterChange) {
            $id = $this->class->getIdentifierValues($entity);

            $this->assignDefaultVersionAndUpsertableValues($entity, $id);
        }
    }

    /**
     * Performs an UPDATE statement for an entity on a specific table.
     * The UPDATE can optionally be versioned, which requires the entity to have a version field.
     *
     * @param object  $entity          The entity object being updated.
     * @param string  $quotedTableName The quoted name of the table to apply the UPDATE on.
     * @param mixed[] $updateData      The map of columns to update (column => value).
     * @param bool    $versioned       Whether the UPDATE should be versioned.
     *
     * @throws UnrecognizedField
     * @throws OptimisticLockException
     */
    final protected function updateTable(
        object $entity,
        string $quotedTableName,
        array $updateData,
        bool $versioned = false,
    ): void {
        $set    = [];
        $types  = [];
        $params = [];

        foreach ($updateData as $columnName => $value) {
            $placeholder = '?';
            $column      = $columnName;

            switch (true) {
                case isset($this->class->fieldNames[$columnName]):
                    $fieldName = $this->class->fieldNames[$columnName];
                    $column    = $this->quoteStrategy->getColumnName($fieldName, $this->class, $this->platform);

                    if (isset($this->class->fieldMappings[$fieldName])) {
                        $type        = Type::getType($this->columnTypes[$columnName]);
                        $placeholder = $type->convertToDatabaseValueSQL('?', $this->platform);
                    }

                    break;

                case isset($this->quotedColumns[$columnName]):
                    $column = $this->quotedColumns[$columnName];

                    break;
            }

            $params[] = $value;
            $set[]    = $column . ' = ' . $placeholder;
            $types[]  = $this->columnTypes[$columnName];
        }

        $where      = [];
        $identifier = $this->em->getUnitOfWork()->getEntityIdentifier($entity);

        foreach ($this->class->identifier as $idField) {
            if (! isset($this->class->associationMappings[$idField])) {
                $params[] = $identifier[$idField];
                $types[]  = $this->class->fieldMappings[$idField]->type;
                $where[]  = $this->quoteStrategy->getColumnName($idField, $this->class, $this->platform);

                continue;
            }

            assert($this->class->associationMappings[$idField]->isToOneOwningSide());

            $params[] = $identifier[$idField];
            $where[]  = $this->quoteStrategy->getJoinColumnName(
                $this->class->associationMappings[$idField]->joinColumns[0],
                $this->class,
                $this->platform,
            );

            $targetMapping = $this->em->getClassMetadata($this->class->associationMappings[$idField]->targetEntity);
            $targetType    = PersisterHelper::getTypeOfField($targetMapping->identifier[0], $targetMapping, $this->em);

            if ($targetType === []) {
                throw UnrecognizedField::byFullyQualifiedName($this->class->name, $targetMapping->identifier[0]);
            }

            $types[] = reset($targetType);
        }

        if ($versioned) {
            $versionField = $this->class->versionField;
            assert($versionField !== null);
            $versionFieldType = $this->class->fieldMappings[$versionField]->type;
            $versionColumn    = $this->quoteStrategy->getColumnName($versionField, $this->class, $this->platform);

            $where[]  = $versionColumn;
            $types[]  = $this->class->fieldMappings[$versionField]->type;
            $params[] = $this->class->reflFields[$versionField]->getValue($entity);

            switch ($versionFieldType) {
                case Types::SMALLINT:
                case Types::INTEGER:
                case Types::BIGINT:
                    $set[] = $versionColumn . ' = ' . $versionColumn . ' + 1';
                    break;

                case Types::DATETIME_MUTABLE:
                    $set[] = $versionColumn . ' = CURRENT_TIMESTAMP';
                    break;
            }
        }

        $sql = 'UPDATE ' . $quotedTableName
             . ' SET ' . implode(', ', $set)
             . ' WHERE ' . implode(' = ? AND ', $where) . ' = ?';

        $result = $this->conn->executeStatement($sql, $params, $types);

        if ($versioned && ! $result) {
            throw OptimisticLockException::lockFailed($entity);
        }
    }

    /**
     * @param array<mixed> $identifier
     * @param string[]     $types
     *
     * @todo Add check for platform if it supports foreign keys/cascading.
     */
    protected function deleteJoinTableRecords(array $identifier, array $types): void
    {
        foreach ($this->class->associationMappings as $mapping) {
<<<<<<< HEAD
            if (! $mapping->isManyToMany()) {
=======
            if ($mapping['type'] !== ClassMetadata::MANY_TO_MANY || isset($mapping['isOnDeleteCascade'])) {
>>>>>>> 70bcff74
                continue;
            }

            // @Todo this only covers scenarios with no inheritance or of the same level. Is there something
            // like self-referential relationship between different levels of an inheritance hierarchy? I hope not!
            $selfReferential = ($mapping->targetEntity === $mapping->sourceEntity);
            $class           = $this->class;
            $association     = $mapping;
            $otherColumns    = [];
            $otherKeys       = [];
            $keys            = [];

            if (! $mapping->isOwningSide()) {
                $class = $this->em->getClassMetadata($mapping->targetEntity);
            }

            $association = $this->em->getMetadataFactory()->getOwningSide($association);
            $joinColumns = $mapping->isOwningSide()
                ? $association->joinTable->joinColumns
                : $association->joinTable->inverseJoinColumns;

            if ($selfReferential) {
                $otherColumns = ! $mapping->isOwningSide()
                    ? $association->joinTable->joinColumns
                    : $association->joinTable->inverseJoinColumns;
            }

            foreach ($joinColumns as $joinColumn) {
                $keys[] = $this->quoteStrategy->getJoinColumnName($joinColumn, $class, $this->platform);
            }

            foreach ($otherColumns as $joinColumn) {
                $otherKeys[] = $this->quoteStrategy->getJoinColumnName($joinColumn, $class, $this->platform);
            }

<<<<<<< HEAD
            if (isset($mapping->isOnDeleteCascade)) {
                continue;
            }

=======
>>>>>>> 70bcff74
            $joinTableName = $this->quoteStrategy->getJoinTableName($association, $this->class, $this->platform);

            $this->conn->delete($joinTableName, array_combine($keys, $identifier), $types);

            if ($selfReferential) {
                $this->conn->delete($joinTableName, array_combine($otherKeys, $identifier), $types);
            }
        }
    }

    public function delete(object $entity): bool
    {
        $class      = $this->class;
        $identifier = $this->em->getUnitOfWork()->getEntityIdentifier($entity);
        $tableName  = $this->quoteStrategy->getTableName($class, $this->platform);
        $idColumns  = $this->quoteStrategy->getIdentifierColumnNames($class, $this->platform);
        $id         = array_combine($idColumns, $identifier);
        $types      = $this->getClassIdentifiersTypes($class);

        $this->deleteJoinTableRecords($identifier, $types);

        return (bool) $this->conn->delete($tableName, $id, $types);
    }

    /**
     * Prepares the changeset of an entity for database insertion (UPDATE).
     *
     * The changeset is obtained from the currently running UnitOfWork.
     *
     * During this preparation the array that is passed as the second parameter is filled with
     * <columnName> => <value> pairs, grouped by table name.
     *
     * Example:
     * <code>
     * array(
     *    'foo_table' => array('column1' => 'value1', 'column2' => 'value2', ...),
     *    'bar_table' => array('columnX' => 'valueX', 'columnY' => 'valueY', ...),
     *    ...
     * )
     * </code>
     *
     * @param object $entity   The entity for which to prepare the data.
     * @param bool   $isInsert Whether the data to be prepared refers to an insert statement.
     *
     * @return mixed[][] The prepared data.
     * @psalm-return array<string, array<array-key, mixed|null>>
     */
    protected function prepareUpdateData(object $entity, bool $isInsert = false): array
    {
        $versionField = null;
        $result       = [];
        $uow          = $this->em->getUnitOfWork();

        $versioned = $this->class->isVersioned;
        if ($versioned !== false) {
            $versionField = $this->class->versionField;
        }

        foreach ($uow->getEntityChangeSet($entity) as $field => $change) {
            if (isset($versionField) && $versionField === $field) {
                continue;
            }

            if (isset($this->class->embeddedClasses[$field])) {
                continue;
            }

            $newVal = $change[1];

            if (! isset($this->class->associationMappings[$field])) {
                $fieldMapping = $this->class->fieldMappings[$field];
                $columnName   = $fieldMapping->columnName;

                if (! $isInsert && isset($fieldMapping->notUpdatable)) {
                    continue;
                }

                if ($isInsert && isset($fieldMapping->notInsertable)) {
                    continue;
                }

                $this->columnTypes[$columnName] = $fieldMapping->type;

                $result[$this->getOwningTable($field)][$columnName] = $newVal;

                continue;
            }

            $assoc = $this->class->associationMappings[$field];

            // Only owning side of x-1 associations can have a FK column.
            if (! $assoc->isToOneOwningSide()) {
                continue;
            }

            if ($newVal !== null) {
                $oid = spl_object_id($newVal);

                if (isset($this->queuedInserts[$oid]) || $uow->isScheduledForInsert($newVal)) {
                    // The associated entity $newVal is not yet persisted, so we must
                    // set $newVal = null, in order to insert a null value and schedule an
                    // extra update on the UnitOfWork.
                    $uow->scheduleExtraUpdate($entity, [$field => [null, $newVal]]);

                    $newVal = null;
                }
            }

            $newValId = null;

            if ($newVal !== null) {
                $newValId = $uow->getEntityIdentifier($newVal);
            }

            $targetClass = $this->em->getClassMetadata($assoc->targetEntity);
            $owningTable = $this->getOwningTable($field);

            foreach ($assoc->joinColumns as $joinColumn) {
                $sourceColumn = $joinColumn->name;
                $targetColumn = $joinColumn->referencedColumnName;
                $quotedColumn = $this->quoteStrategy->getJoinColumnName($joinColumn, $this->class, $this->platform);

                $this->quotedColumns[$sourceColumn]  = $quotedColumn;
                $this->columnTypes[$sourceColumn]    = PersisterHelper::getTypeOfColumn($targetColumn, $targetClass, $this->em);
                $result[$owningTable][$sourceColumn] = $newValId
                    ? $newValId[$targetClass->getFieldForColumn($targetColumn)]
                    : null;
            }
        }

        return $result;
    }

    /**
     * Prepares the data changeset of a managed entity for database insertion (initial INSERT).
     * The changeset of the entity is obtained from the currently running UnitOfWork.
     *
     * The default insert data preparation is the same as for updates.
     *
     * @see prepareUpdateData
     *
     * @param object $entity The entity for which to prepare the data.
     *
     * @return mixed[][] The prepared data for the tables to update.
     * @psalm-return array<string, mixed[]>
     */
    protected function prepareInsertData(object $entity): array
    {
        return $this->prepareUpdateData($entity, true);
    }

    public function getOwningTable(string $fieldName): string
    {
        return $this->class->getTableName();
    }

    /**
     * {@inheritDoc}
     */
    public function load(
        array $criteria,
        object|null $entity = null,
        AssociationMapping|null $assoc = null,
        array $hints = [],
        LockMode|int|null $lockMode = null,
        int|null $limit = null,
        array|null $orderBy = null,
    ): object|null {
        $this->switchPersisterContext(null, $limit);

        $sql              = $this->getSelectSQL($criteria, $assoc, $lockMode, $limit, null, $orderBy);
        [$params, $types] = $this->expandParameters($criteria);
        $stmt             = $this->conn->executeQuery($sql, $params, $types);

        if ($entity !== null) {
            $hints[Query::HINT_REFRESH]        = true;
            $hints[Query::HINT_REFRESH_ENTITY] = $entity;
        }

        $hydrator = $this->em->newHydrator($this->currentPersisterContext->selectJoinSql ? Query::HYDRATE_OBJECT : Query::HYDRATE_SIMPLEOBJECT);
        $entities = $hydrator->hydrateAll($stmt, $this->currentPersisterContext->rsm, $hints);

        return $entities ? $entities[0] : null;
    }

    /**
     * {@inheritDoc}
     */
    public function loadById(array $identifier, object|null $entity = null): object|null
    {
        return $this->load($identifier, $entity);
    }

    /**
     * {@inheritDoc}
     */
    public function loadOneToOneEntity(AssociationMapping $assoc, object $sourceEntity, array $identifier = []): object|null
    {
        $foundEntity = $this->em->getUnitOfWork()->tryGetById($identifier, $assoc->targetEntity);
        if ($foundEntity !== false) {
            return $foundEntity;
        }

        $targetClass = $this->em->getClassMetadata($assoc->targetEntity);

        if ($assoc->isOwningSide()) {
            $isInverseSingleValued = $assoc->inversedBy && ! $targetClass->isCollectionValuedAssociation($assoc->inversedBy);

            // Mark inverse side as fetched in the hints, otherwise the UoW would
            // try to load it in a separate query (remember: to-one inverse sides can not be lazy).
            $hints = [];

            if ($isInverseSingleValued) {
                $hints['fetched']['r'][$assoc->inversedBy] = true;
            }

            $targetEntity = $this->load($identifier, null, $assoc, $hints);

            // Complete bidirectional association, if necessary
            if ($targetEntity !== null && $isInverseSingleValued) {
                $targetClass->reflFields[$assoc->inversedBy]->setValue($targetEntity, $sourceEntity);
            }

            return $targetEntity;
        }

        assert(isset($assoc->mappedBy));
        $sourceClass = $this->em->getClassMetadata($assoc->sourceEntity);
        $owningAssoc = $targetClass->getAssociationMapping($assoc->mappedBy);
        assert($owningAssoc->isOneToOneOwningSide());

        $computedIdentifier = [];

        // TRICKY: since the association is specular source and target are flipped
        foreach ($owningAssoc->targetToSourceKeyColumns as $sourceKeyColumn => $targetKeyColumn) {
            if (! isset($sourceClass->fieldNames[$sourceKeyColumn])) {
                throw MappingException::joinColumnMustPointToMappedField(
                    $sourceClass->name,
                    $sourceKeyColumn,
                );
            }

            $computedIdentifier[$targetClass->getFieldForColumn($targetKeyColumn)] =
                $sourceClass->reflFields[$sourceClass->fieldNames[$sourceKeyColumn]]->getValue($sourceEntity);
        }

        $targetEntity = $this->load($computedIdentifier, null, $assoc);

        if ($targetEntity !== null) {
            $targetClass->setFieldValue($targetEntity, $assoc->mappedBy, $sourceEntity);
        }

        return $targetEntity;
    }

    /**
     * {@inheritDoc}
     */
    public function refresh(array $id, object $entity, LockMode|int|null $lockMode = null): void
    {
        $sql              = $this->getSelectSQL($id, null, $lockMode);
        [$params, $types] = $this->expandParameters($id);
        $stmt             = $this->conn->executeQuery($sql, $params, $types);

        $hydrator = $this->em->newHydrator(Query::HYDRATE_OBJECT);
        $hydrator->hydrateAll($stmt, $this->currentPersisterContext->rsm, [Query::HINT_REFRESH => true]);
    }

    public function count(array|Criteria $criteria = []): int
    {
        $sql = $this->getCountSQL($criteria);

        [$params, $types] = $criteria instanceof Criteria
            ? $this->expandCriteriaParameters($criteria)
            : $this->expandParameters($criteria);

        return (int) $this->conn->executeQuery($sql, $params, $types)->fetchOne();
    }

    /**
     * {@inheritDoc}
     */
    public function loadCriteria(Criteria $criteria): array
    {
        $orderBy = $criteria->getOrderings();
        $limit   = $criteria->getMaxResults();
        $offset  = $criteria->getFirstResult();
        $query   = $this->getSelectSQL($criteria, null, null, $limit, $offset, $orderBy);

        [$params, $types] = $this->expandCriteriaParameters($criteria);

        $stmt     = $this->conn->executeQuery($query, $params, $types);
        $hydrator = $this->em->newHydrator($this->currentPersisterContext->selectJoinSql ? Query::HYDRATE_OBJECT : Query::HYDRATE_SIMPLEOBJECT);

        return $hydrator->hydrateAll($stmt, $this->currentPersisterContext->rsm, [UnitOfWork::HINT_DEFEREAGERLOAD => true]);
    }

    /**
     * {@inheritDoc}
     */
    public function expandCriteriaParameters(Criteria $criteria): array
    {
        $expression = $criteria->getWhereExpression();
        $sqlParams  = [];
        $sqlTypes   = [];

        if ($expression === null) {
            return [$sqlParams, $sqlTypes];
        }

        $valueVisitor = new SqlValueVisitor();

        $valueVisitor->dispatch($expression);

        [, $types] = $valueVisitor->getParamsAndTypes();

        foreach ($types as $type) {
            [$field, $value, $operator] = $type;

            if ($value === null && ($operator === Comparison::EQ || $operator === Comparison::NEQ)) {
                continue;
            }

            $sqlParams = [...$sqlParams, ...$this->getValues($value)];
            $sqlTypes  = [...$sqlTypes, ...$this->getTypes($field, $value, $this->class)];
        }

        return [$sqlParams, $sqlTypes];
    }

    /**
     * {@inheritDoc}
     */
    public function loadAll(
        array $criteria = [],
        array|null $orderBy = null,
        int|null $limit = null,
        int|null $offset = null,
    ): array {
        $this->switchPersisterContext($offset, $limit);

        $sql              = $this->getSelectSQL($criteria, null, null, $limit, $offset, $orderBy);
        [$params, $types] = $this->expandParameters($criteria);
        $stmt             = $this->conn->executeQuery($sql, $params, $types);

        $hydrator = $this->em->newHydrator($this->currentPersisterContext->selectJoinSql ? Query::HYDRATE_OBJECT : Query::HYDRATE_SIMPLEOBJECT);

        return $hydrator->hydrateAll($stmt, $this->currentPersisterContext->rsm, [UnitOfWork::HINT_DEFEREAGERLOAD => true]);
    }

    /**
     * {@inheritDoc}
     */
    public function getManyToManyCollection(
        AssociationMapping $assoc,
        object $sourceEntity,
        int|null $offset = null,
        int|null $limit = null,
    ): array {
        assert($assoc->isManyToMany());
        $this->switchPersisterContext($offset, $limit);

        $stmt = $this->getManyToManyStatement($assoc, $sourceEntity, $offset, $limit);

        return $this->loadArrayFromResult($assoc, $stmt);
    }

    /**
     * Loads an array of entities from a given DBAL statement.
     *
     * @return mixed[]
     */
    private function loadArrayFromResult(AssociationMapping $assoc, Result $stmt): array
    {
        $rsm   = $this->currentPersisterContext->rsm;
        $hints = [UnitOfWork::HINT_DEFEREAGERLOAD => true];

        if ($assoc->isIndexed()) {
            $rsm = clone $this->currentPersisterContext->rsm; // this is necessary because the "default rsm" should be changed.
            $rsm->addIndexBy('r', $assoc->indexBy());
        }

        return $this->em->newHydrator(Query::HYDRATE_OBJECT)->hydrateAll($stmt, $rsm, $hints);
    }

    /**
     * Hydrates a collection from a given DBAL statement.
     *
     * @return mixed[]
     */
    private function loadCollectionFromStatement(
        AssociationMapping $assoc,
        Result $stmt,
        PersistentCollection $coll,
    ): array {
        $rsm   = $this->currentPersisterContext->rsm;
        $hints = [
            UnitOfWork::HINT_DEFEREAGERLOAD => true,
            'collection' => $coll,
        ];

        if ($assoc->isIndexed()) {
            $rsm = clone $this->currentPersisterContext->rsm; // this is necessary because the "default rsm" should be changed.
            $rsm->addIndexBy('r', $assoc->indexBy());
        }

        return $this->em->newHydrator(Query::HYDRATE_OBJECT)->hydrateAll($stmt, $rsm, $hints);
    }

    /**
     * {@inheritDoc}
     */
    public function loadManyToManyCollection(AssociationMapping $assoc, object $sourceEntity, PersistentCollection $collection): array
    {
        assert($assoc->isManyToMany());
        $stmt = $this->getManyToManyStatement($assoc, $sourceEntity);

        return $this->loadCollectionFromStatement($assoc, $stmt, $collection);
    }

    /** @throws MappingException */
    private function getManyToManyStatement(
        AssociationMapping&ManyToManyAssociationMapping $assoc,
        object $sourceEntity,
        int|null $offset = null,
        int|null $limit = null,
    ): Result {
        $this->switchPersisterContext($offset, $limit);

        $sourceClass = $this->em->getClassMetadata($assoc->sourceEntity);
        $class       = $sourceClass;
        $association = $assoc;
        $criteria    = [];
        $parameters  = [];

        if (! $assoc->isOwningSide()) {
            $class = $this->em->getClassMetadata($assoc->targetEntity);
        }

        $association = $this->em->getMetadataFactory()->getOwningSide($assoc);
        $joinColumns = $assoc->isOwningSide()
            ? $association->joinTable->joinColumns
            : $association->joinTable->inverseJoinColumns;

        $quotedJoinTable = $this->quoteStrategy->getJoinTableName($association, $class, $this->platform);

        foreach ($joinColumns as $joinColumn) {
            $sourceKeyColumn = $joinColumn->referencedColumnName;
            $quotedKeyColumn = $this->quoteStrategy->getJoinColumnName($joinColumn, $class, $this->platform);

            switch (true) {
                case $sourceClass->containsForeignIdentifier:
                    $field = $sourceClass->getFieldForColumn($sourceKeyColumn);
                    $value = $sourceClass->reflFields[$field]->getValue($sourceEntity);

                    if (isset($sourceClass->associationMappings[$field])) {
                        $value = $this->em->getUnitOfWork()->getEntityIdentifier($value);
                        $value = $value[$this->em->getClassMetadata($sourceClass->associationMappings[$field]->targetEntity)->identifier[0]];
                    }

                    break;

                case isset($sourceClass->fieldNames[$sourceKeyColumn]):
                    $field = $sourceClass->fieldNames[$sourceKeyColumn];
                    $value = $sourceClass->reflFields[$field]->getValue($sourceEntity);

                    break;

                default:
                    throw MappingException::joinColumnMustPointToMappedField(
                        $sourceClass->name,
                        $sourceKeyColumn,
                    );
            }

            $criteria[$quotedJoinTable . '.' . $quotedKeyColumn] = $value;
            $parameters[]                                        = [
                'value' => $value,
                'field' => $field,
                'class' => $sourceClass,
            ];
        }

        $sql              = $this->getSelectSQL($criteria, $assoc, null, $limit, $offset);
        [$params, $types] = $this->expandToManyParameters($parameters);

        return $this->conn->executeQuery($sql, $params, $types);
    }

    public function getSelectSQL(
        array|Criteria $criteria,
        AssociationMapping|null $assoc = null,
        LockMode|int|null $lockMode = null,
        int|null $limit = null,
        int|null $offset = null,
        array|null $orderBy = null,
    ): string {
        $this->switchPersisterContext($offset, $limit);

        $joinSql    = '';
        $orderBySql = '';

        if ($assoc !== null && $assoc->isManyToMany()) {
            $joinSql = $this->getSelectManyToManyJoinSQL($assoc);
        }

        if ($assoc !== null && $assoc->isOrdered()) {
            $orderBy = $assoc->orderBy();
        }

        if ($orderBy) {
            $orderBySql = $this->getOrderBySQL($orderBy, $this->getSQLTableAlias($this->class->name));
        }

        $conditionSql = $criteria instanceof Criteria
            ? $this->getSelectConditionCriteriaSQL($criteria)
            : $this->getSelectConditionSQL($criteria, $assoc);

        $lockSql = match ($lockMode) {
            LockMode::PESSIMISTIC_READ => ' ' . $this->platform->getReadLockSQL(),
            LockMode::PESSIMISTIC_WRITE => ' ' . $this->platform->getWriteLockSQL(),
            default => '',
        };

        $columnList = $this->getSelectColumnsSQL();
        $tableAlias = $this->getSQLTableAlias($this->class->name);
        $filterSql  = $this->generateFilterConditionSQL($this->class, $tableAlias);
        $tableName  = $this->quoteStrategy->getTableName($this->class, $this->platform);

        if ($filterSql !== '') {
            $conditionSql = $conditionSql
                ? $conditionSql . ' AND ' . $filterSql
                : $filterSql;
        }

        $select = 'SELECT ' . $columnList;
        $from   = ' FROM ' . $tableName . ' ' . $tableAlias;
        $join   = $this->currentPersisterContext->selectJoinSql . $joinSql;
        $where  = ($conditionSql ? ' WHERE ' . $conditionSql : '');
        $lock   = $this->platform->appendLockHint($from, $lockMode ?? LockMode::NONE);
        $query  = $select
            . $lock
            . $join
            . $where
            . $orderBySql;

        return $this->platform->modifyLimitQuery($query, $limit, $offset ?? 0) . $lockSql;
    }

    public function getCountSQL(array|Criteria $criteria = []): string
    {
        $tableName  = $this->quoteStrategy->getTableName($this->class, $this->platform);
        $tableAlias = $this->getSQLTableAlias($this->class->name);

        $conditionSql = $criteria instanceof Criteria
            ? $this->getSelectConditionCriteriaSQL($criteria)
            : $this->getSelectConditionSQL($criteria);

        $filterSql = $this->generateFilterConditionSQL($this->class, $tableAlias);

        if ($filterSql !== '') {
            $conditionSql = $conditionSql
                ? $conditionSql . ' AND ' . $filterSql
                : $filterSql;
        }

        return 'SELECT COUNT(*) '
            . 'FROM ' . $tableName . ' ' . $tableAlias
            . (empty($conditionSql) ? '' : ' WHERE ' . $conditionSql);
    }

    /**
     * Gets the ORDER BY SQL snippet for ordered collections.
     *
     * @psalm-param array<string, string> $orderBy
     *
     * @throws InvalidOrientation
     * @throws InvalidFindByCall
     * @throws UnrecognizedField
     */
    final protected function getOrderBySQL(array $orderBy, string $baseTableAlias): string
    {
        $orderByList = [];

        foreach ($orderBy as $fieldName => $orientation) {
            $orientation = strtoupper(trim($orientation));

            if ($orientation !== 'ASC' && $orientation !== 'DESC') {
                throw InvalidOrientation::fromClassNameAndField($this->class->name, $fieldName);
            }

            if (isset($this->class->fieldMappings[$fieldName])) {
                $tableAlias = isset($this->class->fieldMappings[$fieldName]->inherited)
                    ? $this->getSQLTableAlias($this->class->fieldMappings[$fieldName]['inherited'])
                    : $baseTableAlias;

                $columnName    = $this->quoteStrategy->getColumnName($fieldName, $this->class, $this->platform);
                $orderByList[] = $tableAlias . '.' . $columnName . ' ' . $orientation;

                continue;
            }

            if (isset($this->class->associationMappings[$fieldName])) {
                $association = $this->class->associationMappings[$fieldName];
                if (! $association->isOwningSide()) {
                    throw InvalidFindByCall::fromInverseSideUsage($this->class->name, $fieldName);
                }

                assert($association->isToOneOwningSide());

                $tableAlias = isset($association->inherited)
                    ? $this->getSQLTableAlias($association->inherited)
                    : $baseTableAlias;

                foreach ($association->joinColumns as $joinColumn) {
                    $columnName    = $this->quoteStrategy->getJoinColumnName($joinColumn, $this->class, $this->platform);
                    $orderByList[] = $tableAlias . '.' . $columnName . ' ' . $orientation;
                }

                continue;
            }

            throw UnrecognizedField::byFullyQualifiedName($this->class->name, $fieldName);
        }

        return ' ORDER BY ' . implode(', ', $orderByList);
    }

    /**
     * Gets the SQL fragment with the list of columns to select when querying for
     * an entity in this persister.
     *
     * Subclasses should override this method to alter or change the select column
     * list SQL fragment. Note that in the implementation of BasicEntityPersister
     * the resulting SQL fragment is generated only once and cached in {@link selectColumnListSql}.
     * Subclasses may or may not do the same.
     */
    protected function getSelectColumnsSQL(): string
    {
        if ($this->currentPersisterContext->selectColumnListSql !== null) {
            return $this->currentPersisterContext->selectColumnListSql;
        }

        $columnList = [];
        $this->currentPersisterContext->rsm->addEntityResult($this->class->name, 'r'); // r for root

        // Add regular columns to select list
        foreach ($this->class->fieldNames as $field) {
            $columnList[] = $this->getSelectColumnSQL($field, $this->class);
        }

        $this->currentPersisterContext->selectJoinSql = '';
        $eagerAliasCounter                            = 0;

        foreach ($this->class->associationMappings as $assocField => $assoc) {
            $assocColumnSQL = $this->getSelectColumnAssociationSQL($assocField, $assoc, $this->class);

            if ($assocColumnSQL) {
                $columnList[] = $assocColumnSQL;
            }

            $isAssocToOneInverseSide = $assoc->isToOne() && ! $assoc->isOwningSide();
            $isAssocFromOneEager     = ! $assoc->isManyToMany() && $assoc->fetch === ClassMetadata::FETCH_EAGER;

            if (! ($isAssocFromOneEager || $isAssocToOneInverseSide)) {
                continue;
            }

            if ($assoc->isToMany() && $this->currentPersisterContext->handlesLimits) {
                continue;
            }

            $eagerEntity = $this->em->getClassMetadata($assoc->targetEntity);

            if ($eagerEntity->inheritanceType !== ClassMetadata::INHERITANCE_TYPE_NONE) {
                continue; // now this is why you shouldn't use inheritance
            }

            $assocAlias = 'e' . ($eagerAliasCounter++);
            $this->currentPersisterContext->rsm->addJoinedEntityResult($assoc->targetEntity, $assocAlias, 'r', $assocField);

            foreach ($eagerEntity->fieldNames as $field) {
                $columnList[] = $this->getSelectColumnSQL($field, $eagerEntity, $assocAlias);
            }

            foreach ($eagerEntity->associationMappings as $eagerAssocField => $eagerAssoc) {
                $eagerAssocColumnSQL = $this->getSelectColumnAssociationSQL(
                    $eagerAssocField,
                    $eagerAssoc,
                    $eagerEntity,
                    $assocAlias,
                );

                if ($eagerAssocColumnSQL) {
                    $columnList[] = $eagerAssocColumnSQL;
                }
            }

            $association   = $assoc;
            $joinCondition = [];

            if ($assoc->isIndexed()) {
                assert($assoc->isToMany());
                $this->currentPersisterContext->rsm->addIndexBy($assocAlias, $assoc->indexBy());
            }

            if (! $assoc->isOwningSide()) {
                $eagerEntity = $this->em->getClassMetadata($assoc->targetEntity);
                $association = $eagerEntity->getAssociationMapping($assoc->mappedBy);
            }

            assert($association->isToOneOwningSide());

            $joinTableAlias = $this->getSQLTableAlias($eagerEntity->name, $assocAlias);
            $joinTableName  = $this->quoteStrategy->getTableName($eagerEntity, $this->platform);

            if ($assoc->isOwningSide()) {
                $tableAlias                                    = $this->getSQLTableAlias($association->targetEntity, $assocAlias);
                $this->currentPersisterContext->selectJoinSql .= ' ' . $this->getJoinSQLForJoinColumns($association->joinColumns);

                foreach ($association->joinColumns as $joinColumn) {
                    $sourceCol       = $this->quoteStrategy->getJoinColumnName($joinColumn, $this->class, $this->platform);
                    $targetCol       = $this->quoteStrategy->getReferencedJoinColumnName($joinColumn, $this->class, $this->platform);
                    $joinCondition[] = $this->getSQLTableAlias($association->sourceEntity)
                                        . '.' . $sourceCol . ' = ' . $tableAlias . '.' . $targetCol;
                }

                // Add filter SQL
                $filterSql = $this->generateFilterConditionSQL($eagerEntity, $tableAlias);
                if ($filterSql) {
                    $joinCondition[] = $filterSql;
                }
            } else {
                $this->currentPersisterContext->selectJoinSql .= ' LEFT JOIN';

                foreach ($association->joinColumns as $joinColumn) {
                    $sourceCol = $this->quoteStrategy->getJoinColumnName($joinColumn, $this->class, $this->platform);
                    $targetCol = $this->quoteStrategy->getReferencedJoinColumnName($joinColumn, $this->class, $this->platform);

                    $joinCondition[] = $this->getSQLTableAlias($association->sourceEntity, $assocAlias) . '.' . $sourceCol . ' = '
                        . $this->getSQLTableAlias($association->targetEntity) . '.' . $targetCol;
                }
            }

            $this->currentPersisterContext->selectJoinSql .= ' ' . $joinTableName . ' ' . $joinTableAlias . ' ON ';
            $this->currentPersisterContext->selectJoinSql .= implode(' AND ', $joinCondition);
        }

        $this->currentPersisterContext->selectColumnListSql = implode(', ', $columnList);

        return $this->currentPersisterContext->selectColumnListSql;
    }

    /** Gets the SQL join fragment used when selecting entities from an association. */
    protected function getSelectColumnAssociationSQL(
        string $field,
        AssociationMapping $assoc,
        ClassMetadata $class,
        string $alias = 'r',
    ): string {
        if (! $assoc->isToOneOwningSide()) {
            return '';
        }

        $columnList    = [];
        $targetClass   = $this->em->getClassMetadata($assoc->targetEntity);
        $isIdentifier  = isset($assoc->id) && $assoc->id === true;
        $sqlTableAlias = $this->getSQLTableAlias($class->name, ($alias === 'r' ? '' : $alias));

        foreach ($assoc->joinColumns as $joinColumn) {
            $quotedColumn     = $this->quoteStrategy->getJoinColumnName($joinColumn, $this->class, $this->platform);
            $resultColumnName = $this->getSQLColumnAlias($joinColumn->name);
            $type             = PersisterHelper::getTypeOfColumn($joinColumn->referencedColumnName, $targetClass, $this->em);

            $this->currentPersisterContext->rsm->addMetaResult($alias, $resultColumnName, $joinColumn->name, $isIdentifier, $type);

            $columnList[] = sprintf('%s.%s AS %s', $sqlTableAlias, $quotedColumn, $resultColumnName);
        }

        return implode(', ', $columnList);
    }

    /**
     * Gets the SQL join fragment used when selecting entities from a
     * many-to-many association.
     */
    protected function getSelectManyToManyJoinSQL(AssociationMapping&ManyToManyAssociationMapping $manyToMany): string
    {
        $conditions       = [];
        $association      = $manyToMany;
        $sourceTableAlias = $this->getSQLTableAlias($this->class->name);

        $association   = $this->em->getMetadataFactory()->getOwningSide($manyToMany);
        $joinTableName = $this->quoteStrategy->getJoinTableName($association, $this->class, $this->platform);
        $joinColumns   = $manyToMany->isOwningSide()
            ? $association->joinTable->inverseJoinColumns
            : $association->joinTable->joinColumns;

        foreach ($joinColumns as $joinColumn) {
            $quotedSourceColumn = $this->quoteStrategy->getJoinColumnName($joinColumn, $this->class, $this->platform);
            $quotedTargetColumn = $this->quoteStrategy->getReferencedJoinColumnName($joinColumn, $this->class, $this->platform);
            $conditions[]       = $sourceTableAlias . '.' . $quotedTargetColumn . ' = ' . $joinTableName . '.' . $quotedSourceColumn;
        }

        return ' INNER JOIN ' . $joinTableName . ' ON ' . implode(' AND ', $conditions);
    }

    public function getInsertSQL(): string
    {
        if ($this->insertSql !== null) {
            return $this->insertSql;
        }

        $columns   = $this->getInsertColumnList();
        $tableName = $this->quoteStrategy->getTableName($this->class, $this->platform);

        if (empty($columns)) {
            $identityColumn  = $this->quoteStrategy->getColumnName($this->class->identifier[0], $this->class, $this->platform);
            $this->insertSql = $this->platform->getEmptyIdentityInsertSQL($tableName, $identityColumn);

            return $this->insertSql;
        }

        $values  = [];
        $columns = array_unique($columns);

        foreach ($columns as $column) {
            $placeholder = '?';

            if (
                isset($this->class->fieldNames[$column])
                && isset($this->columnTypes[$this->class->fieldNames[$column]])
                && isset($this->class->fieldMappings[$this->class->fieldNames[$column]])
            ) {
                $type        = Type::getType($this->columnTypes[$this->class->fieldNames[$column]]);
                $placeholder = $type->convertToDatabaseValueSQL('?', $this->platform);
            }

            $values[] = $placeholder;
        }

        $columns = implode(', ', $columns);
        $values  = implode(', ', $values);

        $this->insertSql = sprintf('INSERT INTO %s (%s) VALUES (%s)', $tableName, $columns, $values);

        return $this->insertSql;
    }

    /**
     * Gets the list of columns to put in the INSERT SQL statement.
     *
     * Subclasses should override this method to alter or change the list of
     * columns placed in the INSERT statements used by the persister.
     *
     * @psalm-return list<string>
     */
    protected function getInsertColumnList(): array
    {
        $columns = [];

        foreach ($this->class->reflFields as $name => $field) {
            if ($this->class->isVersioned && $this->class->versionField === $name) {
                continue;
            }

            if (isset($this->class->embeddedClasses[$name])) {
                continue;
            }

            if (isset($this->class->associationMappings[$name])) {
                $assoc = $this->class->associationMappings[$name];

                if ($assoc->isToOneOwningSide()) {
                    foreach ($assoc->joinColumns as $joinColumn) {
                        $columns[] = $this->quoteStrategy->getJoinColumnName($joinColumn, $this->class, $this->platform);
                    }
                }

                continue;
            }

            if (! $this->class->isIdGeneratorIdentity() || $this->class->identifier[0] !== $name) {
                if (isset($this->class->fieldMappings[$name]->notInsertable)) {
                    continue;
                }

                $columns[]                = $this->quoteStrategy->getColumnName($name, $this->class, $this->platform);
                $this->columnTypes[$name] = $this->class->fieldMappings[$name]->type;
            }
        }

        return $columns;
    }

    /**
     * Gets the SQL snippet of a qualified column name for the given field name.
     *
     * @param ClassMetadata $class The class that declares this field. The table this class is
     *                             mapped to must own the column for the given field.
     */
    protected function getSelectColumnSQL(string $field, ClassMetadata $class, string $alias = 'r'): string
    {
        $root         = $alias === 'r' ? '' : $alias;
        $tableAlias   = $this->getSQLTableAlias($class->name, $root);
        $fieldMapping = $class->fieldMappings[$field];
        $sql          = sprintf('%s.%s', $tableAlias, $this->quoteStrategy->getColumnName($field, $class, $this->platform));
        $columnAlias  = $this->getSQLColumnAlias($fieldMapping->columnName);

        $this->currentPersisterContext->rsm->addFieldResult($alias, $columnAlias, $field);
        if (! empty($fieldMapping->enumType)) {
            $this->currentPersisterContext->rsm->addEnumResult($columnAlias, $fieldMapping->enumType);
        }

        $type = Type::getType($fieldMapping->type);
        $sql  = $type->convertToPHPValueSQL($sql, $this->platform);

        return $sql . ' AS ' . $columnAlias;
    }

    /**
     * Gets the SQL table alias for the given class name.
     *
     * @todo Reconsider. Binding table aliases to class names is not such a good idea.
     */
    protected function getSQLTableAlias(string $className, string $assocName = ''): string
    {
        if ($assocName) {
            $className .= '#' . $assocName;
        }

        if (isset($this->currentPersisterContext->sqlTableAliases[$className])) {
            return $this->currentPersisterContext->sqlTableAliases[$className];
        }

        $tableAlias = 't' . $this->currentPersisterContext->sqlAliasCounter++;

        $this->currentPersisterContext->sqlTableAliases[$className] = $tableAlias;

        return $tableAlias;
    }

    /**
     * {@inheritDoc}
     */
    public function lock(array $criteria, LockMode|int $lockMode): void
    {
        $conditionSql = $this->getSelectConditionSQL($criteria);

        $lockSql = match ($lockMode) {
            LockMode::PESSIMISTIC_READ => $this->platform->getReadLockSQL(),
            LockMode::PESSIMISTIC_WRITE => $this->platform->getWriteLockSQL(),
            default => '',
        };

        $lock  = $this->getLockTablesSql($lockMode);
        $where = ($conditionSql ? ' WHERE ' . $conditionSql : '') . ' ';
        $sql   = 'SELECT 1 '
             . $lock
             . $where
             . $lockSql;

        [$params, $types] = $this->expandParameters($criteria);

        $this->conn->executeQuery($sql, $params, $types);
    }

    /**
     * Gets the FROM and optionally JOIN conditions to lock the entity managed by this persister.
     *
     * @psalm-param LockMode::* $lockMode
     */
    protected function getLockTablesSql(LockMode|int $lockMode): string
    {
        return $this->platform->appendLockHint(
            'FROM '
            . $this->quoteStrategy->getTableName($this->class, $this->platform) . ' '
            . $this->getSQLTableAlias($this->class->name),
            $lockMode,
        );
    }

    /**
     * Gets the Select Where Condition from a Criteria object.
     */
    protected function getSelectConditionCriteriaSQL(Criteria $criteria): string
    {
        $expression = $criteria->getWhereExpression();

        if ($expression === null) {
            return '';
        }

        $visitor = new SqlExpressionVisitor($this, $this->class);

        return $visitor->dispatch($expression);
    }

    public function getSelectConditionStatementSQL(
        string $field,
        mixed $value,
        AssociationMapping|null $assoc = null,
        string|null $comparison = null,
    ): string {
        $selectedColumns = [];
        $columns         = $this->getSelectConditionStatementColumnSQL($field, $assoc);

        if (count($columns) > 1 && $comparison === Comparison::IN) {
            /*
             *  @todo try to support multi-column IN expressions.
             *  Example: (col1, col2) IN (('val1A', 'val2A'), ('val1B', 'val2B'))
             */
            throw CantUseInOperatorOnCompositeKeys::create();
        }

        foreach ($columns as $column) {
            $placeholder = '?';

            if (isset($this->class->fieldMappings[$field])) {
                $type        = Type::getType($this->class->fieldMappings[$field]->type);
                $placeholder = $type->convertToDatabaseValueSQL($placeholder, $this->platform);
            }

            if ($comparison !== null) {
                // special case null value handling
                if (($comparison === Comparison::EQ || $comparison === Comparison::IS) && $value === null) {
                    $selectedColumns[] = $column . ' IS NULL';

                    continue;
                }

                if ($comparison === Comparison::NEQ && $value === null) {
                    $selectedColumns[] = $column . ' IS NOT NULL';

                    continue;
                }

                $selectedColumns[] = $column . ' ' . sprintf(self::$comparisonMap[$comparison], $placeholder);

                continue;
            }

            if (is_array($value)) {
                $in = sprintf('%s IN (%s)', $column, $placeholder);

                if (array_search(null, $value, true) !== false) {
                    $selectedColumns[] = sprintf('(%s OR %s IS NULL)', $in, $column);

                    continue;
                }

                $selectedColumns[] = $in;

                continue;
            }

            if ($value === null) {
                $selectedColumns[] = sprintf('%s IS NULL', $column);

                continue;
            }

            $selectedColumns[] = sprintf('%s = %s', $column, $placeholder);
        }

        return implode(' AND ', $selectedColumns);
    }

    /**
     * Builds the left-hand-side of a where condition statement.
     *
     * @return string[]
     * @psalm-return list<string>
     *
     * @throws InvalidFindByCall
     * @throws UnrecognizedField
     */
    private function getSelectConditionStatementColumnSQL(
        string $field,
        AssociationMapping|null $assoc = null,
    ): array {
        if (isset($this->class->fieldMappings[$field])) {
            $className = $this->class->fieldMappings[$field]->inherited ?? $this->class->name;

            return [$this->getSQLTableAlias($className) . '.' . $this->quoteStrategy->getColumnName($field, $this->class, $this->platform)];
        }

        if (isset($this->class->associationMappings[$field])) {
            $association = $this->class->associationMappings[$field];
            // Many-To-Many requires join table check for joinColumn
            $columns = [];
            $class   = $this->class;

            if ($association->isManyToMany()) {
                assert($assoc !== null);
                if (! $association->isOwningSide()) {
                    $association = $assoc;
                }

                assert($association->isManyToManyOwningSide());

                $joinTableName = $this->quoteStrategy->getJoinTableName($association, $class, $this->platform);
                $joinColumns   = $assoc->isOwningSide()
                    ? $association->joinTable->joinColumns
                    : $association->joinTable->inverseJoinColumns;

                foreach ($joinColumns as $joinColumn) {
                    $columns[] = $joinTableName . '.' . $this->quoteStrategy->getJoinColumnName($joinColumn, $class, $this->platform);
                }
            } else {
                if (! $association->isOwningSide()) {
                    throw InvalidFindByCall::fromInverseSideUsage(
                        $this->class->name,
                        $field,
                    );
                }

                assert($association->isToOneOwningSide());

                $className = $association->inherited ?? $this->class->name;

                foreach ($association->joinColumns as $joinColumn) {
                    $columns[] = $this->getSQLTableAlias($className) . '.' . $this->quoteStrategy->getJoinColumnName($joinColumn, $this->class, $this->platform);
                }
            }

            return $columns;
        }

        if ($assoc !== null && ! str_contains($field, ' ') && ! str_contains($field, '(')) {
            // very careless developers could potentially open up this normally hidden api for userland attacks,
            // therefore checking for spaces and function calls which are not allowed.

            // found a join column condition, not really a "field"
            return [$field];
        }

        throw UnrecognizedField::byFullyQualifiedName($this->class->name, $field);
    }

    /**
     * Gets the conditional SQL fragment used in the WHERE clause when selecting
     * entities in this persister.
     *
     * Subclasses are supposed to override this method if they intend to change
     * or alter the criteria by which entities are selected.
     *
     * @psalm-param array<string, mixed> $criteria
     */
    protected function getSelectConditionSQL(array $criteria, AssociationMapping|null $assoc = null): string
    {
        $conditions = [];

        foreach ($criteria as $field => $value) {
            $conditions[] = $this->getSelectConditionStatementSQL($field, $value, $assoc);
        }

        return implode(' AND ', $conditions);
    }

    /**
     * {@inheritDoc}
     */
    public function getOneToManyCollection(
        AssociationMapping $assoc,
        object $sourceEntity,
        int|null $offset = null,
        int|null $limit = null,
    ): array {
        assert($assoc instanceof OneToManyAssociationMapping);
        $this->switchPersisterContext($offset, $limit);

        $stmt = $this->getOneToManyStatement($assoc, $sourceEntity, $offset, $limit);

        return $this->loadArrayFromResult($assoc, $stmt);
    }

    public function loadOneToManyCollection(
        AssociationMapping $assoc,
        object $sourceEntity,
        PersistentCollection $collection,
    ): mixed {
        assert($assoc instanceof OneToManyAssociationMapping);
        $stmt = $this->getOneToManyStatement($assoc, $sourceEntity);

        return $this->loadCollectionFromStatement($assoc, $stmt, $collection);
    }

    /** Builds criteria and execute SQL statement to fetch the one to many entities from. */
    private function getOneToManyStatement(
        OneToManyAssociationMapping $assoc,
        object $sourceEntity,
        int|null $offset = null,
        int|null $limit = null,
    ): Result {
        $this->switchPersisterContext($offset, $limit);

        $criteria    = [];
        $parameters  = [];
        $owningAssoc = $this->class->associationMappings[$assoc->mappedBy];
        $sourceClass = $this->em->getClassMetadata($assoc->sourceEntity);
        $tableAlias  = $this->getSQLTableAlias($owningAssoc->inherited ?? $this->class->name);
        assert($owningAssoc->isManyToOne());

        foreach ($owningAssoc->targetToSourceKeyColumns as $sourceKeyColumn => $targetKeyColumn) {
            if ($sourceClass->containsForeignIdentifier) {
                $field = $sourceClass->getFieldForColumn($sourceKeyColumn);
                $value = $sourceClass->reflFields[$field]->getValue($sourceEntity);

                if (isset($sourceClass->associationMappings[$field])) {
                    $value = $this->em->getUnitOfWork()->getEntityIdentifier($value);
                    $value = $value[$this->em->getClassMetadata($sourceClass->associationMappings[$field]->targetEntity)->identifier[0]];
                }

                $criteria[$tableAlias . '.' . $targetKeyColumn] = $value;
                $parameters[]                                   = [
                    'value' => $value,
                    'field' => $field,
                    'class' => $sourceClass,
                ];

                continue;
            }

            $field = $sourceClass->fieldNames[$sourceKeyColumn];
            $value = $sourceClass->reflFields[$field]->getValue($sourceEntity);

            $criteria[$tableAlias . '.' . $targetKeyColumn] = $value;
            $parameters[]                                   = [
                'value' => $value,
                'field' => $field,
                'class' => $sourceClass,
            ];
        }

        $sql              = $this->getSelectSQL($criteria, $assoc, null, $limit, $offset);
        [$params, $types] = $this->expandToManyParameters($parameters);

        return $this->conn->executeQuery($sql, $params, $types);
    }

    /**
     * {@inheritDoc}
     */
    public function expandParameters(array $criteria): array
    {
        $params = [];
        $types  = [];

        foreach ($criteria as $field => $value) {
            if ($value === null) {
                continue; // skip null values.
            }

            $types  = [...$types, ...$this->getTypes($field, $value, $this->class)];
            $params = array_merge($params, $this->getValues($value));
        }

        return [$params, $types];
    }

    /**
     * Expands the parameters from the given criteria and use the correct binding types if found,
     * specialized for OneToMany or ManyToMany associations.
     *
     * @param mixed[][] $criteria an array of arrays containing following:
     *                             - field to which each criterion will be bound
     *                             - value to be bound
     *                             - class to which the field belongs to
     *
     * @return mixed[][]
     * @psalm-return array{0: array, 1: list<ParameterType::*|ArrayParameterType::*|string>}
     */
    private function expandToManyParameters(array $criteria): array
    {
        $params = [];
        $types  = [];

        foreach ($criteria as $criterion) {
            if ($criterion['value'] === null) {
                continue; // skip null values.
            }

            $types  = [...$types, ...$this->getTypes($criterion['field'], $criterion['value'], $criterion['class'])];
            $params = array_merge($params, $this->getValues($criterion['value']));
        }

        return [$params, $types];
    }

    /**
     * Infers field types to be used by parameter type casting.
     *
     * @return list<ParameterType|ArrayParameterType|int|string>
     * @psalm-return list<ParameterType::*|ArrayParameterType::*|string>
     *
     * @throws QueryException
     */
    private function getTypes(string $field, mixed $value, ClassMetadata $class): array
    {
        $types = [];

        switch (true) {
            case isset($class->fieldMappings[$field]):
                $types = array_merge($types, [$class->fieldMappings[$field]->type]);
                break;

            case isset($class->associationMappings[$field]):
                $assoc = $this->em->getMetadataFactory()->getOwningSide($class->associationMappings[$field]);
                $class = $this->em->getClassMetadata($assoc->targetEntity);

                if ($assoc->isManyToManyOwningSide()) {
                    $columns = $assoc->relationToTargetKeyColumns;
                } else {
                    assert($assoc->isToOneOwningSide());
                    $columns = $assoc->sourceToTargetKeyColumns;
                }

                foreach ($columns as $column) {
                    $types[] = PersisterHelper::getTypeOfColumn($column, $class, $this->em);
                }

                break;

            default:
                $types[] = ParameterType::STRING;
                break;
        }

        if (is_array($value)) {
            return array_map($this->getArrayBindingType(...), $types);
        }

        return $types;
    }

    /** @psalm-return ArrayParameterType::* */
    private function getArrayBindingType(ParameterType|int|string $type): ArrayParameterType|int
    {
        if (! $type instanceof ParameterType) {
            $type = Type::getType((string) $type)->getBindingType();
        }

        return match ($type) {
            ParameterType::STRING => ArrayParameterType::STRING,
            ParameterType::INTEGER => ArrayParameterType::INTEGER,
            ParameterType::ASCII => ArrayParameterType::ASCII,
        };
    }

    /**
     * Retrieves the parameters that identifies a value.
     *
     * @return mixed[]
     */
    private function getValues(mixed $value): array
    {
        if (is_array($value)) {
            $newValue = [];

            foreach ($value as $itemValue) {
                $newValue = array_merge($newValue, $this->getValues($itemValue));
            }

            return [$newValue];
        }

        return $this->getIndividualValue($value);
    }

    /**
     * Retrieves an individual parameter value.
     *
     * @psalm-return list<mixed>
     */
    private function getIndividualValue(mixed $value): array
    {
        if (! is_object($value)) {
            return [$value];
        }

        if ($value instanceof BackedEnum) {
            return [$value->value];
        }

        $valueClass = ClassUtils::getClass($value);

        if ($this->em->getMetadataFactory()->isTransient($valueClass)) {
            return [$value];
        }

        $class = $this->em->getClassMetadata($valueClass);

        if ($class->isIdentifierComposite) {
            $newValue = [];

            foreach ($class->getIdentifierValues($value) as $innerValue) {
                $newValue = array_merge($newValue, $this->getValues($innerValue));
            }

            return $newValue;
        }

        return [$this->em->getUnitOfWork()->getSingleIdentifierValue($value)];
    }

    public function exists(object $entity, Criteria|null $extraConditions = null): bool
    {
        $criteria = $this->class->getIdentifierValues($entity);

        if (! $criteria) {
            return false;
        }

        $alias = $this->getSQLTableAlias($this->class->name);

        $sql = 'SELECT 1 '
             . $this->getLockTablesSql(LockMode::NONE)
             . ' WHERE ' . $this->getSelectConditionSQL($criteria);

        [$params, $types] = $this->expandParameters($criteria);

        if ($extraConditions !== null) {
            $sql                             .= ' AND ' . $this->getSelectConditionCriteriaSQL($extraConditions);
            [$criteriaParams, $criteriaTypes] = $this->expandCriteriaParameters($extraConditions);

            $params = [...$params, ...$criteriaParams];
            $types  = [...$types, ...$criteriaTypes];
        }

        $filterSql = $this->generateFilterConditionSQL($this->class, $alias);
        if ($filterSql) {
            $sql .= ' AND ' . $filterSql;
        }

        return (bool) $this->conn->fetchOne($sql, $params, $types);
    }

    /**
     * Generates the appropriate join SQL for the given join column.
     *
     * @param list<JoinColumnMapping> $joinColumns The join columns definition of an association.
     *
     * @return string LEFT JOIN if one of the columns is nullable, INNER JOIN otherwise.
     */
    protected function getJoinSQLForJoinColumns(array $joinColumns): string
    {
        // if one of the join columns is nullable, return left join
        foreach ($joinColumns as $joinColumn) {
            if (! isset($joinColumn->nullable) || $joinColumn->nullable) {
                return 'LEFT JOIN';
            }
        }

        return 'INNER JOIN';
    }

    public function getSQLColumnAlias(string $columnName): string
    {
        return $this->quoteStrategy->getColumnAlias($columnName, $this->currentPersisterContext->sqlAliasCounter++, $this->platform);
    }

    /**
     * Generates the filter SQL for a given entity and table alias.
     *
     * @param ClassMetadata $targetEntity     Metadata of the target entity.
     * @param string        $targetTableAlias The table alias of the joined/selected table.
     *
     * @return string The SQL query part to add to a query.
     */
    protected function generateFilterConditionSQL(ClassMetadata $targetEntity, string $targetTableAlias): string
    {
        $filterClauses = [];

        foreach ($this->em->getFilters()->getEnabledFilters() as $filter) {
            $filterExpr = $filter->addFilterConstraint($targetEntity, $targetTableAlias);
            if ($filterExpr !== '') {
                $filterClauses[] = '(' . $filterExpr . ')';
            }
        }

        $sql = implode(' AND ', $filterClauses);

        return $sql ? '(' . $sql . ')' : ''; // Wrap again to avoid "X or Y and FilterConditionSQL"
    }

    /**
     * Switches persister context according to current query offset/limits
     *
     * This is due to the fact that to-many associations cannot be fetch-joined when a limit is involved
     */
    protected function switchPersisterContext(int|null $offset, int|null $limit): void
    {
        if ($offset === null && $limit === null) {
            $this->currentPersisterContext = $this->noLimitsContext;

            return;
        }

        $this->currentPersisterContext = $this->limitsHandlingContext;
    }

    /**
     * @return string[]
     * @psalm-return list<string>
     */
    protected function getClassIdentifiersTypes(ClassMetadata $class): array
    {
        $entityManager = $this->em;

        return array_map(
            static function ($fieldName) use ($class, $entityManager): string {
                $types = PersisterHelper::getTypeOfField($fieldName, $class, $entityManager);
                assert(isset($types[0]));

                return $types[0];
            },
            $class->identifier,
        );
    }
}<|MERGE_RESOLUTION|>--- conflicted
+++ resolved
@@ -499,11 +499,7 @@
     protected function deleteJoinTableRecords(array $identifier, array $types): void
     {
         foreach ($this->class->associationMappings as $mapping) {
-<<<<<<< HEAD
-            if (! $mapping->isManyToMany()) {
-=======
-            if ($mapping['type'] !== ClassMetadata::MANY_TO_MANY || isset($mapping['isOnDeleteCascade'])) {
->>>>>>> 70bcff74
+            if (! $mapping->isManyToMany() || $mapping->isOnDeleteCascade) {
                 continue;
             }
 
@@ -539,13 +535,6 @@
                 $otherKeys[] = $this->quoteStrategy->getJoinColumnName($joinColumn, $class, $this->platform);
             }
 
-<<<<<<< HEAD
-            if (isset($mapping->isOnDeleteCascade)) {
-                continue;
-            }
-
-=======
->>>>>>> 70bcff74
             $joinTableName = $this->quoteStrategy->getJoinTableName($association, $this->class, $this->platform);
 
             $this->conn->delete($joinTableName, array_combine($keys, $identifier), $types);
