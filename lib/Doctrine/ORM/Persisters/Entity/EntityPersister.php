--- conflicted
+++ resolved
@@ -47,13 +47,7 @@
      * Gets the SELECT SQL to select one or more entities by a set of field criteria.
      *
      * @param mixed[]|Criteria $criteria
-<<<<<<< HEAD
      * @param mixed[]|null     $assoc
-=======
-     * @param int|null         $lockMode
-     * @param int|null         $limit
-     * @param int|null         $offset
->>>>>>> 979b3dcb
      * @param mixed[]|null     $orderBy
      * @psalm-param AssociationMapping|null $assoc
      * @psalm-param LockMode::*|null $lockMode
@@ -93,16 +87,7 @@
     /**
      * Gets the SQL WHERE condition for matching a field with a given value.
      *
-<<<<<<< HEAD
-     * @psalm-param array<string, mixed>|null  $assoc
-=======
-     * @param string                  $field
-     * @param mixed                   $value
-     * @param AssociationMapping|null $assoc
-     * @param string|null             $comparison
-     *
-     * @return string
->>>>>>> 979b3dcb
+     * @psalm-param AssociationMapping|null  $assoc
      */
     public function getSelectConditionStatementSQL(
         string $field,
@@ -169,31 +154,17 @@
     /**
      * Loads an entity by a list of field criteria.
      *
-<<<<<<< HEAD
-     * @param mixed[]           $criteria The criteria by which to load the entity.
-     * @param object|null       $entity   The entity to load the data into. If not specified,
-     *                                    a new entity is created.
-     * @param mixed[]|null      $assoc    The association that connects the entity
-     *                                    to load to another entity, if any.
-     * @param mixed[]           $hints    Hints for entity creation.
-     * @param LockMode|int|null $lockMode One of the \Doctrine\DBAL\LockMode::* constants
-     *                                    or NULL if no specific lock mode should be used
-     *                                    for loading the entity.
-     * @param int|null          $limit    Limit number of results.
-     * @param string[]|null     $orderBy  Criteria to order by.
-=======
      * @param mixed[]                 $criteria The criteria by which to load the entity.
      * @param object|null             $entity   The entity to load the data into. If not specified,
      *                                          a new entity is created.
      * @param AssociationMapping|null $assoc    The association that connects the entity
      *                               to load to another entity, if any.
      * @param mixed[]                 $hints    Hints for entity creation.
-     * @param int|null                $lockMode One of the \Doctrine\DBAL\LockMode::* constants
+     * @param LockMode|int|null       $lockMode One of the \Doctrine\DBAL\LockMode::* constants
      *                                          or NULL if no specific lock mode should be used
      *                                          for loading the entity.
      * @param int|null                $limit    Limit number of results.
      * @param string[]|null           $orderBy  Criteria to order by.
->>>>>>> 979b3dcb
      * @psalm-param array<string, mixed>       $criteria
      * @psalm-param array<string, mixed>       $hints
      * @psalm-param LockMode::*|null           $lockMode
@@ -279,14 +250,7 @@
     /**
      * Gets (sliced or full) elements of the given collection.
      *
-<<<<<<< HEAD
-     * @psalm-param array<string, mixed> $assoc
-=======
-     * @param object   $sourceEntity
-     * @param int|null $offset
-     * @param int|null $limit
      * @psalm-param AssociationMapping $assoc
->>>>>>> 979b3dcb
      *
      * @return mixed[]
      */
@@ -315,16 +279,8 @@
     /**
      * Loads a collection of entities in a one-to-many association.
      *
-<<<<<<< HEAD
      * @param PersistentCollection $collection The collection to load/fill.
-     * @psalm-param array<string, mixed> $assoc
-=======
-     * @param object               $sourceEntity
-     * @param PersistentCollection $collection   The collection to load/fill.
      * @psalm-param AssociationMapping $assoc
-     *
-     * @return mixed
->>>>>>> 979b3dcb
      */
     public function loadOneToManyCollection(
         array $assoc,
@@ -343,14 +299,7 @@
     /**
      * Returns an array with (sliced or full list) of elements in the specified collection.
      *
-<<<<<<< HEAD
-     * @psalm-param array<string, mixed> $assoc
-=======
-     * @param object   $sourceEntity
-     * @param int|null $offset
-     * @param int|null $limit
      * @psalm-param AssociationMapping $assoc
->>>>>>> 979b3dcb
      *
      * @return mixed[]
      */
