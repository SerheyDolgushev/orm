--- conflicted
+++ resolved
@@ -15,6 +15,7 @@
 use function array_map;
 use function array_unshift;
 use function implode;
+use function strval;
 
 /**
  * Persister for entities that participate in a hierarchy mapped with the
@@ -137,23 +138,13 @@
 
     protected function getSelectConditionDiscriminatorValueSQL(): string
     {
-        $values = array_map(
-            [$this->conn, 'quote'],
-            array_flip(array_intersect($this->class->discriminatorMap, $this->class->subClasses))
-        );
+        $values = array_map([$this->conn, 'quote'], array_map(
+            strval(...),
+            array_flip(array_intersect($this->class->discriminatorMap, $this->class->subClasses)),
+        ));
 
         if ($this->class->discriminatorValue !== null) { // discriminators can be 0
-<<<<<<< HEAD
-            $values[] = $this->conn->quote((string) $this->class->discriminatorValue);
-        }
-
-        $discrValues = array_flip($this->class->discriminatorMap);
-
-        foreach ($this->class->subClasses as $subclassName) {
-            $values[] = $this->conn->quote((string) $discrValues[$subclassName]);
-=======
-            array_unshift($values, $this->conn->quote($this->class->discriminatorValue));
->>>>>>> 8961bfe9
+            array_unshift($values, $this->conn->quote((string) $this->class->discriminatorValue));
         }
 
         $discColumnName = $this->class->getDiscriminatorColumn()->name;
