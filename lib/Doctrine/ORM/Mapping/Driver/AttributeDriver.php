--- conflicted
+++ resolved
@@ -42,19 +42,8 @@
      */
     public function __construct(array $paths)
     {
-<<<<<<< HEAD
-        parent::__construct(new AttributeReader(), $paths);
-=======
-        if (PHP_VERSION_ID < 80000) {
-            throw new LogicException(sprintf(
-                'The attribute metadata driver cannot be enabled on PHP 7. Please upgrade to PHP 8 or choose a different'
-                . ' metadata driver.'
-            ));
-        }
-
         $this->reader = new AttributeReader();
         $this->addPaths($paths);
->>>>>>> 7be96f64
     }
 
     /**
