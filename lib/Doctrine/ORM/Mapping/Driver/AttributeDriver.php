--- conflicted
+++ resolved
@@ -214,12 +214,8 @@
                             'type'             => isset($discrColumnAttribute->type) ? (string) $discrColumnAttribute->type : 'string',
                             'length'           => isset($discrColumnAttribute->length) ? (int) $discrColumnAttribute->length : 255,
                             'columnDefinition' => isset($discrColumnAttribute->columnDefinition) ? (string) $discrColumnAttribute->columnDefinition : null,
-<<<<<<< HEAD
+                            'enumType'         => isset($discrColumnAttribute->enumType) ? (string) $discrColumnAttribute->enumType : null,
                         ],
-=======
-                            'enumType'         => isset($discrColumnAttribute->enumType) ? (string) $discrColumnAttribute->enumType : null,
-                        ]
->>>>>>> 13bab31d
                     );
                 } else {
                     $metadata->setDiscriminatorColumn(['name' => 'dtype', 'type' => 'string', 'length' => 255]);
