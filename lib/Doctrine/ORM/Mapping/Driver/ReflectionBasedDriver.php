<?php

declare(strict_types=1);

namespace Doctrine\ORM\Mapping\Driver;

use Doctrine\ORM\Mapping\ClassMetadata;
use ReflectionProperty;

/** @internal */
trait ReflectionBasedDriver
{
    /**
     * Helps to deal with the case that reflection may report properties inherited from parent classes.
     * When we know about the fields already (inheritance has been anticipated in ClassMetadataFactory),
     * the driver must skip them.
     *
     * The declaring classes may mismatch when there are private properties: The same property name may be
     * reported multiple times, but since it is private, it is in fact multiple (different) properties in
     * different classes. In that case, report the property as an individual field. (ClassMetadataFactory will
     * probably fail in that case, though.)
     */
    private function isRepeatedPropertyDeclaration(ReflectionProperty $property, ClassMetadata $metadata): bool
    {
<<<<<<< HEAD
        $declaringClass = $property->getDeclaringClass()->getName();
=======
        if (! $this->reportFieldsWhereDeclared) {
            return $metadata->isMappedSuperclass && ! $property->isPrivate()
                || $metadata->isInheritedField($property->name)
                || $metadata->isInheritedAssociation($property->name)
                || $metadata->isInheritedEmbeddedClass($property->name);
        }

        $declaringClass = $property->class;
>>>>>>> db279100

        if (
            isset($metadata->fieldMappings[$property->name]->declared)
            && $metadata->fieldMappings[$property->name]->declared === $declaringClass
        ) {
            return true;
        }

        if (
            isset($metadata->associationMappings[$property->name]->declared)
            && $metadata->associationMappings[$property->name]->declared === $declaringClass
        ) {
            return true;
        }

        return isset($metadata->embeddedClasses[$property->name]->declared)
            && $metadata->embeddedClasses[$property->name]->declared === $declaringClass;
    }
}<|MERGE_RESOLUTION|>--- conflicted
+++ resolved
@@ -22,18 +22,7 @@
      */
     private function isRepeatedPropertyDeclaration(ReflectionProperty $property, ClassMetadata $metadata): bool
     {
-<<<<<<< HEAD
-        $declaringClass = $property->getDeclaringClass()->getName();
-=======
-        if (! $this->reportFieldsWhereDeclared) {
-            return $metadata->isMappedSuperclass && ! $property->isPrivate()
-                || $metadata->isInheritedField($property->name)
-                || $metadata->isInheritedAssociation($property->name)
-                || $metadata->isInheritedEmbeddedClass($property->name);
-        }
-
         $declaringClass = $property->class;
->>>>>>> db279100
 
         if (
             isset($metadata->fieldMappings[$property->name]->declared)
