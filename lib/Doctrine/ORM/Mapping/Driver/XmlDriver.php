<?php

declare(strict_types=1);

namespace Doctrine\ORM\Mapping\Driver;

use Doctrine\Common\Collections\Criteria;
use Doctrine\Deprecations\Deprecation;
use Doctrine\ORM\Mapping\Builder\EntityListenerBuilder;
use Doctrine\ORM\Mapping\ClassMetadata;
use Doctrine\ORM\Mapping\MappingException;
use Doctrine\Persistence\Mapping\ClassMetadata as PersistenceClassMetadata;
use Doctrine\Persistence\Mapping\Driver\FileDriver;
use DOMDocument;
use InvalidArgumentException;
use LogicException;
use SimpleXMLElement;

use function assert;
use function constant;
use function count;
use function defined;
use function explode;
use function extension_loaded;
use function file_get_contents;
use function in_array;
use function libxml_clear_errors;
use function libxml_get_errors;
use function libxml_use_internal_errors;
use function simplexml_load_string;
use function sprintf;
use function str_replace;
use function strtoupper;

/**
 * XmlDriver is a metadata driver that enables mapping through XML files.
 *
 * @link        www.doctrine-project.org
 */
class XmlDriver extends FileDriver
{
    public const DEFAULT_FILE_EXTENSION = '.dcm.xml';

    /** @var bool */
    private $isXsdValidationEnabled;

    /**
     * {@inheritDoc}
     */
    public function __construct($locator, $fileExtension = self::DEFAULT_FILE_EXTENSION, bool $isXsdValidationEnabled = false)
    {
        if (! extension_loaded('simplexml')) {
            throw new LogicException(sprintf(
                'The XML metadata driver cannot be enabled because the SimpleXML PHP extension is missing.'
                . ' Please configure PHP with SimpleXML or choose a different metadata driver.',
            ));
        }

        if (! $isXsdValidationEnabled) {
            Deprecation::trigger(
                'doctrine/orm',
                'https://github.com/doctrine/orm/pull/6728',
                sprintf(
                    'Using XML mapping driver with XSD validation disabled is deprecated'
                    . ' and will not be supported in Doctrine ORM 3.0.',
                ),
            );
        }

        if ($isXsdValidationEnabled && ! extension_loaded('dom')) {
            throw new LogicException(sprintf(
                'XSD validation cannot be enabled because the DOM extension is missing.',
            ));
        }

        $this->isXsdValidationEnabled = $isXsdValidationEnabled;

        parent::__construct($locator, $fileExtension);
    }

    /**
     * {@inheritDoc}
     *
     * @psalm-param class-string<T> $className
     * @psalm-param ClassMetadata<T> $metadata
     *
     * @template T of object
     */
    public function loadMetadataForClass($className, PersistenceClassMetadata $metadata)
    {
        $xmlRoot = $this->getElement($className);
        assert($xmlRoot instanceof SimpleXMLElement);

        if ($xmlRoot->getName() === 'entity') {
            if (isset($xmlRoot['repository-class'])) {
                $metadata->setCustomRepositoryClass((string) $xmlRoot['repository-class']);
            }

            if (isset($xmlRoot['read-only']) && $this->evaluateBoolean($xmlRoot['read-only'])) {
                $metadata->markReadOnly();
            }
        } elseif ($xmlRoot->getName() === 'mapped-superclass') {
            $metadata->setCustomRepositoryClass(
                isset($xmlRoot['repository-class']) ? (string) $xmlRoot['repository-class'] : null,
            );
            $metadata->isMappedSuperclass = true;
        } elseif ($xmlRoot->getName() === 'embeddable') {
            $metadata->isEmbeddedClass = true;
        } else {
            throw MappingException::classIsNotAValidEntityOrMappedSuperClass($className);
        }

        // Evaluate <entity...> attributes
        $primaryTable = [];

        if (isset($xmlRoot['table'])) {
            $primaryTable['name'] = (string) $xmlRoot['table'];
        }

        if (isset($xmlRoot['schema'])) {
            $primaryTable['schema'] = (string) $xmlRoot['schema'];
        }

        $metadata->setPrimaryTable($primaryTable);

        // Evaluate second level cache
        if (isset($xmlRoot->cache)) {
            $metadata->enableCache($this->cacheToArray($xmlRoot->cache));
        }

        if (isset($xmlRoot['inheritance-type'])) {
            $inheritanceType = (string) $xmlRoot['inheritance-type'];
            $metadata->setInheritanceType(constant('Doctrine\ORM\Mapping\ClassMetadata::INHERITANCE_TYPE_' . $inheritanceType));

            if ($metadata->inheritanceType !== ClassMetadata::INHERITANCE_TYPE_NONE) {
                // Evaluate <discriminator-column...>
                if (isset($xmlRoot->{'discriminator-column'})) {
                    $discrColumn = $xmlRoot->{'discriminator-column'};
                    $metadata->setDiscriminatorColumn(
                        [
                            'name' => isset($discrColumn['name']) ? (string) $discrColumn['name'] : null,
                            'type' => isset($discrColumn['type']) ? (string) $discrColumn['type'] : 'string',
                            'length' => isset($discrColumn['length']) ? (int) $discrColumn['length'] : 255,
                            'columnDefinition' => isset($discrColumn['column-definition']) ? (string) $discrColumn['column-definition'] : null,
                        ],
                    );
                } else {
                    $metadata->setDiscriminatorColumn(['name' => 'dtype', 'type' => 'string', 'length' => 255]);
                }

                // Evaluate <discriminator-map...>
                if (isset($xmlRoot->{'discriminator-map'})) {
                    $map = [];
                    foreach ($xmlRoot->{'discriminator-map'}->{'discriminator-mapping'} as $discrMapElement) {
                        $map[(string) $discrMapElement['value']] = (string) $discrMapElement['class'];
                    }

                    $metadata->setDiscriminatorMap($map);
                }
            }
        }

        // Evaluate <change-tracking-policy...>
        if (isset($xmlRoot['change-tracking-policy'])) {
            $metadata->setChangeTrackingPolicy(constant('Doctrine\ORM\Mapping\ClassMetadata::CHANGETRACKING_'
                . strtoupper((string) $xmlRoot['change-tracking-policy'])));
        }

        // Evaluate <indexes...>
        if (isset($xmlRoot->indexes)) {
            $metadata->table['indexes'] = [];
            foreach ($xmlRoot->indexes->index as $indexXml) {
                $index = [];

                if (isset($indexXml['columns']) && ! empty($indexXml['columns'])) {
                    $index['columns'] = explode(',', (string) $indexXml['columns']);
                }

                if (isset($indexXml['fields'])) {
                    $index['fields'] = explode(',', (string) $indexXml['fields']);
                }

                if (
                    isset($index['columns'], $index['fields'])
                    || (
                        ! isset($index['columns'])
                        && ! isset($index['fields'])
                    )
                ) {
                    throw MappingException::invalidIndexConfiguration(
                        $className,
                        (string) ($indexXml['name'] ?? count($metadata->table['indexes'])),
                    );
                }

                if (isset($indexXml['flags'])) {
                    $index['flags'] = explode(',', (string) $indexXml['flags']);
                }

                if (isset($indexXml->options)) {
                    $index['options'] = $this->parseOptions($indexXml->options->children());
                }

                if (isset($indexXml['name'])) {
                    $metadata->table['indexes'][(string) $indexXml['name']] = $index;
                } else {
                    $metadata->table['indexes'][] = $index;
                }
            }
        }

        // Evaluate <unique-constraints..>
        if (isset($xmlRoot->{'unique-constraints'})) {
            $metadata->table['uniqueConstraints'] = [];
            foreach ($xmlRoot->{'unique-constraints'}->{'unique-constraint'} as $uniqueXml) {
                $unique = [];

                if (isset($uniqueXml['columns']) && ! empty($uniqueXml['columns'])) {
                    $unique['columns'] = explode(',', (string) $uniqueXml['columns']);
                }

                if (isset($uniqueXml['fields'])) {
                    $unique['fields'] = explode(',', (string) $uniqueXml['fields']);
                }

                if (
                    isset($unique['columns'], $unique['fields'])
                    || (
                        ! isset($unique['columns'])
                        && ! isset($unique['fields'])
                    )
                ) {
                    throw MappingException::invalidUniqueConstraintConfiguration(
                        $className,
                        (string) ($uniqueXml['name'] ?? count($metadata->table['uniqueConstraints'])),
                    );
                }

                if (isset($uniqueXml->options)) {
                    $unique['options'] = $this->parseOptions($uniqueXml->options->children());
                }

                if (isset($uniqueXml['name'])) {
                    $metadata->table['uniqueConstraints'][(string) $uniqueXml['name']] = $unique;
                } else {
                    $metadata->table['uniqueConstraints'][] = $unique;
                }
            }
        }

        if (isset($xmlRoot->options)) {
            $metadata->table['options'] = $this->parseOptions($xmlRoot->options->children());
        }

        // The mapping assignment is done in 2 times as a bug might occurs on some php/xml lib versions
        // The internal SimpleXmlIterator get resetted, to this generate a duplicate field exception
        $mappings = [];
        // Evaluate <field ...> mappings
        if (isset($xmlRoot->field)) {
            foreach ($xmlRoot->field as $fieldMapping) {
                $mapping = $this->columnToArray($fieldMapping);

                if (isset($mapping['version'])) {
                    $metadata->setVersionMapping($mapping);
                    unset($mapping['version']);
                }

                $metadata->mapField($mapping);
            }
        }

        if (isset($xmlRoot->embedded)) {
            foreach ($xmlRoot->embedded as $embeddedMapping) {
                $columnPrefix = isset($embeddedMapping['column-prefix'])
                    ? (string) $embeddedMapping['column-prefix']
                    : null;

                $useColumnPrefix = isset($embeddedMapping['use-column-prefix'])
                    ? $this->evaluateBoolean($embeddedMapping['use-column-prefix'])
                    : true;

                $mapping = [
                    'fieldName' => (string) $embeddedMapping['name'],
                    'class' => isset($embeddedMapping['class']) ? (string) $embeddedMapping['class'] : null,
                    'columnPrefix' => $useColumnPrefix ? $columnPrefix : false,
                ];

                $metadata->mapEmbedded($mapping);
            }
        }

        foreach ($mappings as $mapping) {
            if (isset($mapping['version'])) {
                $metadata->setVersionMapping($mapping);
            }

            $metadata->mapField($mapping);
        }

        // Evaluate <id ...> mappings
        $associationIds = [];
        foreach ($xmlRoot->id as $idElement) {
            if (isset($idElement['association-key']) && $this->evaluateBoolean($idElement['association-key'])) {
                $associationIds[(string) $idElement['name']] = true;
                continue;
            }

            $mapping = [
                'id' => true,
                'fieldName' => (string) $idElement['name'],
            ];

            if (isset($idElement['type'])) {
                $mapping['type'] = (string) $idElement['type'];
            }

            if (isset($idElement['length'])) {
                $mapping['length'] = (int) $idElement['length'];
            }

            if (isset($idElement['column'])) {
                $mapping['columnName'] = (string) $idElement['column'];
            }

            if (isset($idElement['column-definition'])) {
                $mapping['columnDefinition'] = (string) $idElement['column-definition'];
            }

            if (isset($idElement->options)) {
                $mapping['options'] = $this->parseOptions($idElement->options->children());
            }

            $metadata->mapField($mapping);

            if (isset($idElement->generator)) {
                $strategy = isset($idElement->generator['strategy']) ?
                        (string) $idElement->generator['strategy'] : 'AUTO';
                $metadata->setIdGeneratorType(constant('Doctrine\ORM\Mapping\ClassMetadata::GENERATOR_TYPE_'
                    . $strategy));
            }

            // Check for SequenceGenerator/TableGenerator definition
            if (isset($idElement->{'sequence-generator'})) {
                $seqGenerator = $idElement->{'sequence-generator'};
                $metadata->setSequenceGeneratorDefinition(
                    [
                        'sequenceName' => (string) $seqGenerator['sequence-name'],
                        'allocationSize' => (string) $seqGenerator['allocation-size'],
                        'initialValue' => (string) $seqGenerator['initial-value'],
                    ],
                );
            } elseif (isset($idElement->{'custom-id-generator'})) {
                $customGenerator = $idElement->{'custom-id-generator'};
                $metadata->setCustomGeneratorDefinition(
                    [
                        'class' => (string) $customGenerator['class'],
                    ],
                );
            }
        }

        // Evaluate <one-to-one ...> mappings
        if (isset($xmlRoot->{'one-to-one'})) {
            foreach ($xmlRoot->{'one-to-one'} as $oneToOneElement) {
                $mapping = [
                    'fieldName' => (string) $oneToOneElement['field'],
                ];

                if (isset($oneToOneElement['target-entity'])) {
                    $mapping['targetEntity'] = (string) $oneToOneElement['target-entity'];
                }

                if (isset($associationIds[$mapping['fieldName']])) {
                    $mapping['id'] = true;
                }

                if (isset($oneToOneElement['fetch'])) {
                    $mapping['fetch'] = constant('Doctrine\ORM\Mapping\ClassMetadata::FETCH_' . (string) $oneToOneElement['fetch']);
                }

                if (isset($oneToOneElement['mapped-by'])) {
                    $mapping['mappedBy'] = (string) $oneToOneElement['mapped-by'];
                } else {
                    if (isset($oneToOneElement['inversed-by'])) {
                        $mapping['inversedBy'] = (string) $oneToOneElement['inversed-by'];
                    }

                    $joinColumns = [];

                    if (isset($oneToOneElement->{'join-column'})) {
                        $joinColumns[] = $this->joinColumnToArray($oneToOneElement->{'join-column'});
                    } elseif (isset($oneToOneElement->{'join-columns'})) {
                        foreach ($oneToOneElement->{'join-columns'}->{'join-column'} as $joinColumnElement) {
                            $joinColumns[] = $this->joinColumnToArray($joinColumnElement);
                        }
                    }

                    $mapping['joinColumns'] = $joinColumns;
                }

                if (isset($oneToOneElement->cascade)) {
                    $mapping['cascade'] = $this->getCascadeMappings($oneToOneElement->cascade);
                }

                if (isset($oneToOneElement['orphan-removal'])) {
                    $mapping['orphanRemoval'] = $this->evaluateBoolean($oneToOneElement['orphan-removal']);
                }

                // Evaluate second level cache
                if (isset($oneToOneElement->cache)) {
                    $mapping['cache'] = $metadata->getAssociationCacheDefaults($mapping['fieldName'], $this->cacheToArray($oneToOneElement->cache));
                }

                $metadata->mapOneToOne($mapping);
            }
        }

        // Evaluate <one-to-many ...> mappings
        if (isset($xmlRoot->{'one-to-many'})) {
            foreach ($xmlRoot->{'one-to-many'} as $oneToManyElement) {
                $mapping = [
                    'fieldName' => (string) $oneToManyElement['field'],
                    'mappedBy' => (string) $oneToManyElement['mapped-by'],
                ];

                if (isset($oneToManyElement['target-entity'])) {
                    $mapping['targetEntity'] = (string) $oneToManyElement['target-entity'];
                }

                if (isset($oneToManyElement['fetch'])) {
                    $mapping['fetch'] = constant('Doctrine\ORM\Mapping\ClassMetadata::FETCH_' . (string) $oneToManyElement['fetch']);
                }

                if (isset($oneToManyElement->cascade)) {
                    $mapping['cascade'] = $this->getCascadeMappings($oneToManyElement->cascade);
                }

                if (isset($oneToManyElement['orphan-removal'])) {
                    $mapping['orphanRemoval'] = $this->evaluateBoolean($oneToManyElement['orphan-removal']);
                }

                if (isset($oneToManyElement->{'order-by'})) {
                    $orderBy = [];
                    foreach ($oneToManyElement->{'order-by'}->{'order-by-field'} as $orderByField) {
                        $orderBy[(string) $orderByField['name']] = isset($orderByField['direction'])
                            ? (string) $orderByField['direction']
                            : Criteria::ASC;
                    }

                    $mapping['orderBy'] = $orderBy;
                }

                if (isset($oneToManyElement['index-by'])) {
                    $mapping['indexBy'] = (string) $oneToManyElement['index-by'];
                } elseif (isset($oneToManyElement->{'index-by'})) {
                    throw new InvalidArgumentException('<index-by /> is not a valid tag');
                }

                // Evaluate second level cache
                if (isset($oneToManyElement->cache)) {
                    $mapping['cache'] = $metadata->getAssociationCacheDefaults($mapping['fieldName'], $this->cacheToArray($oneToManyElement->cache));
                }

                $metadata->mapOneToMany($mapping);
            }
        }

        // Evaluate <many-to-one ...> mappings
        if (isset($xmlRoot->{'many-to-one'})) {
            foreach ($xmlRoot->{'many-to-one'} as $manyToOneElement) {
                $mapping = [
                    'fieldName' => (string) $manyToOneElement['field'],
                ];

                if (isset($manyToOneElement['target-entity'])) {
                    $mapping['targetEntity'] = (string) $manyToOneElement['target-entity'];
                }

                if (isset($associationIds[$mapping['fieldName']])) {
                    $mapping['id'] = true;
                }

                if (isset($manyToOneElement['fetch'])) {
                    $mapping['fetch'] = constant('Doctrine\ORM\Mapping\ClassMetadata::FETCH_' . (string) $manyToOneElement['fetch']);
                }

                if (isset($manyToOneElement['inversed-by'])) {
                    $mapping['inversedBy'] = (string) $manyToOneElement['inversed-by'];
                }

                $joinColumns = [];

                if (isset($manyToOneElement->{'join-column'})) {
                    $joinColumns[] = $this->joinColumnToArray($manyToOneElement->{'join-column'});
                } elseif (isset($manyToOneElement->{'join-columns'})) {
                    foreach ($manyToOneElement->{'join-columns'}->{'join-column'} as $joinColumnElement) {
                        $joinColumns[] = $this->joinColumnToArray($joinColumnElement);
                    }
                }

                $mapping['joinColumns'] = $joinColumns;

                if (isset($manyToOneElement->cascade)) {
                    $mapping['cascade'] = $this->getCascadeMappings($manyToOneElement->cascade);
                }

                // Evaluate second level cache
                if (isset($manyToOneElement->cache)) {
                    $mapping['cache'] = $metadata->getAssociationCacheDefaults($mapping['fieldName'], $this->cacheToArray($manyToOneElement->cache));
                }

                $metadata->mapManyToOne($mapping);
            }
        }

        // Evaluate <many-to-many ...> mappings
        if (isset($xmlRoot->{'many-to-many'})) {
            foreach ($xmlRoot->{'many-to-many'} as $manyToManyElement) {
                $mapping = [
                    'fieldName' => (string) $manyToManyElement['field'],
                ];

                if (isset($manyToManyElement['target-entity'])) {
                    $mapping['targetEntity'] = (string) $manyToManyElement['target-entity'];
                }

                if (isset($manyToManyElement['fetch'])) {
                    $mapping['fetch'] = constant('Doctrine\ORM\Mapping\ClassMetadata::FETCH_' . (string) $manyToManyElement['fetch']);
                }

                if (isset($manyToManyElement['orphan-removal'])) {
                    $mapping['orphanRemoval'] = $this->evaluateBoolean($manyToManyElement['orphan-removal']);
                }

                if (isset($manyToManyElement['mapped-by'])) {
                    $mapping['mappedBy'] = (string) $manyToManyElement['mapped-by'];
                } elseif (isset($manyToManyElement->{'join-table'})) {
                    if (isset($manyToManyElement['inversed-by'])) {
                        $mapping['inversedBy'] = (string) $manyToManyElement['inversed-by'];
                    }

                    $joinTableElement = $manyToManyElement->{'join-table'};
                    $joinTable        = [
                        'name' => (string) $joinTableElement['name'],
                    ];

                    if (isset($joinTableElement['schema'])) {
                        $joinTable['schema'] = (string) $joinTableElement['schema'];
                    }

                    if (isset($joinTableElement->options)) {
                        $joinTable['options'] = $this->parseOptions($joinTableElement->options->children());
                    }

                    foreach ($joinTableElement->{'join-columns'}->{'join-column'} as $joinColumnElement) {
                        $joinTable['joinColumns'][] = $this->joinColumnToArray($joinColumnElement);
                    }

                    foreach ($joinTableElement->{'inverse-join-columns'}->{'join-column'} as $joinColumnElement) {
                        $joinTable['inverseJoinColumns'][] = $this->joinColumnToArray($joinColumnElement);
                    }

                    $mapping['joinTable'] = $joinTable;
                }

                if (isset($manyToManyElement->cascade)) {
                    $mapping['cascade'] = $this->getCascadeMappings($manyToManyElement->cascade);
                }

                if (isset($manyToManyElement->{'order-by'})) {
                    $orderBy = [];
                    foreach ($manyToManyElement->{'order-by'}->{'order-by-field'} as $orderByField) {
                        $orderBy[(string) $orderByField['name']] = isset($orderByField['direction'])
                            ? (string) $orderByField['direction']
                            : Criteria::ASC;
                    }

                    $mapping['orderBy'] = $orderBy;
                }

                if (isset($manyToManyElement['index-by'])) {
                    $mapping['indexBy'] = (string) $manyToManyElement['index-by'];
                } elseif (isset($manyToManyElement->{'index-by'})) {
                    throw new InvalidArgumentException('<index-by /> is not a valid tag');
                }

                // Evaluate second level cache
                if (isset($manyToManyElement->cache)) {
                    $mapping['cache'] = $metadata->getAssociationCacheDefaults($mapping['fieldName'], $this->cacheToArray($manyToManyElement->cache));
                }

                $metadata->mapManyToMany($mapping);
            }
        }

        // Evaluate association-overrides
        if (isset($xmlRoot->{'attribute-overrides'})) {
            foreach ($xmlRoot->{'attribute-overrides'}->{'attribute-override'} as $overrideElement) {
                $fieldName = (string) $overrideElement['name'];
                foreach ($overrideElement->field as $field) {
                    $mapping              = $this->columnToArray($field);
                    $mapping['fieldName'] = $fieldName;
                    $metadata->setAttributeOverride($fieldName, $mapping);
                }
            }
        }

        // Evaluate association-overrides
        if (isset($xmlRoot->{'association-overrides'})) {
            foreach ($xmlRoot->{'association-overrides'}->{'association-override'} as $overrideElement) {
                $fieldName = (string) $overrideElement['name'];
                $override  = [];

                // Check for join-columns
                if (isset($overrideElement->{'join-columns'})) {
                    $joinColumns = [];
                    foreach ($overrideElement->{'join-columns'}->{'join-column'} as $joinColumnElement) {
                        $joinColumns[] = $this->joinColumnToArray($joinColumnElement);
                    }

                    $override['joinColumns'] = $joinColumns;
                }

                // Check for join-table
                if ($overrideElement->{'join-table'}) {
                    $joinTable        = null;
                    $joinTableElement = $overrideElement->{'join-table'};

                    $joinTable = [
                        'name'      => (string) $joinTableElement['name'],
                        'schema'    => (string) $joinTableElement['schema'],
                    ];

                    if (isset($joinTableElement->options)) {
                        $joinTable['options'] = $this->parseOptions($joinTableElement->options->children());
                    }

                    if (isset($joinTableElement->{'join-columns'})) {
                        foreach ($joinTableElement->{'join-columns'}->{'join-column'} as $joinColumnElement) {
                            $joinTable['joinColumns'][] = $this->joinColumnToArray($joinColumnElement);
                        }
                    }

                    if (isset($joinTableElement->{'inverse-join-columns'})) {
                        foreach ($joinTableElement->{'inverse-join-columns'}->{'join-column'} as $joinColumnElement) {
                            $joinTable['inverseJoinColumns'][] = $this->joinColumnToArray($joinColumnElement);
                        }
                    }

                    $override['joinTable'] = $joinTable;
                }

                // Check for inversed-by
                if (isset($overrideElement->{'inversed-by'})) {
                    $override['inversedBy'] = (string) $overrideElement->{'inversed-by'}['name'];
                }

                // Check for `fetch`
                if (isset($overrideElement['fetch'])) {
                    $override['fetch'] = constant(ClassMetadata::class . '::FETCH_' . (string) $overrideElement['fetch']);
                }

                $metadata->setAssociationOverride($fieldName, $override);
            }
        }

        // Evaluate <lifecycle-callbacks...>
        if (isset($xmlRoot->{'lifecycle-callbacks'})) {
            foreach ($xmlRoot->{'lifecycle-callbacks'}->{'lifecycle-callback'} as $lifecycleCallback) {
                $metadata->addLifecycleCallback((string) $lifecycleCallback['method'], constant('Doctrine\ORM\Events::' . (string) $lifecycleCallback['type']));
            }
        }

        // Evaluate entity listener
        if (isset($xmlRoot->{'entity-listeners'})) {
            foreach ($xmlRoot->{'entity-listeners'}->{'entity-listener'} as $listenerElement) {
                $className = (string) $listenerElement['class'];
                // Evaluate the listener using naming convention.
                if ($listenerElement->count() === 0) {
                    EntityListenerBuilder::bindEntityListener($metadata, $className);

                    continue;
                }

                foreach ($listenerElement as $callbackElement) {
                    $eventName  = (string) $callbackElement['type'];
                    $methodName = (string) $callbackElement['method'];

                    $metadata->addEntityListener($eventName, $className, $methodName);
                }
            }
        }
    }

    /**
     * Parses (nested) option elements.
     *
     * @param SimpleXMLElement $options The XML element.
     *
     * @return mixed[] The options array.
     * @psalm-return array<int|string, array<int|string, mixed|string>|bool|string>
     */
    private function parseOptions(SimpleXMLElement $options): array
    {
        $array = [];

        foreach ($options as $option) {
            if ($option->count()) {
                $value = $this->parseOptions($option->children());
            } else {
                $value = (string) $option;
            }

            $attributes = $option->attributes();

            if (isset($attributes->name)) {
                $nameAttribute         = (string) $attributes->name;
                $array[$nameAttribute] = in_array($nameAttribute, ['unsigned', 'fixed'], true)
                    ? $this->evaluateBoolean($value)
                    : $value;
            } else {
                $array[] = $value;
            }
        }

        return $array;
    }

    /**
     * Constructs a joinColumn mapping array based on the information
     * found in the given SimpleXMLElement.
     *
     * @param SimpleXMLElement $joinColumnElement The XML element.
     *
     * @return mixed[] The mapping array.
     * @psalm-return array{
     *                   name: string,
     *                   referencedColumnName: string,
     *                   unique?: bool,
     *                   nullable?: bool,
     *                   onDelete?: string,
     *                   columnDefinition?: string,
     *                   options?: mixed[]
     *               }
     */
    private function joinColumnToArray(SimpleXMLElement $joinColumnElement): array
    {
        $joinColumn = [
            'name' => (string) $joinColumnElement['name'],
            'referencedColumnName' => (string) $joinColumnElement['referenced-column-name'],
        ];

        if (isset($joinColumnElement['unique'])) {
            $joinColumn['unique'] = $this->evaluateBoolean($joinColumnElement['unique']);
        }

        if (isset($joinColumnElement['nullable'])) {
            $joinColumn['nullable'] = $this->evaluateBoolean($joinColumnElement['nullable']);
        }

        if (isset($joinColumnElement['on-delete'])) {
            $joinColumn['onDelete'] = (string) $joinColumnElement['on-delete'];
        }

        if (isset($joinColumnElement['column-definition'])) {
            $joinColumn['columnDefinition'] = (string) $joinColumnElement['column-definition'];
        }

        if (isset($joinColumnElement['options'])) {
            $joinColumn['options'] = $this->parseOptions($joinColumnElement['options']->children());
        }

        return $joinColumn;
    }

     /**
      * Parses the given field as array.
      *
      * @return mixed[]
      * @psalm-return array{
      *                   fieldName: string,
      *                   type?: string,
      *                   columnName?: string,
      *                   length?: int,
      *                   precision?: int,
      *                   scale?: int,
      *                   unique?: bool,
      *                   nullable?: bool,
      *                   notInsertable?: bool,
      *                   notUpdatable?: bool,
      *                   enumType?: string,
      *                   version?: bool,
      *                   columnDefinition?: string,
      *                   options?: array
      *               }
      */
    private function columnToArray(SimpleXMLElement $fieldMapping): array
    {
        $mapping = [
            'fieldName' => (string) $fieldMapping['name'],
        ];

        if (isset($fieldMapping['type'])) {
            $mapping['type'] = (string) $fieldMapping['type'];
        }

        if (isset($fieldMapping['column'])) {
            $mapping['columnName'] = (string) $fieldMapping['column'];
        }

        if (isset($fieldMapping['length'])) {
            $mapping['length'] = (int) $fieldMapping['length'];
        }

        if (isset($fieldMapping['precision'])) {
            $mapping['precision'] = (int) $fieldMapping['precision'];
        }

        if (isset($fieldMapping['scale'])) {
            $mapping['scale'] = (int) $fieldMapping['scale'];
        }

        if (isset($fieldMapping['unique'])) {
            $mapping['unique'] = $this->evaluateBoolean($fieldMapping['unique']);
        }

        if (isset($fieldMapping['nullable'])) {
            $mapping['nullable'] = $this->evaluateBoolean($fieldMapping['nullable']);
        }

        if (isset($fieldMapping['insertable']) && ! $this->evaluateBoolean($fieldMapping['insertable'])) {
            $mapping['notInsertable'] = true;
        }

        if (isset($fieldMapping['updatable']) && ! $this->evaluateBoolean($fieldMapping['updatable'])) {
            $mapping['notUpdatable'] = true;
        }

        if (isset($fieldMapping['generated'])) {
            $mapping['generated'] = constant('Doctrine\ORM\Mapping\ClassMetadata::GENERATED_' . (string) $fieldMapping['generated']);
        }

        if (isset($fieldMapping['version']) && $fieldMapping['version']) {
            $mapping['version'] = $this->evaluateBoolean($fieldMapping['version']);
        }

        if (isset($fieldMapping['column-definition'])) {
            $mapping['columnDefinition'] = (string) $fieldMapping['column-definition'];
        }

        if (isset($fieldMapping['enum-type'])) {
            $mapping['enumType'] = (string) $fieldMapping['enum-type'];
        }

        if (isset($fieldMapping->options)) {
            $mapping['options'] = $this->parseOptions($fieldMapping->options->children());
        }

        return $mapping;
    }

    /**
     * Parse / Normalize the cache configuration
     *
     * @return mixed[]
     * @psalm-return array{usage: int|null, region?: string}
     */
    private function cacheToArray(SimpleXMLElement $cacheMapping): array
    {
        $region = isset($cacheMapping['region']) ? (string) $cacheMapping['region'] : null;
        $usage  = isset($cacheMapping['usage']) ? strtoupper((string) $cacheMapping['usage']) : null;

        if ($usage && ! defined('Doctrine\ORM\Mapping\ClassMetadata::CACHE_USAGE_' . $usage)) {
            throw new InvalidArgumentException(sprintf('Invalid cache usage "%s"', $usage));
        }

        if ($usage) {
            $usage = (int) constant('Doctrine\ORM\Mapping\ClassMetadata::CACHE_USAGE_' . $usage);
        }

        return [
            'usage'  => $usage,
            'region' => $region,
        ];
    }

    /**
     * Gathers a list of cascade options found in the given cascade element.
     *
     * @param SimpleXMLElement $cascadeElement The cascade element.
     *
     * @return string[] The list of cascade options.
     * @psalm-return list<string>
     */
    private function getCascadeMappings(SimpleXMLElement $cascadeElement): array
    {
        $cascades = [];
        foreach ($cascadeElement->children() as $action) {
            // According to the JPA specifications, XML uses "cascade-persist"
            // instead of "persist". Here, both variations
<<<<<<< HEAD
            // are supported because Annotation use "persist"
=======
            // are supported because YAML, Annotation and Attribute use "persist"
>>>>>>> a37c2cc0
            // and we want to make sure that this driver doesn't need to know
            // anything about the supported cascading actions
            $cascades[] = str_replace('cascade-', '', $action->getName());
        }

        return $cascades;
    }

    /**
     * {@inheritDoc}
     */
    protected function loadMappingFile($file)
    {
        $this->validateMapping($file);
        $result = [];
        // Note: we do not use `simplexml_load_file()` because of https://bugs.php.net/bug.php?id=62577
        $xmlElement = simplexml_load_string(file_get_contents($file));

        if (isset($xmlElement->entity)) {
            foreach ($xmlElement->entity as $entityElement) {
                /** @psalm-var class-string */
                $entityName          = (string) $entityElement['name'];
                $result[$entityName] = $entityElement;
            }
        } elseif (isset($xmlElement->{'mapped-superclass'})) {
            foreach ($xmlElement->{'mapped-superclass'} as $mappedSuperClass) {
                /** @psalm-var class-string */
                $className          = (string) $mappedSuperClass['name'];
                $result[$className] = $mappedSuperClass;
            }
        } elseif (isset($xmlElement->embeddable)) {
            foreach ($xmlElement->embeddable as $embeddableElement) {
                /** @psalm-var class-string */
                $embeddableName          = (string) $embeddableElement['name'];
                $result[$embeddableName] = $embeddableElement;
            }
        }

        return $result;
    }

    private function validateMapping(string $file): void
    {
        if (! $this->isXsdValidationEnabled) {
            return;
        }

        $backedUpErrorSetting = libxml_use_internal_errors(true);

        try {
            $document = new DOMDocument();
            $document->load($file);

            if (! $document->schemaValidate(__DIR__ . '/../../../../../doctrine-mapping.xsd')) {
                throw MappingException::fromLibXmlErrors(libxml_get_errors());
            }
        } finally {
            libxml_clear_errors();
            libxml_use_internal_errors($backedUpErrorSetting);
        }
    }

    /**
     * @param mixed $element
     *
     * @return bool
     */
    protected function evaluateBoolean($element)
    {
        $flag = (string) $element;

        return $flag === 'true' || $flag === '1';
    }
}<|MERGE_RESOLUTION|>--- conflicted
+++ resolved
@@ -898,11 +898,7 @@
         foreach ($cascadeElement->children() as $action) {
             // According to the JPA specifications, XML uses "cascade-persist"
             // instead of "persist". Here, both variations
-<<<<<<< HEAD
-            // are supported because Annotation use "persist"
-=======
-            // are supported because YAML, Annotation and Attribute use "persist"
->>>>>>> a37c2cc0
+            // are supported because Attribute uses "persist"
             // and we want to make sure that this driver doesn't need to know
             // anything about the supported cascading actions
             $cascades[] = str_replace('cascade-', '', $action->getName());
