--- conflicted
+++ resolved
@@ -54,9 +54,8 @@
         if (! extension_loaded('simplexml')) {
             throw new LogicException(
                 'The XML metadata driver cannot be enabled because the SimpleXML PHP extension is missing.'
-<<<<<<< HEAD
                 . ' Please configure PHP with SimpleXML or choose a different metadata driver.',
-            ));
+            );
         }
 
         if (! $isXsdValidationEnabled) {
@@ -67,28 +66,9 @@
         }
 
         if (! extension_loaded('dom')) {
-            throw new LogicException(sprintf(
+            throw new LogicException(
                 'XSD validation cannot be enabled because the DOM extension is missing.',
-            ));
-=======
-                . ' Please configure PHP with SimpleXML or choose a different metadata driver.'
             );
-        }
-
-        if (! $isXsdValidationEnabled) {
-            Deprecation::trigger(
-                'doctrine/orm',
-                'https://github.com/doctrine/orm/pull/6728',
-                'Using XML mapping driver with XSD validation disabled is deprecated'
-                . ' and will not be supported in Doctrine ORM 3.0.'
-            );
-        }
-
-        if ($isXsdValidationEnabled && ! extension_loaded('dom')) {
-            throw new LogicException(
-                'XSD validation cannot be enabled because the DOM extension is missing.'
-            );
->>>>>>> e7816398
         }
 
         parent::__construct($locator, $fileExtension);
