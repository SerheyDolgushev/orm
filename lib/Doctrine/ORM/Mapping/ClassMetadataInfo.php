<?php

declare(strict_types=1);

namespace Doctrine\ORM\Mapping;

use BackedEnum;
use BadMethodCallException;
use Doctrine\DBAL\Platforms\AbstractPlatform;
use Doctrine\DBAL\Types\Type;
use Doctrine\Deprecations\Deprecation;
use Doctrine\Instantiator\Instantiator;
use Doctrine\Instantiator\InstantiatorInterface;
use Doctrine\ORM\Cache\Exception\NonCacheableEntityAssociation;
use Doctrine\ORM\EntityRepository;
use Doctrine\ORM\Id\AbstractIdGenerator;
use Doctrine\Persistence\Mapping\ClassMetadata;
use Doctrine\Persistence\Mapping\ReflectionService;
use InvalidArgumentException;
use LogicException;
use ReflectionClass;
use ReflectionNamedType;
use ReflectionProperty;
use RuntimeException;

use function array_diff;
use function array_flip;
use function array_intersect;
use function array_keys;
use function array_map;
use function array_merge;
use function array_pop;
use function array_values;
use function assert;
use function class_exists;
use function count;
use function enum_exists;
use function explode;
use function gettype;
use function in_array;
use function interface_exists;
use function is_array;
use function is_subclass_of;
use function ltrim;
use function method_exists;
use function spl_object_id;
use function str_contains;
use function str_replace;
use function strtolower;
use function trait_exists;
use function trim;

use const PHP_VERSION_ID;

/**
 * A <tt>ClassMetadata</tt> instance holds all the object-relational mapping metadata
 * of an entity and its associations.
 *
 * Once populated, ClassMetadata instances are usually cached in a serialized form.
 *
 * <b>IMPORTANT NOTE:</b>
 *
 * The fields of this class are only public for 2 reasons:
 * 1) To allow fast READ access.
 * 2) To drastically reduce the size of a serialized instance (private/protected members
 *    get the whole class name, namespace inclusive, prepended to every property in
 *    the serialized representation).
 *
 * @template-covariant T of object
 * @template-implements ClassMetadata<T>
 * @psalm-type FieldMapping = array{
 *      type: string,
 *      fieldName: string,
 *      columnName: string,
 *      length?: int,
 *      id?: bool,
 *      nullable?: bool,
 *      notInsertable?: bool,
 *      notUpdatable?: bool,
 *      generated?: int,
 *      enumType?: class-string<BackedEnum>,
 *      columnDefinition?: string,
 *      precision?: int,
 *      scale?: int,
 *      unique?: string,
 *      inherited?: class-string,
 *      originalClass?: class-string,
 *      originalField?: string,
 *      quoted?: bool,
 *      requireSQLConversion?: bool,
 *      declared?: class-string,
 *      declaredField?: string,
 *      options?: array<string, mixed>
 * }
 * @psalm-type JoinColumnData = array{
 *     name: string,
 *     referencedColumnName: string,
 *     unique?: bool,
 *     quoted?: bool,
 *     fieldName?: string,
 *     onDelete?: string,
 *     columnDefinition?: string,
 *     nullable?: bool,
 * }
 * @psalm-type AssociationMapping = array{
 *     cache?: array,
 *     cascade: array<string>,
 *     declared?: class-string,
 *     fetch: mixed,
 *     fieldName: string,
 *     id?: bool,
 *     inherited?: class-string,
 *     indexBy?: string,
 *     inversedBy: string|null,
 *     isCascadeRemove: bool,
 *     isCascadePersist: bool,
 *     isCascadeRefresh: bool,
 *     isCascadeMerge: bool,
 *     isCascadeDetach: bool,
 *     isOnDeleteCascade?: bool,
 *     isOwningSide: bool,
 *     joinColumns?: array<JoinColumnData>,
 *     joinColumnFieldNames?: array<string, string>,
 *     joinTable?: array,
 *     joinTableColumns?: list<mixed>,
 *     mappedBy: string|null,
 *     orderBy?: array,
 *     originalClass?: class-string,
 *     originalField?: string,
 *     orphanRemoval?: bool,
 *     relationToSourceKeyColumns?: array,
 *     relationToTargetKeyColumns?: array,
 *     sourceEntity: class-string,
 *     sourceToTargetKeyColumns?: array<string, string>,
 *     targetEntity: class-string,
 *     targetToSourceKeyColumns?: array<string, string>,
 *     type: int,
 *     unique?: bool,
 * }
 * @psalm-type DiscriminatorColumnMapping = array{
 *     name: string,
 *     fieldName: string,
 *     type: string,
 *     length?: int,
 *     columnDefinition?: string|null,
 * }
 */
class ClassMetadataInfo implements ClassMetadata
{
    /* The inheritance mapping types */
    /**
     * NONE means the class does not participate in an inheritance hierarchy
     * and therefore does not need an inheritance mapping type.
     */
    public const INHERITANCE_TYPE_NONE = 1;

    /**
     * JOINED means the class will be persisted according to the rules of
     * <tt>Class Table Inheritance</tt>.
     */
    public const INHERITANCE_TYPE_JOINED = 2;

    /**
     * SINGLE_TABLE means the class will be persisted according to the rules of
     * <tt>Single Table Inheritance</tt>.
     */
    public const INHERITANCE_TYPE_SINGLE_TABLE = 3;

    /**
     * TABLE_PER_CLASS means the class will be persisted according to the rules
     * of <tt>Concrete Table Inheritance</tt>.
     */
    public const INHERITANCE_TYPE_TABLE_PER_CLASS = 4;

    /* The Id generator types. */
    /**
     * AUTO means the generator type will depend on what the used platform prefers.
     * Offers full portability.
     */
    public const GENERATOR_TYPE_AUTO = 1;

    /**
     * SEQUENCE means a separate sequence object will be used. Platforms that do
     * not have native sequence support may emulate it. Full portability is currently
     * not guaranteed.
     */
    public const GENERATOR_TYPE_SEQUENCE = 2;

    /**
     * TABLE means a separate table is used for id generation.
     * Offers full portability (in that it results in an exception being thrown
     * no matter the platform).
     *
     * @deprecated no replacement planned
     */
    public const GENERATOR_TYPE_TABLE = 3;

    /**
     * IDENTITY means an identity column is used for id generation. The database
     * will fill in the id column on insertion. Platforms that do not support
     * native identity columns may emulate them. Full portability is currently
     * not guaranteed.
     */
    public const GENERATOR_TYPE_IDENTITY = 4;

    /**
     * NONE means the class does not have a generated id. That means the class
     * must have a natural, manually assigned id.
     */
    public const GENERATOR_TYPE_NONE = 5;

    /**
     * UUID means that a UUID/GUID expression is used for id generation. Full
     * portability is currently not guaranteed.
     *
     * @deprecated use an application-side generator instead
     */
    public const GENERATOR_TYPE_UUID = 6;

    /**
     * CUSTOM means that customer will use own ID generator that supposedly work
     */
    public const GENERATOR_TYPE_CUSTOM = 7;

    /**
     * DEFERRED_IMPLICIT means that changes of entities are calculated at commit-time
     * by doing a property-by-property comparison with the original data. This will
     * be done for all entities that are in MANAGED state at commit-time.
     *
     * This is the default change tracking policy.
     */
    public const CHANGETRACKING_DEFERRED_IMPLICIT = 1;

    /**
     * DEFERRED_EXPLICIT means that changes of entities are calculated at commit-time
     * by doing a property-by-property comparison with the original data. This will
     * be done only for entities that were explicitly saved (through persist() or a cascade).
     */
    public const CHANGETRACKING_DEFERRED_EXPLICIT = 2;

    /**
     * NOTIFY means that Doctrine relies on the entities sending out notifications
     * when their properties change. Such entity classes must implement
     * the <tt>NotifyPropertyChanged</tt> interface.
     */
    public const CHANGETRACKING_NOTIFY = 3;

    /**
     * Specifies that an association is to be fetched when it is first accessed.
     */
    public const FETCH_LAZY = 2;

    /**
     * Specifies that an association is to be fetched when the owner of the
     * association is fetched.
     */
    public const FETCH_EAGER = 3;

    /**
     * Specifies that an association is to be fetched lazy (on first access) and that
     * commands such as Collection#count, Collection#slice are issued directly against
     * the database if the collection is not yet initialized.
     */
    public const FETCH_EXTRA_LAZY = 4;

    /**
     * Identifies a one-to-one association.
     */
    public const ONE_TO_ONE = 1;

    /**
     * Identifies a many-to-one association.
     */
    public const MANY_TO_ONE = 2;

    /**
     * Identifies a one-to-many association.
     */
    public const ONE_TO_MANY = 4;

    /**
     * Identifies a many-to-many association.
     */
    public const MANY_TO_MANY = 8;

    /**
     * Combined bitmask for to-one (single-valued) associations.
     */
    public const TO_ONE = 3;

    /**
     * Combined bitmask for to-many (collection-valued) associations.
     */
    public const TO_MANY = 12;

    /**
     * ReadOnly cache can do reads, inserts and deletes, cannot perform updates or employ any locks,
     */
    public const CACHE_USAGE_READ_ONLY = 1;

    /**
     * Nonstrict Read Write Cache doesn’t employ any locks but can do inserts, update and deletes.
     */
    public const CACHE_USAGE_NONSTRICT_READ_WRITE = 2;

    /**
     * Read Write Attempts to lock the entity before update/delete.
     */
    public const CACHE_USAGE_READ_WRITE = 3;

    /**
     * The value of this column is never generated by the database.
     */
    public const GENERATED_NEVER = 0;

    /**
     * The value of this column is generated by the database on INSERT, but not on UPDATE.
     */
    public const GENERATED_INSERT = 1;

    /**
     * The value of this column is generated by the database on both INSERT and UDPATE statements.
     */
    public const GENERATED_ALWAYS = 2;

    /**
     * READ-ONLY: The name of the entity class.
     *
     * @var string
     * @psalm-var class-string<T>
     */
    public $name;

    /**
     * READ-ONLY: The namespace the entity class is contained in.
     *
     * @var string
     * @todo Not really needed. Usage could be localized.
     */
    public $namespace;

    /**
     * READ-ONLY: The name of the entity class that is at the root of the mapped entity inheritance
     * hierarchy. If the entity is not part of a mapped inheritance hierarchy this is the same
     * as {@link $name}.
     *
     * @var string
     * @psalm-var class-string
     */
    public $rootEntityName;

    /**
     * READ-ONLY: The definition of custom generator. Only used for CUSTOM
     * generator type
     *
     * The definition has the following structure:
     * <code>
     * array(
     *     'class' => 'ClassName',
     * )
     * </code>
     *
     * @todo Merge with tableGeneratorDefinition into generic generatorDefinition
     * @var array<string, string>|null
     */
    public $customGeneratorDefinition;

    /**
     * The name of the custom repository class used for the entity class.
     * (Optional).
     *
     * @var string|null
     * @psalm-var ?class-string<EntityRepository>
     */
    public $customRepositoryClassName;

    /**
     * READ-ONLY: Whether this class describes the mapping of a mapped superclass.
     *
     * @var bool
     */
    public $isMappedSuperclass = false;

    /**
     * READ-ONLY: Whether this class describes the mapping of an embeddable class.
     *
     * @var bool
     */
    public $isEmbeddedClass = false;

    /**
     * READ-ONLY: The names of the parent classes (ancestors).
     *
     * @psalm-var list<class-string>
     */
    public $parentClasses = [];

    /**
     * READ-ONLY: The names of all subclasses (descendants).
     *
     * @psalm-var list<class-string>
     */
    public $subClasses = [];

    /**
     * READ-ONLY: The names of all embedded classes based on properties.
     *
     * @psalm-var array<string, mixed[]>
     */
    public $embeddedClasses = [];

    /**
     * READ-ONLY: The named queries allowed to be called directly from Repository.
     *
     * @psalm-var array<string, array<string, mixed>>
     */
    public $namedQueries = [];

    /**
     * READ-ONLY: The named native queries allowed to be called directly from Repository.
     *
     * A native SQL named query definition has the following structure:
     * <pre>
     * array(
     *     'name'               => <query name>,
     *     'query'              => <sql query>,
     *     'resultClass'        => <class of the result>,
     *     'resultSetMapping'   => <name of a SqlResultSetMapping>
     * )
     * </pre>
     *
     * @psalm-var array<string, array<string, mixed>>
     */
    public $namedNativeQueries = [];

    /**
     * READ-ONLY: The mappings of the results of native SQL queries.
     *
     * A native result mapping definition has the following structure:
     * <pre>
     * array(
     *     'name'               => <result name>,
     *     'entities'           => array(<entity result mapping>),
     *     'columns'            => array(<column result mapping>)
     * )
     * </pre>
     *
     * @psalm-var array<string, array{
     *                name: string,
     *                entities: mixed[],
     *                columns: mixed[]
     *            }>
     */
    public $sqlResultSetMappings = [];

    /**
     * READ-ONLY: The field names of all fields that are part of the identifier/primary key
     * of the mapped entity class.
     *
     * @psalm-var list<string>
     */
    public $identifier = [];

    /**
     * READ-ONLY: The inheritance mapping type used by the class.
     *
     * @var int
     * @psalm-var self::INHERITANCE_TYPE_*
     */
    public $inheritanceType = self::INHERITANCE_TYPE_NONE;

    /**
     * READ-ONLY: The Id generator type used by the class.
     *
     * @var int
     * @psalm-var self::GENERATOR_TYPE_*
     */
    public $generatorType = self::GENERATOR_TYPE_NONE;

    /**
     * READ-ONLY: The field mappings of the class.
     * Keys are field names and values are mapping definitions.
     *
     * The mapping definition array has the following values:
     *
     * - <b>fieldName</b> (string)
     * The name of the field in the Entity.
     *
     * - <b>type</b> (string)
     * The type name of the mapped field. Can be one of Doctrine's mapping types
     * or a custom mapping type.
     *
     * - <b>columnName</b> (string, optional)
     * The column name. Optional. Defaults to the field name.
     *
     * - <b>length</b> (integer, optional)
     * The database length of the column. Optional. Default value taken from
     * the type.
     *
     * - <b>id</b> (boolean, optional)
     * Marks the field as the primary key of the entity. Multiple fields of an
     * entity can have the id attribute, forming a composite key.
     *
     * - <b>nullable</b> (boolean, optional)
     * Whether the column is nullable. Defaults to FALSE.
     *
     * - <b>'notInsertable'</b> (boolean, optional)
     * Whether the column is not insertable. Optional. Is only set if value is TRUE.
     *
     * - <b>'notUpdatable'</b> (boolean, optional)
     * Whether the column is updatable. Optional. Is only set if value is TRUE.
     *
     * - <b>columnDefinition</b> (string, optional, schema-only)
     * The SQL fragment that is used when generating the DDL for the column.
     *
     * - <b>precision</b> (integer, optional, schema-only)
     * The precision of a decimal column. Only valid if the column type is decimal.
     *
     * - <b>scale</b> (integer, optional, schema-only)
     * The scale of a decimal column. Only valid if the column type is decimal.
     *
     * - <b>'unique'</b> (string, optional, schema-only)
     * Whether a unique constraint should be generated for the column.
     *
     * @var mixed[]
     * @psalm-var array<string, FieldMapping>
     */
    public $fieldMappings = [];

    /**
     * READ-ONLY: An array of field names. Used to look up field names from column names.
     * Keys are column names and values are field names.
     *
     * @psalm-var array<string, string>
     */
    public $fieldNames = [];

    /**
     * READ-ONLY: A map of field names to column names. Keys are field names and values column names.
     * Used to look up column names from field names.
     * This is the reverse lookup map of $_fieldNames.
     *
     * @deprecated 3.0 Remove this.
     *
     * @var mixed[]
     */
    public $columnNames = [];

    /**
     * READ-ONLY: The discriminator value of this class.
     *
     * <b>This does only apply to the JOINED and SINGLE_TABLE inheritance mapping strategies
     * where a discriminator column is used.</b>
     *
     * @see discriminatorColumn
     *
     * @var mixed
     */
    public $discriminatorValue;

    /**
     * READ-ONLY: The discriminator map of all mapped classes in the hierarchy.
     *
     * <b>This does only apply to the JOINED and SINGLE_TABLE inheritance mapping strategies
     * where a discriminator column is used.</b>
     *
     * @see discriminatorColumn
     *
     * @var array<int|string, string>
     *
     * @psalm-var array<int|string, class-string>
     */
    public $discriminatorMap = [];

    /**
     * READ-ONLY: The definition of the discriminator column used in JOINED and SINGLE_TABLE
     * inheritance mappings.
     *
<<<<<<< HEAD
     * @psalm-var array{name: string, fieldName: string, type: string, length?: int, columnDefinition?: string|null, enumType?: class-string<BackedEnum>|null}|null
=======
     * @var array<string, mixed>
     * @psalm-var DiscriminatorColumnMapping|null
>>>>>>> 099e51d8
     */
    public $discriminatorColumn;

    /**
     * READ-ONLY: The primary table definition. The definition is an array with the
     * following entries:
     *
     * name => <tableName>
     * schema => <schemaName>
     * indexes => array
     * uniqueConstraints => array
     *
     * @var mixed[]
     * @psalm-var array{
     *               name: string,
     *               schema?: string,
     *               indexes?: array,
     *               uniqueConstraints?: array,
     *               options?: array<string, mixed>,
     *               quoted?: bool
     *           }
     */
    public $table;

    /**
     * READ-ONLY: The registered lifecycle callbacks for entities of this class.
     *
     * @psalm-var array<string, list<string>>
     */
    public $lifecycleCallbacks = [];

    /**
     * READ-ONLY: The registered entity listeners.
     *
     * @psalm-var array<string, list<array{class: class-string, method: string}>>
     */
    public $entityListeners = [];

    /**
     * READ-ONLY: The association mappings of this class.
     *
     * The mapping definition array supports the following keys:
     *
     * - <b>fieldName</b> (string)
     * The name of the field in the entity the association is mapped to.
     *
     * - <b>targetEntity</b> (string)
     * The class name of the target entity. If it is fully-qualified it is used as is.
     * If it is a simple, unqualified class name the namespace is assumed to be the same
     * as the namespace of the source entity.
     *
     * - <b>mappedBy</b> (string, required for bidirectional associations)
     * The name of the field that completes the bidirectional association on the owning side.
     * This key must be specified on the inverse side of a bidirectional association.
     *
     * - <b>inversedBy</b> (string, required for bidirectional associations)
     * The name of the field that completes the bidirectional association on the inverse side.
     * This key must be specified on the owning side of a bidirectional association.
     *
     * - <b>cascade</b> (array, optional)
     * The names of persistence operations to cascade on the association. The set of possible
     * values are: "persist", "remove", "detach", "merge", "refresh", "all" (implies all others).
     *
     * - <b>orderBy</b> (array, one-to-many/many-to-many only)
     * A map of field names (of the target entity) to sorting directions (ASC/DESC).
     * Example: array('priority' => 'desc')
     *
     * - <b>fetch</b> (integer, optional)
     * The fetching strategy to use for the association, usually defaults to FETCH_LAZY.
     * Possible values are: ClassMetadata::FETCH_EAGER, ClassMetadata::FETCH_LAZY.
     *
     * - <b>joinTable</b> (array, optional, many-to-many only)
     * Specification of the join table and its join columns (foreign keys).
     * Only valid for many-to-many mappings. Note that one-to-many associations can be mapped
     * through a join table by simply mapping the association as many-to-many with a unique
     * constraint on the join table.
     *
     * - <b>indexBy</b> (string, optional, to-many only)
     * Specification of a field on target-entity that is used to index the collection by.
     * This field HAS to be either the primary key or a unique column. Otherwise the collection
     * does not contain all the entities that are actually related.
     *
     * A join table definition has the following structure:
     * <pre>
     * array(
     *     'name' => <join table name>,
     *      'joinColumns' => array(<join column mapping from join table to source table>),
     *      'inverseJoinColumns' => array(<join column mapping from join table to target table>)
     * )
     * </pre>
     *
     * @psalm-var array<string, AssociationMapping>
     */
    public $associationMappings = [];

    /**
     * READ-ONLY: Flag indicating whether the identifier/primary key of the class is composite.
     *
     * @var bool
     */
    public $isIdentifierComposite = false;

    /**
     * READ-ONLY: Flag indicating whether the identifier/primary key contains at least one foreign key association.
     *
     * This flag is necessary because some code blocks require special treatment of this cases.
     *
     * @var bool
     */
    public $containsForeignIdentifier = false;

    /**
     * READ-ONLY: Flag indicating whether the identifier/primary key contains at least one ENUM type.
     *
     * This flag is necessary because some code blocks require special treatment of this cases.
     *
     * @var bool
     */
    public $containsEnumIdentifier = false;

    /**
     * READ-ONLY: The ID generator used for generating IDs for this class.
     *
     * @var AbstractIdGenerator
     * @todo Remove!
     */
    public $idGenerator;

    /**
     * READ-ONLY: The definition of the sequence generator of this class. Only used for the
     * SEQUENCE generation strategy.
     *
     * The definition has the following structure:
     * <code>
     * array(
     *     'sequenceName' => 'name',
     *     'allocationSize' => '20',
     *     'initialValue' => '1'
     * )
     * </code>
     *
     * @var array<string, mixed>|null
     * @psalm-var array{sequenceName: string, allocationSize: string, initialValue: string, quoted?: mixed}|null
     * @todo Merge with tableGeneratorDefinition into generic generatorDefinition
     */
    public $sequenceGeneratorDefinition;

    /**
     * READ-ONLY: The definition of the table generator of this class. Only used for the
     * TABLE generation strategy.
     *
     * @deprecated
     *
     * @var array<string, mixed>
     */
    public $tableGeneratorDefinition;

    /**
     * READ-ONLY: The policy used for change-tracking on entities of this class.
     *
     * @var int
     */
    public $changeTrackingPolicy = self::CHANGETRACKING_DEFERRED_IMPLICIT;

    /**
     * READ-ONLY: A Flag indicating whether one or more columns of this class
     * have to be reloaded after insert / update operations.
     *
     * @var bool
     */
    public $requiresFetchAfterChange = false;

    /**
     * READ-ONLY: A flag for whether or not instances of this class are to be versioned
     * with optimistic locking.
     *
     * @var bool
     */
    public $isVersioned = false;

    /**
     * READ-ONLY: The name of the field which is used for versioning in optimistic locking (if any).
     *
     * @var string|null
     */
    public $versionField;

    /** @var mixed[]|null */
    public $cache;

    /**
     * The ReflectionClass instance of the mapped class.
     *
     * @var ReflectionClass|null
     */
    public $reflClass;

    /**
     * Is this entity marked as "read-only"?
     *
     * That means it is never considered for change-tracking in the UnitOfWork. It is a very helpful performance
     * optimization for entities that are immutable, either in your domain or through the relation database
     * (coming from a view, or a history table for example).
     *
     * @var bool
     */
    public $isReadOnly = false;

    /**
     * NamingStrategy determining the default column and table names.
     *
     * @var NamingStrategy
     */
    protected $namingStrategy;

    /**
     * The ReflectionProperty instances of the mapped class.
     *
     * @var array<string, ReflectionProperty|null>
     */
    public $reflFields = [];

    /** @var InstantiatorInterface|null */
    private $instantiator;

    /** @var TypedFieldMapper $typedFieldMapper */
    private $typedFieldMapper;

    /**
     * Initializes a new ClassMetadata instance that will hold the object-relational mapping
     * metadata of the class with the given name.
     *
     * @param string $entityName The name of the entity class the new instance is used for.
     * @psalm-param class-string<T> $entityName
     */
    public function __construct($entityName, ?NamingStrategy $namingStrategy = null, ?TypedFieldMapper $typedFieldMapper = null)
    {
        $this->name             = $entityName;
        $this->rootEntityName   = $entityName;
        $this->namingStrategy   = $namingStrategy ?? new DefaultNamingStrategy();
        $this->instantiator     = new Instantiator();
        $this->typedFieldMapper = $typedFieldMapper ?? new DefaultTypedFieldMapper();
    }

    /**
     * Gets the ReflectionProperties of the mapped class.
     *
     * @return ReflectionProperty[]|null[] An array of ReflectionProperty instances.
     * @psalm-return array<ReflectionProperty|null>
     */
    public function getReflectionProperties()
    {
        return $this->reflFields;
    }

    /**
     * Gets a ReflectionProperty for a specific field of the mapped class.
     *
     * @param string $name
     *
     * @return ReflectionProperty
     */
    public function getReflectionProperty($name)
    {
        return $this->reflFields[$name];
    }

    /**
     * Gets the ReflectionProperty for the single identifier field.
     *
     * @return ReflectionProperty
     *
     * @throws BadMethodCallException If the class has a composite identifier.
     */
    public function getSingleIdReflectionProperty()
    {
        if ($this->isIdentifierComposite) {
            throw new BadMethodCallException('Class ' . $this->name . ' has a composite identifier.');
        }

        return $this->reflFields[$this->identifier[0]];
    }

    /**
     * Extracts the identifier values of an entity of this class.
     *
     * For composite identifiers, the identifier values are returned as an array
     * with the same order as the field order in {@link identifier}.
     *
     * @param object $entity
     *
     * @return array<string, mixed>
     */
    public function getIdentifierValues($entity)
    {
        if ($this->isIdentifierComposite) {
            $id = [];

            foreach ($this->identifier as $idField) {
                $value = $this->reflFields[$idField]->getValue($entity);

                if ($value !== null) {
                    $id[$idField] = $value;
                }
            }

            return $id;
        }

        $id    = $this->identifier[0];
        $value = $this->reflFields[$id]->getValue($entity);

        if ($value === null) {
            return [];
        }

        return [$id => $value];
    }

    /**
     * Populates the entity identifier of an entity.
     *
     * @param object $entity
     * @psalm-param array<string, mixed> $id
     *
     * @return void
     *
     * @todo Rename to assignIdentifier()
     */
    public function setIdentifierValues($entity, array $id)
    {
        foreach ($id as $idField => $idValue) {
            $this->reflFields[$idField]->setValue($entity, $idValue);
        }
    }

    /**
     * Sets the specified field to the specified value on the given entity.
     *
     * @param object $entity
     * @param string $field
     * @param mixed  $value
     *
     * @return void
     */
    public function setFieldValue($entity, $field, $value)
    {
        $this->reflFields[$field]->setValue($entity, $value);
    }

    /**
     * Gets the specified field's value off the given entity.
     *
     * @param object $entity
     * @param string $field
     *
     * @return mixed
     */
    public function getFieldValue($entity, $field)
    {
        return $this->reflFields[$field]->getValue($entity);
    }

    /**
     * Creates a string representation of this instance.
     *
     * @return string The string representation of this instance.
     *
     * @todo Construct meaningful string representation.
     */
    public function __toString()
    {
        return self::class . '@' . spl_object_id($this);
    }

    /**
     * Determines which fields get serialized.
     *
     * It is only serialized what is necessary for best unserialization performance.
     * That means any metadata properties that are not set or empty or simply have
     * their default value are NOT serialized.
     *
     * Parts that are also NOT serialized because they can not be properly unserialized:
     *      - reflClass (ReflectionClass)
     *      - reflFields (ReflectionProperty array)
     *
     * @return string[] The names of all the fields that should be serialized.
     */
    public function __sleep()
    {
        // This metadata is always serialized/cached.
        $serialized = [
            'associationMappings',
            'columnNames', //TODO: 3.0 Remove this. Can use fieldMappings[$fieldName]['columnName']
            'fieldMappings',
            'fieldNames',
            'embeddedClasses',
            'identifier',
            'isIdentifierComposite', // TODO: REMOVE
            'name',
            'namespace', // TODO: REMOVE
            'table',
            'rootEntityName',
            'idGenerator', //TODO: Does not really need to be serialized. Could be moved to runtime.
        ];

        // The rest of the metadata is only serialized if necessary.
        if ($this->changeTrackingPolicy !== self::CHANGETRACKING_DEFERRED_IMPLICIT) {
            $serialized[] = 'changeTrackingPolicy';
        }

        if ($this->customRepositoryClassName) {
            $serialized[] = 'customRepositoryClassName';
        }

        if ($this->inheritanceType !== self::INHERITANCE_TYPE_NONE) {
            $serialized[] = 'inheritanceType';
            $serialized[] = 'discriminatorColumn';
            $serialized[] = 'discriminatorValue';
            $serialized[] = 'discriminatorMap';
            $serialized[] = 'parentClasses';
            $serialized[] = 'subClasses';
        }

        if ($this->generatorType !== self::GENERATOR_TYPE_NONE) {
            $serialized[] = 'generatorType';
            if ($this->generatorType === self::GENERATOR_TYPE_SEQUENCE) {
                $serialized[] = 'sequenceGeneratorDefinition';
            }
        }

        if ($this->isMappedSuperclass) {
            $serialized[] = 'isMappedSuperclass';
        }

        if ($this->isEmbeddedClass) {
            $serialized[] = 'isEmbeddedClass';
        }

        if ($this->containsForeignIdentifier) {
            $serialized[] = 'containsForeignIdentifier';
        }

        if ($this->containsEnumIdentifier) {
            $serialized[] = 'containsEnumIdentifier';
        }

        if ($this->isVersioned) {
            $serialized[] = 'isVersioned';
            $serialized[] = 'versionField';
        }

        if ($this->lifecycleCallbacks) {
            $serialized[] = 'lifecycleCallbacks';
        }

        if ($this->entityListeners) {
            $serialized[] = 'entityListeners';
        }

        if ($this->namedQueries) {
            $serialized[] = 'namedQueries';
        }

        if ($this->namedNativeQueries) {
            $serialized[] = 'namedNativeQueries';
        }

        if ($this->sqlResultSetMappings) {
            $serialized[] = 'sqlResultSetMappings';
        }

        if ($this->isReadOnly) {
            $serialized[] = 'isReadOnly';
        }

        if ($this->customGeneratorDefinition) {
            $serialized[] = 'customGeneratorDefinition';
        }

        if ($this->cache) {
            $serialized[] = 'cache';
        }

        if ($this->requiresFetchAfterChange) {
            $serialized[] = 'requiresFetchAfterChange';
        }

        return $serialized;
    }

    /**
     * Creates a new instance of the mapped class, without invoking the constructor.
     *
     * @return object
     */
    public function newInstance()
    {
        return $this->instantiator->instantiate($this->name);
    }

    /**
     * Restores some state that can not be serialized/unserialized.
     *
     * @param ReflectionService $reflService
     *
     * @return void
     */
    public function wakeupReflection($reflService)
    {
        // Restore ReflectionClass and properties
        $this->reflClass    = $reflService->getClass($this->name);
        $this->instantiator = $this->instantiator ?: new Instantiator();

        $parentReflFields = [];

        foreach ($this->embeddedClasses as $property => $embeddedClass) {
            if (isset($embeddedClass['declaredField'])) {
                $childProperty = $this->getAccessibleProperty(
                    $reflService,
                    $this->embeddedClasses[$embeddedClass['declaredField']]['class'],
                    $embeddedClass['originalField']
                );
                assert($childProperty !== null);
                $parentReflFields[$property] = new ReflectionEmbeddedProperty(
                    $parentReflFields[$embeddedClass['declaredField']],
                    $childProperty,
                    $this->embeddedClasses[$embeddedClass['declaredField']]['class']
                );

                continue;
            }

            $fieldRefl = $this->getAccessibleProperty(
                $reflService,
                $embeddedClass['declared'] ?? $this->name,
                $property
            );

            $parentReflFields[$property] = $fieldRefl;
            $this->reflFields[$property] = $fieldRefl;
        }

        foreach ($this->fieldMappings as $field => $mapping) {
            if (isset($mapping['declaredField']) && isset($parentReflFields[$mapping['declaredField']])) {
                $childProperty = $this->getAccessibleProperty($reflService, $mapping['originalClass'], $mapping['originalField']);
                assert($childProperty !== null);

                if (isset($mapping['enumType'])) {
                    $childProperty = new ReflectionEnumProperty(
                        $childProperty,
                        $mapping['enumType']
                    );
                }

                $this->reflFields[$field] = new ReflectionEmbeddedProperty(
                    $parentReflFields[$mapping['declaredField']],
                    $childProperty,
                    $mapping['originalClass']
                );
                continue;
            }

            $this->reflFields[$field] = isset($mapping['declared'])
                ? $this->getAccessibleProperty($reflService, $mapping['declared'], $field)
                : $this->getAccessibleProperty($reflService, $this->name, $field);

            if (isset($mapping['enumType']) && $this->reflFields[$field] !== null) {
                $this->reflFields[$field] = new ReflectionEnumProperty(
                    $this->reflFields[$field],
                    $mapping['enumType']
                );
            }
        }

        foreach ($this->associationMappings as $field => $mapping) {
            $this->reflFields[$field] = isset($mapping['declared'])
                ? $this->getAccessibleProperty($reflService, $mapping['declared'], $field)
                : $this->getAccessibleProperty($reflService, $this->name, $field);
        }
    }

    /**
     * Initializes a new ClassMetadata instance that will hold the object-relational mapping
     * metadata of the class with the given name.
     *
     * @param ReflectionService $reflService The reflection service.
     *
     * @return void
     */
    public function initializeReflection($reflService)
    {
        $this->reflClass = $reflService->getClass($this->name);
        $this->namespace = $reflService->getClassNamespace($this->name);

        if ($this->reflClass) {
            $this->name = $this->rootEntityName = $this->reflClass->getName();
        }

        $this->table['name'] = $this->namingStrategy->classToTableName($this->name);
    }

    /**
     * Validates Identifier.
     *
     * @return void
     *
     * @throws MappingException
     */
    public function validateIdentifier()
    {
        if ($this->isMappedSuperclass || $this->isEmbeddedClass) {
            return;
        }

        // Verify & complete identifier mapping
        if (! $this->identifier) {
            throw MappingException::identifierRequired($this->name);
        }

        if ($this->usesIdGenerator() && $this->isIdentifierComposite) {
            throw MappingException::compositeKeyAssignedIdGeneratorRequired($this->name);
        }
    }

    /**
     * Validates association targets actually exist.
     *
     * @return void
     *
     * @throws MappingException
     */
    public function validateAssociations()
    {
        foreach ($this->associationMappings as $mapping) {
            if (
                ! class_exists($mapping['targetEntity'])
                && ! interface_exists($mapping['targetEntity'])
                && ! trait_exists($mapping['targetEntity'])
            ) {
                throw MappingException::invalidTargetEntityClass($mapping['targetEntity'], $this->name, $mapping['fieldName']);
            }
        }
    }

    /**
     * Validates lifecycle callbacks.
     *
     * @param ReflectionService $reflService
     *
     * @return void
     *
     * @throws MappingException
     */
    public function validateLifecycleCallbacks($reflService)
    {
        foreach ($this->lifecycleCallbacks as $callbacks) {
            foreach ($callbacks as $callbackFuncName) {
                if (! $reflService->hasPublicMethod($this->name, $callbackFuncName)) {
                    throw MappingException::lifecycleCallbackMethodNotFound($this->name, $callbackFuncName);
                }
            }
        }
    }

    /**
     * {@inheritDoc}
     */
    public function getReflectionClass()
    {
        return $this->reflClass;
    }

    /**
     * @psalm-param array{usage?: mixed, region?: mixed} $cache
     *
     * @return void
     */
    public function enableCache(array $cache)
    {
        if (! isset($cache['usage'])) {
            $cache['usage'] = self::CACHE_USAGE_READ_ONLY;
        }

        if (! isset($cache['region'])) {
            $cache['region'] = strtolower(str_replace('\\', '_', $this->rootEntityName));
        }

        $this->cache = $cache;
    }

    /**
     * @param string $fieldName
     * @psalm-param array{usage?: int, region?: string} $cache
     *
     * @return void
     */
    public function enableAssociationCache($fieldName, array $cache)
    {
        $this->associationMappings[$fieldName]['cache'] = $this->getAssociationCacheDefaults($fieldName, $cache);
    }

    /**
     * @param string $fieldName
     * @param array  $cache
     * @psalm-param array{usage?: int, region?: string|null} $cache
     *
     * @return int[]|string[]
     * @psalm-return array{usage: int, region: string|null}
     */
    public function getAssociationCacheDefaults($fieldName, array $cache)
    {
        if (! isset($cache['usage'])) {
            $cache['usage'] = $this->cache['usage'] ?? self::CACHE_USAGE_READ_ONLY;
        }

        if (! isset($cache['region'])) {
            $cache['region'] = strtolower(str_replace('\\', '_', $this->rootEntityName)) . '__' . $fieldName;
        }

        return $cache;
    }

    /**
     * Sets the change tracking policy used by this class.
     *
     * @param int $policy
     *
     * @return void
     */
    public function setChangeTrackingPolicy($policy)
    {
        $this->changeTrackingPolicy = $policy;
    }

    /**
     * Whether the change tracking policy of this class is "deferred explicit".
     *
     * @return bool
     */
    public function isChangeTrackingDeferredExplicit()
    {
        return $this->changeTrackingPolicy === self::CHANGETRACKING_DEFERRED_EXPLICIT;
    }

    /**
     * Whether the change tracking policy of this class is "deferred implicit".
     *
     * @return bool
     */
    public function isChangeTrackingDeferredImplicit()
    {
        return $this->changeTrackingPolicy === self::CHANGETRACKING_DEFERRED_IMPLICIT;
    }

    /**
     * Whether the change tracking policy of this class is "notify".
     *
     * @return bool
     */
    public function isChangeTrackingNotify()
    {
        return $this->changeTrackingPolicy === self::CHANGETRACKING_NOTIFY;
    }

    /**
     * Checks whether a field is part of the identifier/primary key field(s).
     *
     * @param string $fieldName The field name.
     *
     * @return bool TRUE if the field is part of the table identifier/primary key field(s),
     * FALSE otherwise.
     */
    public function isIdentifier($fieldName)
    {
        if (! $this->identifier) {
            return false;
        }

        if (! $this->isIdentifierComposite) {
            return $fieldName === $this->identifier[0];
        }

        return in_array($fieldName, $this->identifier, true);
    }

    /**
     * Checks if the field is unique.
     *
     * @param string $fieldName The field name.
     *
     * @return bool TRUE if the field is unique, FALSE otherwise.
     */
    public function isUniqueField($fieldName)
    {
        $mapping = $this->getFieldMapping($fieldName);

        return $mapping !== false && isset($mapping['unique']) && $mapping['unique'];
    }

    /**
     * Checks if the field is not null.
     *
     * @param string $fieldName The field name.
     *
     * @return bool TRUE if the field is not null, FALSE otherwise.
     */
    public function isNullable($fieldName)
    {
        $mapping = $this->getFieldMapping($fieldName);

        return $mapping !== false && isset($mapping['nullable']) && $mapping['nullable'];
    }

    /**
     * Gets a column name for a field name.
     * If the column name for the field cannot be found, the given field name
     * is returned.
     *
     * @param string $fieldName The field name.
     *
     * @return string The column name.
     */
    public function getColumnName($fieldName)
    {
        return $this->columnNames[$fieldName] ?? $fieldName;
    }

    /**
     * Gets the mapping of a (regular) field that holds some data but not a
     * reference to another object.
     *
     * @param string $fieldName The field name.
     *
     * @return mixed[] The field mapping.
     * @psalm-return FieldMapping
     *
     * @throws MappingException
     */
    public function getFieldMapping($fieldName)
    {
        if (! isset($this->fieldMappings[$fieldName])) {
            throw MappingException::mappingNotFound($this->name, $fieldName);
        }

        return $this->fieldMappings[$fieldName];
    }

    /**
     * Gets the mapping of an association.
     *
     * @see ClassMetadataInfo::$associationMappings
     *
     * @param string $fieldName The field name that represents the association in
     *                          the object model.
     *
     * @return mixed[] The mapping.
     * @psalm-return AssociationMapping
     *
     * @throws MappingException
     */
    public function getAssociationMapping($fieldName)
    {
        if (! isset($this->associationMappings[$fieldName])) {
            throw MappingException::mappingNotFound($this->name, $fieldName);
        }

        return $this->associationMappings[$fieldName];
    }

    /**
     * Gets all association mappings of the class.
     *
     * @psalm-return array<string, AssociationMapping>
     */
    public function getAssociationMappings()
    {
        return $this->associationMappings;
    }

    /**
     * Gets the field name for a column name.
     * If no field name can be found the column name is returned.
     *
     * @param string $columnName The column name.
     *
     * @return string The column alias.
     */
    public function getFieldName($columnName)
    {
        return $this->fieldNames[$columnName] ?? $columnName;
    }

    /**
     * Gets the named query.
     *
     * @see ClassMetadataInfo::$namedQueries
     *
     * @param string $queryName The query name.
     *
     * @return string
     *
     * @throws MappingException
     */
    public function getNamedQuery($queryName)
    {
        if (! isset($this->namedQueries[$queryName])) {
            throw MappingException::queryNotFound($this->name, $queryName);
        }

        return $this->namedQueries[$queryName]['dql'];
    }

    /**
     * Gets all named queries of the class.
     *
     * @return mixed[][]
     * @psalm-return array<string, array<string, mixed>>
     */
    public function getNamedQueries()
    {
        return $this->namedQueries;
    }

    /**
     * Gets the named native query.
     *
     * @see ClassMetadataInfo::$namedNativeQueries
     *
     * @param string $queryName The query name.
     *
     * @return mixed[]
     * @psalm-return array<string, mixed>
     *
     * @throws MappingException
     */
    public function getNamedNativeQuery($queryName)
    {
        if (! isset($this->namedNativeQueries[$queryName])) {
            throw MappingException::queryNotFound($this->name, $queryName);
        }

        return $this->namedNativeQueries[$queryName];
    }

    /**
     * Gets all named native queries of the class.
     *
     * @psalm-return array<string, array<string, mixed>>
     */
    public function getNamedNativeQueries()
    {
        return $this->namedNativeQueries;
    }

    /**
     * Gets the result set mapping.
     *
     * @see ClassMetadataInfo::$sqlResultSetMappings
     *
     * @param string $name The result set mapping name.
     *
     * @return mixed[]
     * @psalm-return array{name: string, entities: array, columns: array}
     *
     * @throws MappingException
     */
    public function getSqlResultSetMapping($name)
    {
        if (! isset($this->sqlResultSetMappings[$name])) {
            throw MappingException::resultMappingNotFound($this->name, $name);
        }

        return $this->sqlResultSetMappings[$name];
    }

    /**
     * Gets all sql result set mappings of the class.
     *
     * @return mixed[]
     * @psalm-return array<string, array{name: string, entities: array, columns: array}>
     */
    public function getSqlResultSetMappings()
    {
        return $this->sqlResultSetMappings;
    }

    /**
     * Checks whether given property has type
     *
     * @param string $name Property name
     */
    private function isTypedProperty(string $name): bool
    {
        return PHP_VERSION_ID >= 70400
               && isset($this->reflClass)
               && $this->reflClass->hasProperty($name)
               && $this->reflClass->getProperty($name)->hasType();
    }

    /**
     * Validates & completes the given field mapping based on typed property.
     *
     * @param  array{fieldName: string, type?: mixed} $mapping The field mapping to validate & complete.
     *
     * @return array{fieldName: string, enumType?: string, type?: mixed} The updated mapping.
     */
    private function validateAndCompleteTypedFieldMapping(array $mapping): array
    {
        $field = $this->reflClass->getProperty($mapping['fieldName']);

        $mapping = $this->typedFieldMapper->validateAndComplete($mapping, $field);

        return $mapping;
    }

    /**
     * Validates & completes the basic mapping information based on typed property.
     *
     * @param array{type: self::ONE_TO_ONE|self::MANY_TO_ONE|self::ONE_TO_MANY|self::MANY_TO_MANY, fieldName: string, targetEntity?: class-string} $mapping The mapping.
     *
     * @return mixed[] The updated mapping.
     */
    private function validateAndCompleteTypedAssociationMapping(array $mapping): array
    {
        $type = $this->reflClass->getProperty($mapping['fieldName'])->getType();

        if ($type === null || ($mapping['type'] & self::TO_ONE) === 0) {
            return $mapping;
        }

        if (! isset($mapping['targetEntity']) && $type instanceof ReflectionNamedType) {
            $mapping['targetEntity'] = $type->getName();
        }

        return $mapping;
    }

    /**
     * Validates & completes the given field mapping.
     *
     * @psalm-param array{
     *     fieldName?: string,
     *     columnName?: string,
     *     id?: bool,
     *     generated?: int,
     *     enumType?: class-string,
     * } $mapping The field mapping to validate & complete.
     *
     * @return mixed[] The updated mapping.
     *
     * @throws MappingException
     */
    protected function validateAndCompleteFieldMapping(array $mapping): array
    {
        // Check mandatory fields
        if (! isset($mapping['fieldName']) || ! $mapping['fieldName']) {
            throw MappingException::missingFieldName($this->name);
        }

        if ($this->isTypedProperty($mapping['fieldName'])) {
            $mapping = $this->validateAndCompleteTypedFieldMapping($mapping);
        }

        if (! isset($mapping['type'])) {
            // Default to string
            $mapping['type'] = 'string';
        }

        // Complete fieldName and columnName mapping
        if (! isset($mapping['columnName'])) {
            $mapping['columnName'] = $this->namingStrategy->propertyToColumnName($mapping['fieldName'], $this->name);
        }

        if ($mapping['columnName'][0] === '`') {
            $mapping['columnName'] = trim($mapping['columnName'], '`');
            $mapping['quoted']     = true;
        }

        $this->columnNames[$mapping['fieldName']] = $mapping['columnName'];

        if (isset($this->fieldNames[$mapping['columnName']]) || ($this->discriminatorColumn && $this->discriminatorColumn['name'] === $mapping['columnName'])) {
            throw MappingException::duplicateColumnName($this->name, $mapping['columnName']);
        }

        $this->fieldNames[$mapping['columnName']] = $mapping['fieldName'];

        // Complete id mapping
        if (isset($mapping['id']) && $mapping['id'] === true) {
            if ($this->versionField === $mapping['fieldName']) {
                throw MappingException::cannotVersionIdField($this->name, $mapping['fieldName']);
            }

            if (! in_array($mapping['fieldName'], $this->identifier, true)) {
                $this->identifier[] = $mapping['fieldName'];
            }

            // Check for composite key
            if (! $this->isIdentifierComposite && count($this->identifier) > 1) {
                $this->isIdentifierComposite = true;
            }
        }

        if (Type::hasType($mapping['type']) && Type::getType($mapping['type'])->canRequireSQLConversion()) {
            if (isset($mapping['id']) && $mapping['id'] === true) {
                 throw MappingException::sqlConversionNotAllowedForIdentifiers($this->name, $mapping['fieldName'], $mapping['type']);
            }

            $mapping['requireSQLConversion'] = true;
        }

        if (isset($mapping['generated'])) {
            if (! in_array($mapping['generated'], [self::GENERATED_NEVER, self::GENERATED_INSERT, self::GENERATED_ALWAYS])) {
                throw MappingException::invalidGeneratedMode($mapping['generated']);
            }

            if ($mapping['generated'] === self::GENERATED_NEVER) {
                unset($mapping['generated']);
            }
        }

        if (isset($mapping['enumType'])) {
            if (PHP_VERSION_ID < 80100) {
                throw MappingException::enumsRequirePhp81($this->name, $mapping['fieldName']);
            }

            if (! enum_exists($mapping['enumType'])) {
                throw MappingException::nonEnumTypeMapped($this->name, $mapping['fieldName'], $mapping['enumType']);
            }

            if (! empty($mapping['id'])) {
                $this->containsEnumIdentifier = true;
            }
        }

        return $mapping;
    }

    /**
     * Validates & completes the basic mapping information that is common to all
     * association mappings (one-to-one, many-ot-one, one-to-many, many-to-many).
     *
     * @psalm-param array<string, mixed> $mapping The mapping.
     *
     * @return mixed[] The updated mapping.
     * @psalm-return array{
     *                   mappedBy: mixed|null,
     *                   inversedBy: mixed|null,
     *                   isOwningSide: bool,
     *                   sourceEntity: class-string,
     *                   targetEntity: string,
     *                   fieldName: mixed,
     *                   fetch: mixed,
     *                   cascade: array<array-key,string>,
     *                   isCascadeRemove: bool,
     *                   isCascadePersist: bool,
     *                   isCascadeRefresh: bool,
     *                   isCascadeMerge: bool,
     *                   isCascadeDetach: bool,
     *                   type: int,
     *                   originalField: string,
     *                   originalClass: class-string,
     *                   ?orphanRemoval: bool
     *               }
     *
     * @throws MappingException If something is wrong with the mapping.
     */
    protected function _validateAndCompleteAssociationMapping(array $mapping)
    {
        if (! isset($mapping['mappedBy'])) {
            $mapping['mappedBy'] = null;
        }

        if (! isset($mapping['inversedBy'])) {
            $mapping['inversedBy'] = null;
        }

        $mapping['isOwningSide'] = true; // assume owning side until we hit mappedBy

        if (empty($mapping['indexBy'])) {
            unset($mapping['indexBy']);
        }

        // If targetEntity is unqualified, assume it is in the same namespace as
        // the sourceEntity.
        $mapping['sourceEntity'] = $this->name;

        if ($this->isTypedProperty($mapping['fieldName'])) {
            $mapping = $this->validateAndCompleteTypedAssociationMapping($mapping);
        }

        if (isset($mapping['targetEntity'])) {
            $mapping['targetEntity'] = $this->fullyQualifiedClassName($mapping['targetEntity']);
            $mapping['targetEntity'] = ltrim($mapping['targetEntity'], '\\');
        }

        if (($mapping['type'] & self::MANY_TO_ONE) > 0 && isset($mapping['orphanRemoval']) && $mapping['orphanRemoval']) {
            throw MappingException::illegalOrphanRemoval($this->name, $mapping['fieldName']);
        }

        // Complete id mapping
        if (isset($mapping['id']) && $mapping['id'] === true) {
            if (isset($mapping['orphanRemoval']) && $mapping['orphanRemoval']) {
                throw MappingException::illegalOrphanRemovalOnIdentifierAssociation($this->name, $mapping['fieldName']);
            }

            if (! in_array($mapping['fieldName'], $this->identifier, true)) {
                if (isset($mapping['joinColumns']) && count($mapping['joinColumns']) >= 2) {
                    throw MappingException::cannotMapCompositePrimaryKeyEntitiesAsForeignId(
                        $mapping['targetEntity'],
                        $this->name,
                        $mapping['fieldName']
                    );
                }

                $this->identifier[]              = $mapping['fieldName'];
                $this->containsForeignIdentifier = true;
            }

            // Check for composite key
            if (! $this->isIdentifierComposite && count($this->identifier) > 1) {
                $this->isIdentifierComposite = true;
            }

            if ($this->cache && ! isset($mapping['cache'])) {
                throw NonCacheableEntityAssociation::fromEntityAndField(
                    $this->name,
                    $mapping['fieldName']
                );
            }
        }

        // Mandatory attributes for both sides
        // Mandatory: fieldName, targetEntity
        if (! isset($mapping['fieldName']) || ! $mapping['fieldName']) {
            throw MappingException::missingFieldName($this->name);
        }

        if (! isset($mapping['targetEntity'])) {
            throw MappingException::missingTargetEntity($mapping['fieldName']);
        }

        // Mandatory and optional attributes for either side
        if (! $mapping['mappedBy']) {
            if (isset($mapping['joinTable']) && $mapping['joinTable']) {
                if (isset($mapping['joinTable']['name']) && $mapping['joinTable']['name'][0] === '`') {
                    $mapping['joinTable']['name']   = trim($mapping['joinTable']['name'], '`');
                    $mapping['joinTable']['quoted'] = true;
                }
            }
        } else {
            $mapping['isOwningSide'] = false;
        }

        if (isset($mapping['id']) && $mapping['id'] === true && $mapping['type'] & self::TO_MANY) {
            throw MappingException::illegalToManyIdentifierAssociation($this->name, $mapping['fieldName']);
        }

        // Fetch mode. Default fetch mode to LAZY, if not set.
        if (! isset($mapping['fetch'])) {
            $mapping['fetch'] = self::FETCH_LAZY;
        }

        // Cascades
        $cascades = isset($mapping['cascade']) ? array_map('strtolower', $mapping['cascade']) : [];

        $allCascades = ['remove', 'persist', 'refresh', 'merge', 'detach'];
        if (in_array('all', $cascades, true)) {
            $cascades = $allCascades;
        } elseif (count($cascades) !== count(array_intersect($cascades, $allCascades))) {
            throw MappingException::invalidCascadeOption(
                array_diff($cascades, $allCascades),
                $this->name,
                $mapping['fieldName']
            );
        }

        $mapping['cascade']          = $cascades;
        $mapping['isCascadeRemove']  = in_array('remove', $cascades, true);
        $mapping['isCascadePersist'] = in_array('persist', $cascades, true);
        $mapping['isCascadeRefresh'] = in_array('refresh', $cascades, true);
        $mapping['isCascadeMerge']   = in_array('merge', $cascades, true);
        $mapping['isCascadeDetach']  = in_array('detach', $cascades, true);

        return $mapping;
    }

    /**
     * Validates & completes a one-to-one association mapping.
     *
     * @psalm-param array<string, mixed> $mapping The mapping to validate & complete.
     *
     * @return mixed[] The validated & completed mapping.
     * @psalm-return array{isOwningSide: mixed, orphanRemoval: bool, isCascadeRemove: bool}
     * @psalm-return array{
     *      mappedBy: mixed|null,
     *      inversedBy: mixed|null,
     *      isOwningSide: bool,
     *      sourceEntity: class-string,
     *      targetEntity: string,
     *      fieldName: mixed,
     *      fetch: mixed,
     *      cascade: array<string>,
     *      isCascadeRemove: bool,
     *      isCascadePersist: bool,
     *      isCascadeRefresh: bool,
     *      isCascadeMerge: bool,
     *      isCascadeDetach: bool,
     *      type: int,
     *      originalField: string,
     *      originalClass: class-string,
     *      joinColumns?: array{0: array{name: string, referencedColumnName: string}}|mixed,
     *      id?: mixed,
     *      sourceToTargetKeyColumns?: array<string, string>,
     *      joinColumnFieldNames?: array<string, string>,
     *      targetToSourceKeyColumns?: array<string, string>,
     *      orphanRemoval: bool
     * }
     *
     * @throws RuntimeException
     * @throws MappingException
     */
    protected function _validateAndCompleteOneToOneMapping(array $mapping)
    {
        $mapping = $this->_validateAndCompleteAssociationMapping($mapping);

        if (isset($mapping['joinColumns']) && $mapping['joinColumns']) {
            $mapping['isOwningSide'] = true;
        }

        if ($mapping['isOwningSide']) {
            if (empty($mapping['joinColumns'])) {
                // Apply default join column
                $mapping['joinColumns'] = [
                    [
                        'name' => $this->namingStrategy->joinColumnName($mapping['fieldName'], $this->name),
                        'referencedColumnName' => $this->namingStrategy->referenceColumnName(),
                    ],
                ];
            }

            $uniqueConstraintColumns = [];

            foreach ($mapping['joinColumns'] as &$joinColumn) {
                if ($mapping['type'] === self::ONE_TO_ONE && ! $this->isInheritanceTypeSingleTable()) {
                    if (count($mapping['joinColumns']) === 1) {
                        if (empty($mapping['id'])) {
                            $joinColumn['unique'] = true;
                        }
                    } else {
                        $uniqueConstraintColumns[] = $joinColumn['name'];
                    }
                }

                if (empty($joinColumn['name'])) {
                    $joinColumn['name'] = $this->namingStrategy->joinColumnName($mapping['fieldName'], $this->name);
                }

                if (empty($joinColumn['referencedColumnName'])) {
                    $joinColumn['referencedColumnName'] = $this->namingStrategy->referenceColumnName();
                }

                if ($joinColumn['name'][0] === '`') {
                    $joinColumn['name']   = trim($joinColumn['name'], '`');
                    $joinColumn['quoted'] = true;
                }

                if ($joinColumn['referencedColumnName'][0] === '`') {
                    $joinColumn['referencedColumnName'] = trim($joinColumn['referencedColumnName'], '`');
                    $joinColumn['quoted']               = true;
                }

                $mapping['sourceToTargetKeyColumns'][$joinColumn['name']] = $joinColumn['referencedColumnName'];
                $mapping['joinColumnFieldNames'][$joinColumn['name']]     = $joinColumn['fieldName'] ?? $joinColumn['name'];
            }

            if ($uniqueConstraintColumns) {
                if (! $this->table) {
                    throw new RuntimeException('ClassMetadataInfo::setTable() has to be called before defining a one to one relationship.');
                }

                $this->table['uniqueConstraints'][$mapping['fieldName'] . '_uniq'] = ['columns' => $uniqueConstraintColumns];
            }

            $mapping['targetToSourceKeyColumns'] = array_flip($mapping['sourceToTargetKeyColumns']);
        }

        $mapping['orphanRemoval']   = isset($mapping['orphanRemoval']) && $mapping['orphanRemoval'];
        $mapping['isCascadeRemove'] = $mapping['orphanRemoval'] || $mapping['isCascadeRemove'];

        if ($mapping['orphanRemoval']) {
            unset($mapping['unique']);
        }

        if (isset($mapping['id']) && $mapping['id'] === true && ! $mapping['isOwningSide']) {
            throw MappingException::illegalInverseIdentifierAssociation($this->name, $mapping['fieldName']);
        }

        return $mapping;
    }

    /**
     * Validates & completes a one-to-many association mapping.
     *
     * @psalm-param array<string, mixed> $mapping The mapping to validate and complete.
     *
     * @return mixed[] The validated and completed mapping.
     * @psalm-return array{
     *                   mappedBy: mixed,
     *                   inversedBy: mixed,
     *                   isOwningSide: bool,
     *                   sourceEntity: string,
     *                   targetEntity: string,
     *                   fieldName: mixed,
     *                   fetch: int|mixed,
     *                   cascade: array<array-key,string>,
     *                   isCascadeRemove: bool,
     *                   isCascadePersist: bool,
     *                   isCascadeRefresh: bool,
     *                   isCascadeMerge: bool,
     *                   isCascadeDetach: bool,
     *                   orphanRemoval: bool
     *               }
     *
     * @throws MappingException
     * @throws InvalidArgumentException
     */
    protected function _validateAndCompleteOneToManyMapping(array $mapping)
    {
        $mapping = $this->_validateAndCompleteAssociationMapping($mapping);

        // OneToMany-side MUST be inverse (must have mappedBy)
        if (! isset($mapping['mappedBy'])) {
            throw MappingException::oneToManyRequiresMappedBy($this->name, $mapping['fieldName']);
        }

        $mapping['orphanRemoval']   = isset($mapping['orphanRemoval']) && $mapping['orphanRemoval'];
        $mapping['isCascadeRemove'] = $mapping['orphanRemoval'] || $mapping['isCascadeRemove'];

        $this->assertMappingOrderBy($mapping);

        return $mapping;
    }

    /**
     * Validates & completes a many-to-many association mapping.
     *
     * @psalm-param array<string, mixed> $mapping The mapping to validate & complete.
     * @psalm-param array<string, mixed> $mapping The mapping to validate & complete.
     *
     * @return mixed[] The validated & completed mapping.
     * @psalm-return array{
     *      mappedBy: mixed,
     *      inversedBy: mixed,
     *      isOwningSide: bool,
     *      sourceEntity: class-string,
     *      targetEntity: string,
     *      fieldName: mixed,
     *      fetch: mixed,
     *      cascade: array<string>,
     *      isCascadeRemove: bool,
     *      isCascadePersist: bool,
     *      isCascadeRefresh: bool,
     *      isCascadeMerge: bool,
     *      isCascadeDetach: bool,
     *      type: int,
     *      originalField: string,
     *      originalClass: class-string,
     *      joinTable?: array{inverseJoinColumns: mixed}|mixed,
     *      joinTableColumns?: list<mixed>,
     *      isOnDeleteCascade?: true,
     *      relationToSourceKeyColumns?: array,
     *      relationToTargetKeyColumns?: array,
     *      orphanRemoval: bool
     * }
     *
     * @throws InvalidArgumentException
     */
    protected function _validateAndCompleteManyToManyMapping(array $mapping)
    {
        $mapping = $this->_validateAndCompleteAssociationMapping($mapping);

        if ($mapping['isOwningSide']) {
            // owning side MUST have a join table
            if (! isset($mapping['joinTable']['name'])) {
                $mapping['joinTable']['name'] = $this->namingStrategy->joinTableName($mapping['sourceEntity'], $mapping['targetEntity'], $mapping['fieldName']);
            }

            $selfReferencingEntityWithoutJoinColumns = $mapping['sourceEntity'] === $mapping['targetEntity']
                && (! (isset($mapping['joinTable']['joinColumns']) || isset($mapping['joinTable']['inverseJoinColumns'])));

            if (! isset($mapping['joinTable']['joinColumns'])) {
                $mapping['joinTable']['joinColumns'] = [
                    [
                        'name' => $this->namingStrategy->joinKeyColumnName($mapping['sourceEntity'], $selfReferencingEntityWithoutJoinColumns ? 'source' : null),
                        'referencedColumnName' => $this->namingStrategy->referenceColumnName(),
                        'onDelete' => 'CASCADE',
                    ],
                ];
            }

            if (! isset($mapping['joinTable']['inverseJoinColumns'])) {
                $mapping['joinTable']['inverseJoinColumns'] = [
                    [
                        'name' => $this->namingStrategy->joinKeyColumnName($mapping['targetEntity'], $selfReferencingEntityWithoutJoinColumns ? 'target' : null),
                        'referencedColumnName' => $this->namingStrategy->referenceColumnName(),
                        'onDelete' => 'CASCADE',
                    ],
                ];
            }

            $mapping['joinTableColumns'] = [];

            foreach ($mapping['joinTable']['joinColumns'] as &$joinColumn) {
                if (empty($joinColumn['name'])) {
                    $joinColumn['name'] = $this->namingStrategy->joinKeyColumnName($mapping['sourceEntity'], $joinColumn['referencedColumnName']);
                }

                if (empty($joinColumn['referencedColumnName'])) {
                    $joinColumn['referencedColumnName'] = $this->namingStrategy->referenceColumnName();
                }

                if ($joinColumn['name'][0] === '`') {
                    $joinColumn['name']   = trim($joinColumn['name'], '`');
                    $joinColumn['quoted'] = true;
                }

                if ($joinColumn['referencedColumnName'][0] === '`') {
                    $joinColumn['referencedColumnName'] = trim($joinColumn['referencedColumnName'], '`');
                    $joinColumn['quoted']               = true;
                }

                if (isset($joinColumn['onDelete']) && strtolower($joinColumn['onDelete']) === 'cascade') {
                    $mapping['isOnDeleteCascade'] = true;
                }

                $mapping['relationToSourceKeyColumns'][$joinColumn['name']] = $joinColumn['referencedColumnName'];
                $mapping['joinTableColumns'][]                              = $joinColumn['name'];
            }

            foreach ($mapping['joinTable']['inverseJoinColumns'] as &$inverseJoinColumn) {
                if (empty($inverseJoinColumn['name'])) {
                    $inverseJoinColumn['name'] = $this->namingStrategy->joinKeyColumnName($mapping['targetEntity'], $inverseJoinColumn['referencedColumnName']);
                }

                if (empty($inverseJoinColumn['referencedColumnName'])) {
                    $inverseJoinColumn['referencedColumnName'] = $this->namingStrategy->referenceColumnName();
                }

                if ($inverseJoinColumn['name'][0] === '`') {
                    $inverseJoinColumn['name']   = trim($inverseJoinColumn['name'], '`');
                    $inverseJoinColumn['quoted'] = true;
                }

                if ($inverseJoinColumn['referencedColumnName'][0] === '`') {
                    $inverseJoinColumn['referencedColumnName'] = trim($inverseJoinColumn['referencedColumnName'], '`');
                    $inverseJoinColumn['quoted']               = true;
                }

                if (isset($inverseJoinColumn['onDelete']) && strtolower($inverseJoinColumn['onDelete']) === 'cascade') {
                    $mapping['isOnDeleteCascade'] = true;
                }

                $mapping['relationToTargetKeyColumns'][$inverseJoinColumn['name']] = $inverseJoinColumn['referencedColumnName'];
                $mapping['joinTableColumns'][]                                     = $inverseJoinColumn['name'];
            }
        }

        $mapping['orphanRemoval'] = isset($mapping['orphanRemoval']) && $mapping['orphanRemoval'];

        $this->assertMappingOrderBy($mapping);

        return $mapping;
    }

    /**
     * {@inheritDoc}
     */
    public function getIdentifierFieldNames()
    {
        return $this->identifier;
    }

    /**
     * Gets the name of the single id field. Note that this only works on
     * entity classes that have a single-field pk.
     *
     * @return string
     *
     * @throws MappingException If the class doesn't have an identifier or it has a composite primary key.
     */
    public function getSingleIdentifierFieldName()
    {
        if ($this->isIdentifierComposite) {
            throw MappingException::singleIdNotAllowedOnCompositePrimaryKey($this->name);
        }

        if (! isset($this->identifier[0])) {
            throw MappingException::noIdDefined($this->name);
        }

        return $this->identifier[0];
    }

    /**
     * Gets the column name of the single id column. Note that this only works on
     * entity classes that have a single-field pk.
     *
     * @return string
     *
     * @throws MappingException If the class doesn't have an identifier or it has a composite primary key.
     */
    public function getSingleIdentifierColumnName()
    {
        return $this->getColumnName($this->getSingleIdentifierFieldName());
    }

    /**
     * INTERNAL:
     * Sets the mapped identifier/primary key fields of this class.
     * Mainly used by the ClassMetadataFactory to assign inherited identifiers.
     *
     * @psalm-param list<mixed> $identifier
     *
     * @return void
     */
    public function setIdentifier(array $identifier)
    {
        $this->identifier            = $identifier;
        $this->isIdentifierComposite = (count($this->identifier) > 1);
    }

    /**
     * {@inheritDoc}
     */
    public function getIdentifier()
    {
        return $this->identifier;
    }

    /**
     * {@inheritDoc}
     */
    public function hasField($fieldName)
    {
        return isset($this->fieldMappings[$fieldName]) || isset($this->embeddedClasses[$fieldName]);
    }

    /**
     * Gets an array containing all the column names.
     *
     * @psalm-param list<string>|null $fieldNames
     *
     * @return mixed[]
     * @psalm-return list<string>
     */
    public function getColumnNames(?array $fieldNames = null)
    {
        if ($fieldNames === null) {
            return array_keys($this->fieldNames);
        }

        return array_values(array_map([$this, 'getColumnName'], $fieldNames));
    }

    /**
     * Returns an array with all the identifier column names.
     *
     * @psalm-return list<string>
     */
    public function getIdentifierColumnNames()
    {
        $columnNames = [];

        foreach ($this->identifier as $idProperty) {
            if (isset($this->fieldMappings[$idProperty])) {
                $columnNames[] = $this->fieldMappings[$idProperty]['columnName'];

                continue;
            }

            // Association defined as Id field
            $joinColumns      = $this->associationMappings[$idProperty]['joinColumns'];
            $assocColumnNames = array_map(static function ($joinColumn) {
                return $joinColumn['name'];
            }, $joinColumns);

            $columnNames = array_merge($columnNames, $assocColumnNames);
        }

        return $columnNames;
    }

    /**
     * Sets the type of Id generator to use for the mapped class.
     *
     * @param int $generatorType
     * @psalm-param self::GENERATOR_TYPE_* $generatorType
     *
     * @return void
     */
    public function setIdGeneratorType($generatorType)
    {
        $this->generatorType = $generatorType;
    }

    /**
     * Checks whether the mapped class uses an Id generator.
     *
     * @return bool TRUE if the mapped class uses an Id generator, FALSE otherwise.
     */
    public function usesIdGenerator()
    {
        return $this->generatorType !== self::GENERATOR_TYPE_NONE;
    }

    /** @return bool */
    public function isInheritanceTypeNone()
    {
        return $this->inheritanceType === self::INHERITANCE_TYPE_NONE;
    }

    /**
     * Checks whether the mapped class uses the JOINED inheritance mapping strategy.
     *
     * @return bool TRUE if the class participates in a JOINED inheritance mapping,
     * FALSE otherwise.
     */
    public function isInheritanceTypeJoined()
    {
        return $this->inheritanceType === self::INHERITANCE_TYPE_JOINED;
    }

    /**
     * Checks whether the mapped class uses the SINGLE_TABLE inheritance mapping strategy.
     *
     * @return bool TRUE if the class participates in a SINGLE_TABLE inheritance mapping,
     * FALSE otherwise.
     */
    public function isInheritanceTypeSingleTable()
    {
        return $this->inheritanceType === self::INHERITANCE_TYPE_SINGLE_TABLE;
    }

    /**
     * Checks whether the mapped class uses the TABLE_PER_CLASS inheritance mapping strategy.
     *
     * @return bool TRUE if the class participates in a TABLE_PER_CLASS inheritance mapping,
     * FALSE otherwise.
     */
    public function isInheritanceTypeTablePerClass()
    {
        return $this->inheritanceType === self::INHERITANCE_TYPE_TABLE_PER_CLASS;
    }

    /**
     * Checks whether the class uses an identity column for the Id generation.
     *
     * @return bool TRUE if the class uses the IDENTITY generator, FALSE otherwise.
     */
    public function isIdGeneratorIdentity()
    {
        return $this->generatorType === self::GENERATOR_TYPE_IDENTITY;
    }

    /**
     * Checks whether the class uses a sequence for id generation.
     *
     * @return bool TRUE if the class uses the SEQUENCE generator, FALSE otherwise.
     *
     * @psalm-assert-if-true !null $this->sequenceGeneratorDefinition
     */
    public function isIdGeneratorSequence()
    {
        return $this->generatorType === self::GENERATOR_TYPE_SEQUENCE;
    }

    /**
     * Checks whether the class uses a table for id generation.
     *
     * @deprecated
     *
     * @return false
     */
    public function isIdGeneratorTable()
    {
        Deprecation::trigger(
            'doctrine/orm',
            'https://github.com/doctrine/orm/pull/9046',
            '%s is deprecated',
            __METHOD__
        );

        return false;
    }

    /**
     * Checks whether the class has a natural identifier/pk (which means it does
     * not use any Id generator.
     *
     * @return bool
     */
    public function isIdentifierNatural()
    {
        return $this->generatorType === self::GENERATOR_TYPE_NONE;
    }

    /**
     * Checks whether the class use a UUID for id generation.
     *
     * @deprecated
     *
     * @return bool
     */
    public function isIdentifierUuid()
    {
        Deprecation::trigger(
            'doctrine/orm',
            'https://github.com/doctrine/orm/pull/9046',
            '%s is deprecated',
            __METHOD__
        );

        return $this->generatorType === self::GENERATOR_TYPE_UUID;
    }

    /**
     * Gets the type of a field.
     *
     * @param string $fieldName
     *
     * @return string|null
     *
     * @todo 3.0 Remove this. PersisterHelper should fix it somehow
     */
    public function getTypeOfField($fieldName)
    {
        return isset($this->fieldMappings[$fieldName])
            ? $this->fieldMappings[$fieldName]['type']
            : null;
    }

    /**
     * Gets the type of a column.
     *
     * @deprecated 3.0 remove this. this method is bogus and unreliable, since it cannot resolve the type of a column
     *             that is derived by a referenced field on a different entity.
     *
     * @param string $columnName
     *
     * @return string|null
     */
    public function getTypeOfColumn($columnName)
    {
        return $this->getTypeOfField($this->getFieldName($columnName));
    }

    /**
     * Gets the name of the primary table.
     *
     * @return string
     */
    public function getTableName()
    {
        return $this->table['name'];
    }

    /**
     * Gets primary table's schema name.
     *
     * @return string|null
     */
    public function getSchemaName()
    {
        return $this->table['schema'] ?? null;
    }

    /**
     * Gets the table name to use for temporary identifier tables of this class.
     *
     * @return string
     */
    public function getTemporaryIdTableName()
    {
        // replace dots with underscores because PostgreSQL creates temporary tables in a special schema
        return str_replace('.', '_', $this->getTableName() . '_id_tmp');
    }

    /**
     * Sets the mapped subclasses of this class.
     *
     * @psalm-param list<string> $subclasses The names of all mapped subclasses.
     *
     * @return void
     */
    public function setSubclasses(array $subclasses)
    {
        foreach ($subclasses as $subclass) {
            $this->subClasses[] = $this->fullyQualifiedClassName($subclass);
        }
    }

    /**
     * Sets the parent class names.
     * Assumes that the class names in the passed array are in the order:
     * directParent -> directParentParent -> directParentParentParent ... -> root.
     *
     * @psalm-param list<class-string> $classNames
     *
     * @return void
     */
    public function setParentClasses(array $classNames)
    {
        $this->parentClasses = $classNames;

        if (count($classNames) > 0) {
            $this->rootEntityName = array_pop($classNames);
        }
    }

    /**
     * Sets the inheritance type used by the class and its subclasses.
     *
     * @param int $type
     * @psalm-param self::INHERITANCE_TYPE_* $type
     *
     * @return void
     *
     * @throws MappingException
     */
    public function setInheritanceType($type)
    {
        if (! $this->isInheritanceType($type)) {
            throw MappingException::invalidInheritanceType($this->name, $type);
        }

        $this->inheritanceType = $type;
    }

    /**
     * Sets the association to override association mapping of property for an entity relationship.
     *
     * @param string $fieldName
     * @psalm-param array<string, mixed> $overrideMapping
     *
     * @return void
     *
     * @throws MappingException
     */
    public function setAssociationOverride($fieldName, array $overrideMapping)
    {
        if (! isset($this->associationMappings[$fieldName])) {
            throw MappingException::invalidOverrideFieldName($this->name, $fieldName);
        }

        $mapping = $this->associationMappings[$fieldName];

        //if (isset($mapping['inherited']) && (count($overrideMapping) !== 1 || ! isset($overrideMapping['fetch']))) {
            // TODO: Deprecate overriding the fetch mode via association override for 3.0,
            // users should do this with a listener and a custom attribute/annotation
            // TODO: Enable this exception in 2.8
            //throw MappingException::illegalOverrideOfInheritedProperty($this->name, $fieldName);
        //}

        if (isset($overrideMapping['joinColumns'])) {
            $mapping['joinColumns'] = $overrideMapping['joinColumns'];
        }

        if (isset($overrideMapping['inversedBy'])) {
            $mapping['inversedBy'] = $overrideMapping['inversedBy'];
        }

        if (isset($overrideMapping['joinTable'])) {
            $mapping['joinTable'] = $overrideMapping['joinTable'];
        }

        if (isset($overrideMapping['fetch'])) {
            $mapping['fetch'] = $overrideMapping['fetch'];
        }

        $mapping['joinColumnFieldNames']       = null;
        $mapping['joinTableColumns']           = null;
        $mapping['sourceToTargetKeyColumns']   = null;
        $mapping['relationToSourceKeyColumns'] = null;
        $mapping['relationToTargetKeyColumns'] = null;

        switch ($mapping['type']) {
            case self::ONE_TO_ONE:
                $mapping = $this->_validateAndCompleteOneToOneMapping($mapping);
                break;
            case self::ONE_TO_MANY:
                $mapping = $this->_validateAndCompleteOneToManyMapping($mapping);
                break;
            case self::MANY_TO_ONE:
                $mapping = $this->_validateAndCompleteOneToOneMapping($mapping);
                break;
            case self::MANY_TO_MANY:
                $mapping = $this->_validateAndCompleteManyToManyMapping($mapping);
                break;
        }

        $this->associationMappings[$fieldName] = $mapping;
    }

    /**
     * Sets the override for a mapped field.
     *
     * @param string $fieldName
     * @psalm-param array<string, mixed> $overrideMapping
     *
     * @return void
     *
     * @throws MappingException
     */
    public function setAttributeOverride($fieldName, array $overrideMapping)
    {
        if (! isset($this->fieldMappings[$fieldName])) {
            throw MappingException::invalidOverrideFieldName($this->name, $fieldName);
        }

        $mapping = $this->fieldMappings[$fieldName];

        //if (isset($mapping['inherited'])) {
            // TODO: Enable this exception in 2.8
            //throw MappingException::illegalOverrideOfInheritedProperty($this->name, $fieldName);
        //}

        if (isset($mapping['id'])) {
            $overrideMapping['id'] = $mapping['id'];
        }

        if (! isset($overrideMapping['type'])) {
            $overrideMapping['type'] = $mapping['type'];
        }

        if (! isset($overrideMapping['fieldName'])) {
            $overrideMapping['fieldName'] = $mapping['fieldName'];
        }

        if ($overrideMapping['type'] !== $mapping['type']) {
            throw MappingException::invalidOverrideFieldType($this->name, $fieldName);
        }

        unset($this->fieldMappings[$fieldName]);
        unset($this->fieldNames[$mapping['columnName']]);
        unset($this->columnNames[$mapping['fieldName']]);

        $overrideMapping = $this->validateAndCompleteFieldMapping($overrideMapping);

        $this->fieldMappings[$fieldName] = $overrideMapping;
    }

    /**
     * Checks whether a mapped field is inherited from an entity superclass.
     *
     * @param string $fieldName
     *
     * @return bool TRUE if the field is inherited, FALSE otherwise.
     */
    public function isInheritedField($fieldName)
    {
        return isset($this->fieldMappings[$fieldName]['inherited']);
    }

    /**
     * Checks if this entity is the root in any entity-inheritance-hierarchy.
     *
     * @return bool
     */
    public function isRootEntity()
    {
        return $this->name === $this->rootEntityName;
    }

    /**
     * Checks whether a mapped association field is inherited from a superclass.
     *
     * @param string $fieldName
     *
     * @return bool TRUE if the field is inherited, FALSE otherwise.
     */
    public function isInheritedAssociation($fieldName)
    {
        return isset($this->associationMappings[$fieldName]['inherited']);
    }

    /**
     * @param string $fieldName
     *
     * @return bool
     */
    public function isInheritedEmbeddedClass($fieldName)
    {
        return isset($this->embeddedClasses[$fieldName]['inherited']);
    }

    /**
     * Sets the name of the primary table the class is mapped to.
     *
     * @deprecated Use {@link setPrimaryTable}.
     *
     * @param string $tableName The table name.
     *
     * @return void
     */
    public function setTableName($tableName)
    {
        $this->table['name'] = $tableName;
    }

    /**
     * Sets the primary table definition. The provided array supports the
     * following structure:
     *
     * name => <tableName> (optional, defaults to class name)
     * indexes => array of indexes (optional)
     * uniqueConstraints => array of constraints (optional)
     *
     * If a key is omitted, the current value is kept.
     *
     * @psalm-param array<string, mixed> $table The table description.
     *
     * @return void
     */
    public function setPrimaryTable(array $table)
    {
        if (isset($table['name'])) {
            // Split schema and table name from a table name like "myschema.mytable"
            if (str_contains($table['name'], '.')) {
                [$this->table['schema'], $table['name']] = explode('.', $table['name'], 2);
            }

            if ($table['name'][0] === '`') {
                $table['name']         = trim($table['name'], '`');
                $this->table['quoted'] = true;
            }

            $this->table['name'] = $table['name'];
        }

        if (isset($table['quoted'])) {
            $this->table['quoted'] = $table['quoted'];
        }

        if (isset($table['schema'])) {
            $this->table['schema'] = $table['schema'];
        }

        if (isset($table['indexes'])) {
            $this->table['indexes'] = $table['indexes'];
        }

        if (isset($table['uniqueConstraints'])) {
            $this->table['uniqueConstraints'] = $table['uniqueConstraints'];
        }

        if (isset($table['options'])) {
            $this->table['options'] = $table['options'];
        }
    }

    /**
     * Checks whether the given type identifies an inheritance type.
     *
     * @return bool TRUE if the given type identifies an inheritance type, FALSE otherwise.
     */
    private function isInheritanceType(int $type): bool
    {
        return $type === self::INHERITANCE_TYPE_NONE ||
                $type === self::INHERITANCE_TYPE_SINGLE_TABLE ||
                $type === self::INHERITANCE_TYPE_JOINED ||
                $type === self::INHERITANCE_TYPE_TABLE_PER_CLASS;
    }

    /**
     * Adds a mapped field to the class.
     *
     * @psalm-param array<string, mixed> $mapping The field mapping.
     *
     * @return void
     *
     * @throws MappingException
     */
    public function mapField(array $mapping)
    {
        $mapping = $this->validateAndCompleteFieldMapping($mapping);
        $this->assertFieldNotMapped($mapping['fieldName']);

        if (isset($mapping['generated'])) {
            $this->requiresFetchAfterChange = true;
        }

        $this->fieldMappings[$mapping['fieldName']] = $mapping;
    }

    /**
     * INTERNAL:
     * Adds an association mapping without completing/validating it.
     * This is mainly used to add inherited association mappings to derived classes.
     *
     * @psalm-param AssociationMapping $mapping
     *
     * @return void
     *
     * @throws MappingException
     */
    public function addInheritedAssociationMapping(array $mapping/*, $owningClassName = null*/)
    {
        if (isset($this->associationMappings[$mapping['fieldName']])) {
            throw MappingException::duplicateAssociationMapping($this->name, $mapping['fieldName']);
        }

        $this->associationMappings[$mapping['fieldName']] = $mapping;
    }

    /**
     * INTERNAL:
     * Adds a field mapping without completing/validating it.
     * This is mainly used to add inherited field mappings to derived classes.
     *
     * @psalm-param array<string, mixed> $fieldMapping
     *
     * @return void
     */
    public function addInheritedFieldMapping(array $fieldMapping)
    {
        $this->fieldMappings[$fieldMapping['fieldName']] = $fieldMapping;
        $this->columnNames[$fieldMapping['fieldName']]   = $fieldMapping['columnName'];
        $this->fieldNames[$fieldMapping['columnName']]   = $fieldMapping['fieldName'];
    }

    /**
     * INTERNAL:
     * Adds a named query to this class.
     *
     * @deprecated
     *
     * @psalm-param array<string, mixed> $queryMapping
     *
     * @return void
     *
     * @throws MappingException
     */
    public function addNamedQuery(array $queryMapping)
    {
        if (! isset($queryMapping['name'])) {
            throw MappingException::nameIsMandatoryForQueryMapping($this->name);
        }

        Deprecation::trigger(
            'doctrine/orm',
            'https://github.com/doctrine/orm/issues/8592',
            'Named Queries are deprecated, here "%s" on entity %s. Move the query logic into EntityRepository',
            $queryMapping['name'],
            $this->name
        );

        if (isset($this->namedQueries[$queryMapping['name']])) {
            throw MappingException::duplicateQueryMapping($this->name, $queryMapping['name']);
        }

        if (! isset($queryMapping['query'])) {
            throw MappingException::emptyQueryMapping($this->name, $queryMapping['name']);
        }

        $name  = $queryMapping['name'];
        $query = $queryMapping['query'];
        $dql   = str_replace('__CLASS__', $this->name, $query);

        $this->namedQueries[$name] = [
            'name'  => $name,
            'query' => $query,
            'dql'   => $dql,
        ];
    }

    /**
     * INTERNAL:
     * Adds a named native query to this class.
     *
     * @deprecated
     *
     * @psalm-param array<string, mixed> $queryMapping
     *
     * @return void
     *
     * @throws MappingException
     */
    public function addNamedNativeQuery(array $queryMapping)
    {
        if (! isset($queryMapping['name'])) {
            throw MappingException::nameIsMandatoryForQueryMapping($this->name);
        }

        Deprecation::trigger(
            'doctrine/orm',
            'https://github.com/doctrine/orm/issues/8592',
            'Named Native Queries are deprecated, here "%s" on entity %s. Move the query logic into EntityRepository',
            $queryMapping['name'],
            $this->name
        );

        if (isset($this->namedNativeQueries[$queryMapping['name']])) {
            throw MappingException::duplicateQueryMapping($this->name, $queryMapping['name']);
        }

        if (! isset($queryMapping['query'])) {
            throw MappingException::emptyQueryMapping($this->name, $queryMapping['name']);
        }

        if (! isset($queryMapping['resultClass']) && ! isset($queryMapping['resultSetMapping'])) {
            throw MappingException::missingQueryMapping($this->name, $queryMapping['name']);
        }

        $queryMapping['isSelfClass'] = false;

        if (isset($queryMapping['resultClass'])) {
            if ($queryMapping['resultClass'] === '__CLASS__') {
                $queryMapping['isSelfClass'] = true;
                $queryMapping['resultClass'] = $this->name;
            }

            $queryMapping['resultClass'] = $this->fullyQualifiedClassName($queryMapping['resultClass']);
            $queryMapping['resultClass'] = ltrim($queryMapping['resultClass'], '\\');
        }

        $this->namedNativeQueries[$queryMapping['name']] = $queryMapping;
    }

    /**
     * INTERNAL:
     * Adds a sql result set mapping to this class.
     *
     * @psalm-param array<string, mixed> $resultMapping
     *
     * @return void
     *
     * @throws MappingException
     */
    public function addSqlResultSetMapping(array $resultMapping)
    {
        if (! isset($resultMapping['name'])) {
            throw MappingException::nameIsMandatoryForSqlResultSetMapping($this->name);
        }

        if (isset($this->sqlResultSetMappings[$resultMapping['name']])) {
            throw MappingException::duplicateResultSetMapping($this->name, $resultMapping['name']);
        }

        if (isset($resultMapping['entities'])) {
            foreach ($resultMapping['entities'] as $key => $entityResult) {
                if (! isset($entityResult['entityClass'])) {
                    throw MappingException::missingResultSetMappingEntity($this->name, $resultMapping['name']);
                }

                $entityResult['isSelfClass'] = false;
                if ($entityResult['entityClass'] === '__CLASS__') {
                    $entityResult['isSelfClass'] = true;
                    $entityResult['entityClass'] = $this->name;
                }

                $entityResult['entityClass'] = $this->fullyQualifiedClassName($entityResult['entityClass']);

                $resultMapping['entities'][$key]['entityClass'] = ltrim($entityResult['entityClass'], '\\');
                $resultMapping['entities'][$key]['isSelfClass'] = $entityResult['isSelfClass'];

                if (isset($entityResult['fields'])) {
                    foreach ($entityResult['fields'] as $k => $field) {
                        if (! isset($field['name'])) {
                            throw MappingException::missingResultSetMappingFieldName($this->name, $resultMapping['name']);
                        }

                        if (! isset($field['column'])) {
                            $fieldName = $field['name'];
                            if (str_contains($fieldName, '.')) {
                                [, $fieldName] = explode('.', $fieldName);
                            }

                            $resultMapping['entities'][$key]['fields'][$k]['column'] = $fieldName;
                        }
                    }
                }
            }
        }

        $this->sqlResultSetMappings[$resultMapping['name']] = $resultMapping;
    }

    /**
     * Adds a one-to-one mapping.
     *
     * @param array<string, mixed> $mapping The mapping.
     *
     * @return void
     */
    public function mapOneToOne(array $mapping)
    {
        $mapping['type'] = self::ONE_TO_ONE;

        $mapping = $this->_validateAndCompleteOneToOneMapping($mapping);

        $this->_storeAssociationMapping($mapping);
    }

    /**
     * Adds a one-to-many mapping.
     *
     * @psalm-param array<string, mixed> $mapping The mapping.
     *
     * @return void
     */
    public function mapOneToMany(array $mapping)
    {
        $mapping['type'] = self::ONE_TO_MANY;

        $mapping = $this->_validateAndCompleteOneToManyMapping($mapping);

        $this->_storeAssociationMapping($mapping);
    }

    /**
     * Adds a many-to-one mapping.
     *
     * @psalm-param array<string, mixed> $mapping The mapping.
     *
     * @return void
     */
    public function mapManyToOne(array $mapping)
    {
        $mapping['type'] = self::MANY_TO_ONE;

        // A many-to-one mapping is essentially a one-one backreference
        $mapping = $this->_validateAndCompleteOneToOneMapping($mapping);

        $this->_storeAssociationMapping($mapping);
    }

    /**
     * Adds a many-to-many mapping.
     *
     * @psalm-param array<string, mixed> $mapping The mapping.
     *
     * @return void
     */
    public function mapManyToMany(array $mapping)
    {
        $mapping['type'] = self::MANY_TO_MANY;

        $mapping = $this->_validateAndCompleteManyToManyMapping($mapping);

        $this->_storeAssociationMapping($mapping);
    }

    /**
     * Stores the association mapping.
     *
     * @psalm-param array<string, mixed> $assocMapping
     *
     * @return void
     *
     * @throws MappingException
     */
    protected function _storeAssociationMapping(array $assocMapping)
    {
        $sourceFieldName = $assocMapping['fieldName'];

        $this->assertFieldNotMapped($sourceFieldName);

        $this->associationMappings[$sourceFieldName] = $assocMapping;
    }

    /**
     * Registers a custom repository class for the entity class.
     *
     * @param string|null $repositoryClassName The class name of the custom mapper.
     * @psalm-param class-string<EntityRepository>|null $repositoryClassName
     *
     * @return void
     */
    public function setCustomRepositoryClass($repositoryClassName)
    {
        $this->customRepositoryClassName = $this->fullyQualifiedClassName($repositoryClassName);
    }

    /**
     * Dispatches the lifecycle event of the given entity to the registered
     * lifecycle callbacks and lifecycle listeners.
     *
     * @deprecated Deprecated since version 2.4 in favor of \Doctrine\ORM\Event\ListenersInvoker
     *
     * @param string $lifecycleEvent The lifecycle event.
     * @param object $entity         The Entity on which the event occurred.
     *
     * @return void
     */
    public function invokeLifecycleCallbacks($lifecycleEvent, $entity)
    {
        foreach ($this->lifecycleCallbacks[$lifecycleEvent] as $callback) {
            $entity->$callback();
        }
    }

    /**
     * Whether the class has any attached lifecycle listeners or callbacks for a lifecycle event.
     *
     * @param string $lifecycleEvent
     *
     * @return bool
     */
    public function hasLifecycleCallbacks($lifecycleEvent)
    {
        return isset($this->lifecycleCallbacks[$lifecycleEvent]);
    }

    /**
     * Gets the registered lifecycle callbacks for an event.
     *
     * @param string $event
     *
     * @return string[]
     * @psalm-return list<string>
     */
    public function getLifecycleCallbacks($event)
    {
        return $this->lifecycleCallbacks[$event] ?? [];
    }

    /**
     * Adds a lifecycle callback for entities of this class.
     *
     * @param string $callback
     * @param string $event
     *
     * @return void
     */
    public function addLifecycleCallback($callback, $event)
    {
        if ($this->isEmbeddedClass) {
            Deprecation::trigger(
                'doctrine/orm',
                'https://github.com/doctrine/orm/pull/8381',
                'Registering lifecycle callback %s on Embedded class %s is not doing anything and will throw exception in 3.0',
                $event,
                $this->name
            );
        }

        if (isset($this->lifecycleCallbacks[$event]) && in_array($callback, $this->lifecycleCallbacks[$event], true)) {
            return;
        }

        $this->lifecycleCallbacks[$event][] = $callback;
    }

    /**
     * Sets the lifecycle callbacks for entities of this class.
     * Any previously registered callbacks are overwritten.
     *
     * @psalm-param array<string, list<string>> $callbacks
     *
     * @return void
     */
    public function setLifecycleCallbacks(array $callbacks)
    {
        $this->lifecycleCallbacks = $callbacks;
    }

    /**
     * Adds a entity listener for entities of this class.
     *
     * @param string $eventName The entity lifecycle event.
     * @param string $class     The listener class.
     * @param string $method    The listener callback method.
     *
     * @return void
     *
     * @throws MappingException
     */
    public function addEntityListener($eventName, $class, $method)
    {
        $class = $this->fullyQualifiedClassName($class);

        $listener = [
            'class'  => $class,
            'method' => $method,
        ];

        if (! class_exists($class)) {
            throw MappingException::entityListenerClassNotFound($class, $this->name);
        }

        if (! method_exists($class, $method)) {
            throw MappingException::entityListenerMethodNotFound($class, $method, $this->name);
        }

        if (isset($this->entityListeners[$eventName]) && in_array($listener, $this->entityListeners[$eventName], true)) {
            throw MappingException::duplicateEntityListener($class, $method, $this->name);
        }

        $this->entityListeners[$eventName][] = $listener;
    }

    /**
     * Sets the discriminator column definition.
     *
     * @see getDiscriminatorColumn()
     *
     * @param mixed[]|null $columnDef
     * @psalm-param array{name: string|null, fieldName?: string, type?: string, length?: int, columnDefinition?: string|null, enumType?: class-string<BackedEnum>|null}|null $columnDef
     *
     * @return void
     *
     * @throws MappingException
     */
    public function setDiscriminatorColumn($columnDef)
    {
        if ($columnDef !== null) {
            if (! isset($columnDef['name'])) {
                throw MappingException::nameIsMandatoryForDiscriminatorColumns($this->name);
            }

            if (isset($this->fieldNames[$columnDef['name']])) {
                throw MappingException::duplicateColumnName($this->name, $columnDef['name']);
            }

            if (! isset($columnDef['fieldName'])) {
                $columnDef['fieldName'] = $columnDef['name'];
            }

            if (! isset($columnDef['type'])) {
                $columnDef['type'] = 'string';
            }

            if (in_array($columnDef['type'], ['boolean', 'array', 'object', 'datetime', 'time', 'date'], true)) {
                throw MappingException::invalidDiscriminatorColumnType($this->name, $columnDef['type']);
            }

            $this->discriminatorColumn = $columnDef;
        }
    }

    /**
     * @return array<string, mixed>
     * @psalm-return DiscriminatorColumnMapping
     */
    final public function getDiscriminatorColumn(): array
    {
        if ($this->discriminatorColumn === null) {
            throw new LogicException('The discriminator column was not set.');
        }

        return $this->discriminatorColumn;
    }

    /**
     * Sets the discriminator values used by this class.
     * Used for JOINED and SINGLE_TABLE inheritance mapping strategies.
     *
     * @param array<int|string, string> $map
     *
     * @return void
     */
    public function setDiscriminatorMap(array $map)
    {
        foreach ($map as $value => $className) {
            $this->addDiscriminatorMapClass($value, $className);
        }
    }

    /**
     * Adds one entry of the discriminator map with a new class and corresponding name.
     *
     * @param int|string $name
     * @param string     $className
     *
     * @return void
     *
     * @throws MappingException
     */
    public function addDiscriminatorMapClass($name, $className)
    {
        $className = $this->fullyQualifiedClassName($className);
        $className = ltrim($className, '\\');

        $this->discriminatorMap[$name] = $className;

        if ($this->name === $className) {
            $this->discriminatorValue = $name;

            return;
        }

        if (! (class_exists($className) || interface_exists($className))) {
            throw MappingException::invalidClassInDiscriminatorMap($className, $this->name);
        }

        if (is_subclass_of($className, $this->name) && ! in_array($className, $this->subClasses, true)) {
            $this->subClasses[] = $className;
        }
    }

    /**
     * Checks whether the class has a named query with the given query name.
     *
     * @param string $queryName
     *
     * @return bool
     */
    public function hasNamedQuery($queryName)
    {
        return isset($this->namedQueries[$queryName]);
    }

    /**
     * Checks whether the class has a named native query with the given query name.
     *
     * @param string $queryName
     *
     * @return bool
     */
    public function hasNamedNativeQuery($queryName)
    {
        return isset($this->namedNativeQueries[$queryName]);
    }

    /**
     * Checks whether the class has a named native query with the given query name.
     *
     * @param string $name
     *
     * @return bool
     */
    public function hasSqlResultSetMapping($name)
    {
        return isset($this->sqlResultSetMappings[$name]);
    }

    /**
     * {@inheritDoc}
     */
    public function hasAssociation($fieldName)
    {
        return isset($this->associationMappings[$fieldName]);
    }

    /**
     * {@inheritDoc}
     */
    public function isSingleValuedAssociation($fieldName)
    {
        return isset($this->associationMappings[$fieldName])
            && ($this->associationMappings[$fieldName]['type'] & self::TO_ONE);
    }

    /**
     * {@inheritDoc}
     */
    public function isCollectionValuedAssociation($fieldName)
    {
        return isset($this->associationMappings[$fieldName])
            && ! ($this->associationMappings[$fieldName]['type'] & self::TO_ONE);
    }

    /**
     * Is this an association that only has a single join column?
     *
     * @param string $fieldName
     *
     * @return bool
     */
    public function isAssociationWithSingleJoinColumn($fieldName)
    {
        return isset($this->associationMappings[$fieldName])
            && isset($this->associationMappings[$fieldName]['joinColumns'][0])
            && ! isset($this->associationMappings[$fieldName]['joinColumns'][1]);
    }

    /**
     * Returns the single association join column (if any).
     *
     * @param string $fieldName
     *
     * @return string
     *
     * @throws MappingException
     */
    public function getSingleAssociationJoinColumnName($fieldName)
    {
        if (! $this->isAssociationWithSingleJoinColumn($fieldName)) {
            throw MappingException::noSingleAssociationJoinColumnFound($this->name, $fieldName);
        }

        return $this->associationMappings[$fieldName]['joinColumns'][0]['name'];
    }

    /**
     * Returns the single association referenced join column name (if any).
     *
     * @param string $fieldName
     *
     * @return string
     *
     * @throws MappingException
     */
    public function getSingleAssociationReferencedJoinColumnName($fieldName)
    {
        if (! $this->isAssociationWithSingleJoinColumn($fieldName)) {
            throw MappingException::noSingleAssociationJoinColumnFound($this->name, $fieldName);
        }

        return $this->associationMappings[$fieldName]['joinColumns'][0]['referencedColumnName'];
    }

    /**
     * Used to retrieve a fieldname for either field or association from a given column.
     *
     * This method is used in foreign-key as primary-key contexts.
     *
     * @param string $columnName
     *
     * @return string
     *
     * @throws MappingException
     */
    public function getFieldForColumn($columnName)
    {
        if (isset($this->fieldNames[$columnName])) {
            return $this->fieldNames[$columnName];
        }

        foreach ($this->associationMappings as $assocName => $mapping) {
            if (
                $this->isAssociationWithSingleJoinColumn($assocName) &&
                $this->associationMappings[$assocName]['joinColumns'][0]['name'] === $columnName
            ) {
                return $assocName;
            }
        }

        throw MappingException::noFieldNameFoundForColumn($this->name, $columnName);
    }

    /**
     * Sets the ID generator used to generate IDs for instances of this class.
     *
     * @param AbstractIdGenerator $generator
     *
     * @return void
     */
    public function setIdGenerator($generator)
    {
        $this->idGenerator = $generator;
    }

    /**
     * Sets definition.
     *
     * @psalm-param array<string, string|null> $definition
     *
     * @return void
     */
    public function setCustomGeneratorDefinition(array $definition)
    {
        $this->customGeneratorDefinition = $definition;
    }

    /**
     * Sets the definition of the sequence ID generator for this class.
     *
     * The definition must have the following structure:
     * <code>
     * array(
     *     'sequenceName'   => 'name',
     *     'allocationSize' => 20,
     *     'initialValue'   => 1
     *     'quoted'         => 1
     * )
     * </code>
     *
     * @psalm-param array{sequenceName?: string, allocationSize?: int|string, initialValue?: int|string, quoted?: mixed} $definition
     *
     * @return void
     *
     * @throws MappingException
     */
    public function setSequenceGeneratorDefinition(array $definition)
    {
        if (! isset($definition['sequenceName']) || trim($definition['sequenceName']) === '') {
            throw MappingException::missingSequenceName($this->name);
        }

        if ($definition['sequenceName'][0] === '`') {
            $definition['sequenceName'] = trim($definition['sequenceName'], '`');
            $definition['quoted']       = true;
        }

        if (! isset($definition['allocationSize']) || trim((string) $definition['allocationSize']) === '') {
            $definition['allocationSize'] = '1';
        }

        if (! isset($definition['initialValue']) || trim((string) $definition['initialValue']) === '') {
            $definition['initialValue'] = '1';
        }

        $definition['allocationSize'] = (string) $definition['allocationSize'];
        $definition['initialValue']   = (string) $definition['initialValue'];

        $this->sequenceGeneratorDefinition = $definition;
    }

    /**
     * Sets the version field mapping used for versioning. Sets the default
     * value to use depending on the column type.
     *
     * @psalm-param array<string, mixed> $mapping The version field mapping array.
     *
     * @return void
     *
     * @throws MappingException
     */
    public function setVersionMapping(array &$mapping)
    {
        $this->isVersioned              = true;
        $this->versionField             = $mapping['fieldName'];
        $this->requiresFetchAfterChange = true;

        if (! isset($mapping['default'])) {
            if (in_array($mapping['type'], ['integer', 'bigint', 'smallint'], true)) {
                $mapping['default'] = 1;
            } elseif ($mapping['type'] === 'datetime') {
                $mapping['default'] = 'CURRENT_TIMESTAMP';
            } else {
                throw MappingException::unsupportedOptimisticLockingType($this->name, $mapping['fieldName'], $mapping['type']);
            }
        }
    }

    /**
     * Sets whether this class is to be versioned for optimistic locking.
     *
     * @param bool $bool
     *
     * @return void
     */
    public function setVersioned($bool)
    {
        $this->isVersioned = $bool;

        if ($bool) {
            $this->requiresFetchAfterChange = true;
        }
    }

    /**
     * Sets the name of the field that is to be used for versioning if this class is
     * versioned for optimistic locking.
     *
     * @param string|null $versionField
     *
     * @return void
     */
    public function setVersionField($versionField)
    {
        $this->versionField = $versionField;
    }

    /**
     * Marks this class as read only, no change tracking is applied to it.
     *
     * @return void
     */
    public function markReadOnly()
    {
        $this->isReadOnly = true;
    }

    /**
     * {@inheritDoc}
     */
    public function getFieldNames()
    {
        return array_keys($this->fieldMappings);
    }

    /**
     * {@inheritDoc}
     */
    public function getAssociationNames()
    {
        return array_keys($this->associationMappings);
    }

    /**
     * {@inheritDoc}
     *
     * @param string $assocName
     *
     * @return string
     * @psalm-return class-string
     *
     * @throws InvalidArgumentException
     */
    public function getAssociationTargetClass($assocName)
    {
        if (! isset($this->associationMappings[$assocName])) {
            throw new InvalidArgumentException("Association name expected, '" . $assocName . "' is not an association.");
        }

        return $this->associationMappings[$assocName]['targetEntity'];
    }

    /**
     * {@inheritDoc}
     */
    public function getName()
    {
        return $this->name;
    }

    /**
     * Gets the (possibly quoted) identifier column names for safe use in an SQL statement.
     *
     * @deprecated Deprecated since version 2.3 in favor of \Doctrine\ORM\Mapping\QuoteStrategy
     *
     * @param AbstractPlatform $platform
     *
     * @return string[]
     * @psalm-return list<string>
     */
    public function getQuotedIdentifierColumnNames($platform)
    {
        $quotedColumnNames = [];

        foreach ($this->identifier as $idProperty) {
            if (isset($this->fieldMappings[$idProperty])) {
                $quotedColumnNames[] = isset($this->fieldMappings[$idProperty]['quoted'])
                    ? $platform->quoteIdentifier($this->fieldMappings[$idProperty]['columnName'])
                    : $this->fieldMappings[$idProperty]['columnName'];

                continue;
            }

            // Association defined as Id field
            $joinColumns            = $this->associationMappings[$idProperty]['joinColumns'];
            $assocQuotedColumnNames = array_map(
                static function ($joinColumn) use ($platform) {
                    return isset($joinColumn['quoted'])
                        ? $platform->quoteIdentifier($joinColumn['name'])
                        : $joinColumn['name'];
                },
                $joinColumns
            );

            $quotedColumnNames = array_merge($quotedColumnNames, $assocQuotedColumnNames);
        }

        return $quotedColumnNames;
    }

    /**
     * Gets the (possibly quoted) column name of a mapped field for safe use  in an SQL statement.
     *
     * @deprecated Deprecated since version 2.3 in favor of \Doctrine\ORM\Mapping\QuoteStrategy
     *
     * @param string           $field
     * @param AbstractPlatform $platform
     *
     * @return string
     */
    public function getQuotedColumnName($field, $platform)
    {
        return isset($this->fieldMappings[$field]['quoted'])
            ? $platform->quoteIdentifier($this->fieldMappings[$field]['columnName'])
            : $this->fieldMappings[$field]['columnName'];
    }

    /**
     * Gets the (possibly quoted) primary table name of this class for safe use in an SQL statement.
     *
     * @deprecated Deprecated since version 2.3 in favor of \Doctrine\ORM\Mapping\QuoteStrategy
     *
     * @param AbstractPlatform $platform
     *
     * @return string
     */
    public function getQuotedTableName($platform)
    {
        return isset($this->table['quoted'])
            ? $platform->quoteIdentifier($this->table['name'])
            : $this->table['name'];
    }

    /**
     * Gets the (possibly quoted) name of the join table.
     *
     * @deprecated Deprecated since version 2.3 in favor of \Doctrine\ORM\Mapping\QuoteStrategy
     *
     * @param mixed[]          $assoc
     * @param AbstractPlatform $platform
     *
     * @return string
     */
    public function getQuotedJoinTableName(array $assoc, $platform)
    {
        return isset($assoc['joinTable']['quoted'])
            ? $platform->quoteIdentifier($assoc['joinTable']['name'])
            : $assoc['joinTable']['name'];
    }

    /**
     * {@inheritDoc}
     */
    public function isAssociationInverseSide($fieldName)
    {
        return isset($this->associationMappings[$fieldName])
            && ! $this->associationMappings[$fieldName]['isOwningSide'];
    }

    /**
     * {@inheritDoc}
     */
    public function getAssociationMappedByTargetField($fieldName)
    {
        return $this->associationMappings[$fieldName]['mappedBy'];
    }

    /**
     * @param string $targetClass
     *
     * @return mixed[][]
     * @psalm-return array<string, array<string, mixed>>
     */
    public function getAssociationsByTargetClass($targetClass)
    {
        $relations = [];

        foreach ($this->associationMappings as $mapping) {
            if ($mapping['targetEntity'] === $targetClass) {
                $relations[$mapping['fieldName']] = $mapping;
            }
        }

        return $relations;
    }

    /**
     * @param string|null $className
     *
     * @return string|null null if the input value is null
     * @psalm-return class-string|null
     */
    public function fullyQualifiedClassName($className)
    {
        if (empty($className)) {
            return $className;
        }

        if (! str_contains($className, '\\') && $this->namespace) {
            return $this->namespace . '\\' . $className;
        }

        return $className;
    }

    /**
     * @param string $name
     *
     * @return mixed
     */
    public function getMetadataValue($name)
    {
        if (isset($this->$name)) {
            return $this->$name;
        }

        return null;
    }

    /**
     * Map Embedded Class
     *
     * @psalm-param array<string, mixed> $mapping
     *
     * @return void
     *
     * @throws MappingException
     */
    public function mapEmbedded(array $mapping)
    {
        $this->assertFieldNotMapped($mapping['fieldName']);

        if (! isset($mapping['class']) && $this->isTypedProperty($mapping['fieldName'])) {
            $type = $this->reflClass->getProperty($mapping['fieldName'])->getType();
            if ($type instanceof ReflectionNamedType) {
                $mapping['class'] = $type->getName();
            }
        }

        $this->embeddedClasses[$mapping['fieldName']] = [
            'class' => $this->fullyQualifiedClassName($mapping['class']),
            'columnPrefix' => $mapping['columnPrefix'] ?? null,
            'declaredField' => $mapping['declaredField'] ?? null,
            'originalField' => $mapping['originalField'] ?? null,
        ];
    }

    /**
     * Inline the embeddable class
     *
     * @param string $property
     *
     * @return void
     */
    public function inlineEmbeddable($property, ClassMetadataInfo $embeddable)
    {
        foreach ($embeddable->fieldMappings as $fieldMapping) {
            $fieldMapping['originalClass'] = $fieldMapping['originalClass'] ?? $embeddable->name;
            $fieldMapping['declaredField'] = isset($fieldMapping['declaredField'])
                ? $property . '.' . $fieldMapping['declaredField']
                : $property;
            $fieldMapping['originalField'] = $fieldMapping['originalField'] ?? $fieldMapping['fieldName'];
            $fieldMapping['fieldName']     = $property . '.' . $fieldMapping['fieldName'];

            if (! empty($this->embeddedClasses[$property]['columnPrefix'])) {
                $fieldMapping['columnName'] = $this->embeddedClasses[$property]['columnPrefix'] . $fieldMapping['columnName'];
            } elseif ($this->embeddedClasses[$property]['columnPrefix'] !== false) {
                $fieldMapping['columnName'] = $this->namingStrategy
                    ->embeddedFieldToColumnName(
                        $property,
                        $fieldMapping['columnName'],
                        $this->reflClass->name,
                        $embeddable->reflClass->name
                    );
            }

            $this->mapField($fieldMapping);
        }
    }

    /** @throws MappingException */
    private function assertFieldNotMapped(string $fieldName): void
    {
        if (
            isset($this->fieldMappings[$fieldName]) ||
            isset($this->associationMappings[$fieldName]) ||
            isset($this->embeddedClasses[$fieldName])
        ) {
            throw MappingException::duplicateFieldMapping($this->name, $fieldName);
        }
    }

    /**
     * Gets the sequence name based on class metadata.
     *
     * @return string
     *
     * @todo Sequence names should be computed in DBAL depending on the platform
     */
    public function getSequenceName(AbstractPlatform $platform)
    {
        $sequencePrefix = $this->getSequencePrefix($platform);
        $columnName     = $this->getSingleIdentifierColumnName();

        return $sequencePrefix . '_' . $columnName . '_seq';
    }

    /**
     * Gets the sequence name prefix based on class metadata.
     *
     * @return string
     *
     * @todo Sequence names should be computed in DBAL depending on the platform
     */
    public function getSequencePrefix(AbstractPlatform $platform)
    {
        $tableName      = $this->getTableName();
        $sequencePrefix = $tableName;

        // Prepend the schema name to the table name if there is one
        $schemaName = $this->getSchemaName();
        if ($schemaName) {
            $sequencePrefix = $schemaName . '.' . $tableName;

            if (! $platform->supportsSchemas() && $platform->canEmulateSchemas()) {
                $sequencePrefix = $schemaName . '__' . $tableName;
            }
        }

        return $sequencePrefix;
    }

    /** @psalm-param array<string, mixed> $mapping */
    private function assertMappingOrderBy(array $mapping): void
    {
        if (isset($mapping['orderBy']) && ! is_array($mapping['orderBy'])) {
            throw new InvalidArgumentException("'orderBy' is expected to be an array, not " . gettype($mapping['orderBy']));
        }
    }

    /** @psalm-param class-string $class */
    private function getAccessibleProperty(ReflectionService $reflService, string $class, string $field): ?ReflectionProperty
    {
        $reflectionProperty = $reflService->getAccessibleProperty($class, $field);
        if ($reflectionProperty !== null && PHP_VERSION_ID >= 80100 && $reflectionProperty->isReadOnly()) {
            $reflectionProperty = new ReflectionReadonlyProperty($reflectionProperty);
        }

        return $reflectionProperty;
    }
}<|MERGE_RESOLUTION|>--- conflicted
+++ resolved
@@ -143,6 +143,7 @@
  *     type: string,
  *     length?: int,
  *     columnDefinition?: string|null,
+ *     enumType?: class-string<BackedEnum>|null,
  * }
  */
 class ClassMetadataInfo implements ClassMetadata
@@ -576,12 +577,8 @@
      * READ-ONLY: The definition of the discriminator column used in JOINED and SINGLE_TABLE
      * inheritance mappings.
      *
-<<<<<<< HEAD
-     * @psalm-var array{name: string, fieldName: string, type: string, length?: int, columnDefinition?: string|null, enumType?: class-string<BackedEnum>|null}|null
-=======
      * @var array<string, mixed>
      * @psalm-var DiscriminatorColumnMapping|null
->>>>>>> 099e51d8
      */
     public $discriminatorColumn;
 
