<?php
/*
 * THIS SOFTWARE IS PROVIDED BY THE COPYRIGHT HOLDERS AND CONTRIBUTORS
 * "AS IS" AND ANY EXPRESS OR IMPLIED WARRANTIES, INCLUDING, BUT NOT
 * LIMITED TO, THE IMPLIED WARRANTIES OF MERCHANTABILITY AND FITNESS FOR
 * A PARTICULAR PURPOSE ARE DISCLAIMED. IN NO EVENT SHALL THE COPYRIGHT
 * OWNER OR CONTRIBUTORS BE LIABLE FOR ANY DIRECT, INDIRECT, INCIDENTAL,
 * SPECIAL, EXEMPLARY, OR CONSEQUENTIAL DAMAGES (INCLUDING, BUT NOT
 * LIMITED TO, PROCUREMENT OF SUBSTITUTE GOODS OR SERVICES; LOSS OF USE,
 * DATA, OR PROFITS; OR BUSINESS INTERRUPTION) HOWEVER CAUSED AND ON ANY
 * THEORY OF LIABILITY, WHETHER IN CONTRACT, STRICT LIABILITY, OR TORT
 * (INCLUDING NEGLIGENCE OR OTHERWISE) ARISING IN ANY WAY OUT OF THE USE
 * OF THIS SOFTWARE, EVEN IF ADVISED OF THE POSSIBILITY OF SUCH DAMAGE.
 *
 * This software consists of voluntary contributions made by many individuals
 * and is licensed under the LGPL. For more information, see
 * <http://www.doctrine-project.org>.
 */

namespace Doctrine\ORM\Mapping;

use ReflectionClass;

/**
 * A <tt>ClassMetadata</tt> instance holds all the object-relational mapping metadata
 * of an entity and it's associations.
 *
 * Once populated, ClassMetadata instances are usually cached in a serialized form.
 *
 * <b>IMPORTANT NOTE:</b>
 *
 * The fields of this class are only public for 2 reasons:
 * 1) To allow fast READ access.
 * 2) To drastically reduce the size of a serialized instance (private/protected members
 *    get the whole class name, namespace inclusive, prepended to every property in
 *    the serialized representation).
 *
 * @author Roman Borschel <roman@code-factory.org>
 * @author Jonathan H. Wage <jonwage@gmail.com>
 * @since 2.0
 */
class ClassMetadataInfo
{
    /* The inheritance mapping types */
    /**
     * NONE means the class does not participate in an inheritance hierarchy
     * and therefore does not need an inheritance mapping type.
     */
    const INHERITANCE_TYPE_NONE = 1;
    /**
     * JOINED means the class will be persisted according to the rules of
     * <tt>Class Table Inheritance</tt>.
     */
    const INHERITANCE_TYPE_JOINED = 2;
    /**
     * SINGLE_TABLE means the class will be persisted according to the rules of
     * <tt>Single Table Inheritance</tt>.
     */
    const INHERITANCE_TYPE_SINGLE_TABLE = 3;
    /**
     * TABLE_PER_CLASS means the class will be persisted according to the rules
     * of <tt>Concrete Table Inheritance</tt>.
     */
    const INHERITANCE_TYPE_TABLE_PER_CLASS = 4;

    /* The Id generator types. */
    /**
     * AUTO means the generator type will depend on what the used platform prefers.
     * Offers full portability.
     */
    const GENERATOR_TYPE_AUTO = 1;
    /**
     * SEQUENCE means a separate sequence object will be used. Platforms that do
     * not have native sequence support may emulate it. Full portability is currently
     * not guaranteed.
     */
    const GENERATOR_TYPE_SEQUENCE = 2;
    /**
     * TABLE means a separate table is used for id generation.
     * Offers full portability.
     */
    const GENERATOR_TYPE_TABLE = 3;
    /**
     * IDENTITY means an identity column is used for id generation. The database
     * will fill in the id column on insertion. Platforms that do not support
     * native identity columns may emulate them. Full portability is currently
     * not guaranteed.
     */
    const GENERATOR_TYPE_IDENTITY = 4;
    /**
     * NONE means the class does not have a generated id. That means the class
     * must have a natural, manually assigned id.
     */
    const GENERATOR_TYPE_NONE = 5;
    /**
     * DEFERRED_IMPLICIT means that changes of entities are calculated at commit-time
     * by doing a property-by-property comparison with the original data. This will
     * be done for all entities that are in MANAGED state at commit-time.
     *
     * This is the default change tracking policy.
     */
    const CHANGETRACKING_DEFERRED_IMPLICIT = 1;
    /**
     * DEFERRED_EXPLICIT means that changes of entities are calculated at commit-time
     * by doing a property-by-property comparison with the original data. This will
     * be done only for entities that were explicitly saved (through persist() or a cascade).
     */
    const CHANGETRACKING_DEFERRED_EXPLICIT = 2;
    /**
     * NOTIFY means that Doctrine relies on the entities sending out notifications
     * when their properties change. Such entity classes must implement
     * the <tt>NotifyPropertyChanged</tt> interface.
     */
    const CHANGETRACKING_NOTIFY = 3;
    /**
     * Specifies that an association is to be fetched when it is first accessed.
     */
    const FETCH_LAZY = 2;
    /**
     * Specifies that an association is to be fetched when the owner of the
     * association is fetched. 
     */
    const FETCH_EAGER = 3;
    /**
     * Identifies a one-to-one association.
     */
    const ONE_TO_ONE = 1;
    /**
     * Identifies a many-to-one association.
     */
    const MANY_TO_ONE = 2;
    /**
     * Combined bitmask for to-one (single-valued) associations.
     */
    const TO_ONE = 3;
    /**
     * Identifies a one-to-many association.
     */
    const ONE_TO_MANY = 4;
    /**
     * Identifies a many-to-many association.
     */
    const MANY_TO_MANY = 8;
    /**
     * Combined bitmask for to-many (collection-valued) associations.
     */
    const TO_MANY = 12;

    /**
     * READ-ONLY: The name of the entity class.
     */
    public $name;

    /**
     * READ-ONLY: The namespace the entity class is contained in.
     *
     * @var string
     * @todo Not really needed. Usage could be localized.
     */
    public $namespace;

    /**
     * READ-ONLY: The name of the entity class that is at the root of the mapped entity inheritance
     * hierarchy. If the entity is not part of a mapped inheritance hierarchy this is the same
     * as {@link $entityName}.
     *
     * @var string
     */
    public $rootEntityName;

    /**
     * The name of the custom repository class used for the entity class.
     * (Optional).
     *
     * @var string
     */
    public $customRepositoryClassName;

    /**
     * READ-ONLY: Whether this class describes the mapping of a mapped superclass.
     *
     * @var boolean
     */
    public $isMappedSuperclass = false;

    /**
     * READ-ONLY: The names of the parent classes (ancestors).
     *
     * @var array
     */
    public $parentClasses = array();

    /**
     * READ-ONLY: The names of all subclasses (descendants).
     *
     * @var array
     */
    public $subClasses = array();

    /**
     * READ-ONLY: The field names of all fields that are part of the identifier/primary key
     * of the mapped entity class.
     *
     * @var array
     */
    public $identifier = array();

    /**
     * READ-ONLY: The inheritance mapping type used by the class.
     *
     * @var integer
     */
    public $inheritanceType = self::INHERITANCE_TYPE_NONE;

    /**
     * READ-ONLY: The Id generator type used by the class.
     *
     * @var string
     */
    public $generatorType = self::GENERATOR_TYPE_NONE;

    /**
     * READ-ONLY: The field mappings of the class.
     * Keys are field names and values are mapping definitions.
     *
     * The mapping definition array has the following values:
     *
     * - <b>fieldName</b> (string)
     * The name of the field in the Entity.
     *
     * - <b>type</b> (string)
     * The type name of the mapped field. Can be one of Doctrine's mapping types
     * or a custom mapping type.
     *
     * - <b>columnName</b> (string, optional)
     * The column name. Optional. Defaults to the field name.
     *
     * - <b>length</b> (integer, optional)
     * The database length of the column. Optional. Default value taken from
     * the type.
     *
     * - <b>id</b> (boolean, optional)
     * Marks the field as the primary key of the entity. Multiple fields of an
     * entity can have the id attribute, forming a composite key.
     *
     * - <b>nullable</b> (boolean, optional)
     * Whether the column is nullable. Defaults to FALSE.
     *
     * - <b>columnDefinition</b> (string, optional, schema-only)
     * The SQL fragment that is used when generating the DDL for the column.
     *
     * - <b>precision</b> (integer, optional, schema-only)
     * The precision of a decimal column. Only valid if the column type is decimal.
     *
     * - <b>scale</b> (integer, optional, schema-only)
     * The scale of a decimal column. Only valid if the column type is decimal.
     *
     * - <b>unique (string, optional, schema-only)</b>
     * Whether a unique constraint should be generated for the column.
     *
     * @var array
     */
    public $fieldMappings = array();

    /**
     * READ-ONLY: An array of field names. Used to look up field names from column names.
     * Keys are column names and values are field names.
     * This is the reverse lookup map of $_columnNames.
     *
     * @var array
     */
    public $fieldNames = array();

    /**
     * READ-ONLY: A map of field names to column names. Keys are field names and values column names.
     * Used to look up column names from field names.
     * This is the reverse lookup map of $_fieldNames.
     *
     * @var array
     * @todo We could get rid of this array by just using $fieldMappings[$fieldName]['columnName'].
     */
    public $columnNames = array();

    /**
     * READ-ONLY: The discriminator value of this class.
     *
     * <b>This does only apply to the JOINED and SINGLE_TABLE inheritance mapping strategies
     * where a discriminator column is used.</b>
     *
     * @var mixed
     * @see discriminatorColumn
     */
    public $discriminatorValue;

    /**
     * READ-ONLY: The discriminator map of all mapped classes in the hierarchy.
     *
     * <b>This does only apply to the JOINED and SINGLE_TABLE inheritance mapping strategies
     * where a discriminator column is used.</b>
     *
     * @var mixed
     * @see discriminatorColumn
     */
    public $discriminatorMap = array();

    /**
     * READ-ONLY: The definition of the descriminator column used in JOINED and SINGLE_TABLE
     * inheritance mappings.
     *
     * @var array
     */
    public $discriminatorColumn;

    /**
     * READ-ONLY: The primary table definition. The definition is an array with the
     * following entries:
     *
     * name => <tableName>
     * schema => <schemaName>
     * indexes => array
     * uniqueConstraints => array
     *
     * @var array
     * @todo Rename to just $table
     */
    public $table;

    /**
     * READ-ONLY: The registered lifecycle callbacks for entities of this class.
     *
     * @var array
     */
    public $lifecycleCallbacks = array();

    /**
     * READ-ONLY: The association mappings of this class.
     *
     * The mapping definition array supports the following keys:
     *
     * - <b>fieldName</b> (string)
     * The name of the field in the entity the association is mapped to.
     *
     * - <b>targetEntity</b> (string)
     * The class name of the target entity. If it is fully-qualified it is used as is.
     * If it is a simple, unqualified class name the namespace is assumed to be the same
     * as the namespace of the source entity.
     *
     * - <b>mappedBy</b> (string, required for bidirectional associations)
     * The name of the field that completes the bidirectional association on the owning side.
     * This key must be specified on the inverse side of a bidirectional association.
     * 
     * - <b>inversedBy</b> (string, required for bidirectional associations)
     * The name of the field that completes the bidirectional association on the inverse side.
     * This key must be specified on the owning side of a bidirectional association.
     *
     * - <b>cascade</b> (array, optional)
     * The names of persistence operations to cascade on the association. The set of possible
     * values are: "persist", "remove", "detach", "merge", "refresh", "all" (implies all others).
     *
     * - <b>orderBy</b> (array, one-to-many/many-to-many only)
     * A map of field names (of the target entity) to sorting directions (ASC/DESC).
     * Example: array('priority' => 'desc')
     *
     * - <b>fetch</b> (integer, optional)
     * The fetching strategy to use for the association, usually defaults to FETCH_LAZY.
     * Possible values are: ClassMetadata::FETCH_EAGER, ClassMetadata::FETCH_LAZY.
     *
     * - <b>joinTable</b> (array, optional, many-to-many only)
     * Specification of the join table and its join columns (foreign keys).
     * Only valid for many-to-many mappings. Note that one-to-many associations can be mapped
     * through a join table by simply mapping the association as many-to-many with a unique
     * constraint on the join table.
     * 
     * A join table definition has the following structure:
     * <pre>
     * array(
     *     'name' => <join table name>,
     *      'joinColumns' => array(<join column mapping from join table to source table>),
     *      'inverseJoinColumns' => array(<join column mapping from join table to target table>)
     * )
     * </pre>
     *
     *
     * @var array
     */
    public $associationMappings = array();

    /**
     * READ-ONLY: Flag indicating whether the identifier/primary key of the class is composite.
     *
     * @var boolean
     */
    public $isIdentifierComposite = false;

    /**
     * READ-ONLY: The ID generator used for generating IDs for this class.
     *
     * @var AbstractIdGenerator
     * @todo Remove!
     */
    public $idGenerator;

    /**
     * READ-ONLY: The definition of the sequence generator of this class. Only used for the
     * SEQUENCE generation strategy.
     * 
     * The definition has the following structure:
     * <code>
     * array(
     *     'sequenceName' => 'name',
     *     'allocationSize' => 20,
     *     'initialValue' => 1
     * )
     * </code>
     *
     * @var array
     * @todo Merge with tableGeneratorDefinition into generic generatorDefinition
     */
    public $sequenceGeneratorDefinition;

    /**
     * READ-ONLY: The definition of the table generator of this class. Only used for the
     * TABLE generation strategy.
     *
     * @var array
     * @todo Merge with tableGeneratorDefinition into generic generatorDefinition
     */
    public $tableGeneratorDefinition;

    /**
     * READ-ONLY: The policy used for change-tracking on entities of this class.
     *
     * @var integer
     */
    public $changeTrackingPolicy = self::CHANGETRACKING_DEFERRED_IMPLICIT;

    /**
     * READ-ONLY: A flag for whether or not instances of this class are to be versioned
     * with optimistic locking.
     *
     * @var boolean $isVersioned
     */
    public $isVersioned;

    /**
     * READ-ONLY: The name of the field which is used for versioning in optimistic locking (if any).
     *
     * @var mixed $versionField
     */
    public $versionField;

    /**
     * The ReflectionClass instance of the mapped class.
     *
     * @var ReflectionClass
     */
    public $reflClass;

    /**
     * Initializes a new ClassMetadata instance that will hold the object-relational mapping
     * metadata of the class with the given name.
     *
     * @param string $entityName The name of the entity class the new instance is used for.
     */
    public function __construct($entityName)
    {
        $this->name = $entityName;
        $this->rootEntityName = $entityName;
    }

    /**
     * Gets the ReflectionClass instance of the mapped class.
     *
     * @return ReflectionClass
     */
    public function getReflectionClass()
    {
        if ( ! $this->reflClass) {
            $this->reflClass = new ReflectionClass($this->name);
        }
        return $this->reflClass;
    }

    /**
     * Sets the change tracking policy used by this class.
     *
     * @param integer $policy
     */
    public function setChangeTrackingPolicy($policy)
    {
        $this->changeTrackingPolicy = $policy;
    }

    /**
     * Whether the change tracking policy of this class is "deferred explicit".
     *
     * @return boolean
     */
    public function isChangeTrackingDeferredExplicit()
    {
        return $this->changeTrackingPolicy == self::CHANGETRACKING_DEFERRED_EXPLICIT;
    }

    /**
     * Whether the change tracking policy of this class is "deferred implicit".
     *
     * @return boolean
     */
    public function isChangeTrackingDeferredImplicit()
    {
        return $this->changeTrackingPolicy == self::CHANGETRACKING_DEFERRED_IMPLICIT;
    }

    /**
     * Whether the change tracking policy of this class is "notify".
     *
     * @return boolean
     */
    public function isChangeTrackingNotify()
    {
        return $this->changeTrackingPolicy == self::CHANGETRACKING_NOTIFY;
    }

    /**
     * Checks whether a field is part of the identifier/primary key field(s).
     *
     * @param string $fieldName  The field name
     * @return boolean  TRUE if the field is part of the table identifier/primary key field(s),
     *                  FALSE otherwise.
     */
    public function isIdentifier($fieldName)
    {
        if ( ! $this->isIdentifierComposite) {
            return $fieldName === $this->identifier[0];
        }
        return in_array($fieldName, $this->identifier);
    }

    /**
     * Check if the field is unique.
     *
     * @param string $fieldName  The field name
     * @return boolean  TRUE if the field is unique, FALSE otherwise.
     */
    public function isUniqueField($fieldName)
    {
        $mapping = $this->getFieldMapping($fieldName);
        if ($mapping !== false) {
            return isset($mapping['unique']) && $mapping['unique'] == true;
        }
        return false;
    }

    /**
     * Check if the field is not null.
     *
     * @param string $fieldName  The field name
     * @return boolean  TRUE if the field is not null, FALSE otherwise.
     */
    public function isNullable($fieldName)
    {
        $mapping = $this->getFieldMapping($fieldName);
        if ($mapping !== false) {
            return isset($mapping['nullable']) && $mapping['nullable'] == true;
        }
        return false;
    }

    /**
     * Gets a column name for a field name.
     * If the column name for the field cannot be found, the given field name
     * is returned.
     *
     * @param string $fieldName The field name.
     * @return string  The column name.
     */
    public function getColumnName($fieldName)
    {
        return isset($this->columnNames[$fieldName]) ?
                $this->columnNames[$fieldName] : $fieldName;
    }

    /**
     * Gets the mapping of a (regular) field that holds some data but not a
     * reference to another object.
     *
     * @param string $fieldName  The field name.
     * @return array  The field mapping.
     */
    public function getFieldMapping($fieldName)
    {
        if ( ! isset($this->fieldMappings[$fieldName])) {
            throw MappingException::mappingNotFound($this->name, $fieldName);
        }
        return $this->fieldMappings[$fieldName];
    }

    /**
     * Gets the mapping of an association.
     *
     * @param string $fieldName  The field name that represents the association in
     *                           the object model.
     * @return Doctrine\ORM\Mapping\AssociationMapping  The mapping.
     */
    public function getAssociationMapping($fieldName)
    {
        if ( ! isset($this->associationMappings[$fieldName])) {
            throw MappingException::mappingNotFound($this->name, $fieldName);
        }
        return $this->associationMappings[$fieldName];
    }

    /**
     * Gets all association mappings of the class.
     *
     * @return array
     */
    public function getAssociationMappings()
    {
        return $this->associationMappings;
    }

    /**
     * Gets the field name for a column name.
     * If no field name can be found the column name is returned.
     *
     * @param string $columnName    column name
     * @return string               column alias
     */
    public function getFieldName($columnName)
    {
        return isset($this->fieldNames[$columnName]) ?
                $this->fieldNames[$columnName] : $columnName;
    }

    /**
     * Validates & completes the given field mapping.
     *
     * @param array $mapping  The field mapping to validated & complete.
     * @return array  The validated and completed field mapping.
     */
    protected function _validateAndCompleteFieldMapping(array &$mapping)
    {
        // Check mandatory fields
        if ( ! isset($mapping['fieldName'])) {
            throw MappingException::missingFieldName($this->name, $mapping);
        }
        if ( ! isset($mapping['type'])) {
            // Default to string
            $mapping['type'] = 'string';
        }

        // Complete fieldName and columnName mapping
        if ( ! isset($mapping['columnName'])) {
            $mapping['columnName'] = $mapping['fieldName'];
        } else {
            if ($mapping['columnName'][0] == '`') {
                $mapping['columnName'] = trim($mapping['columnName'], '`');
                $mapping['quoted'] = true;
            }
        }

        $this->columnNames[$mapping['fieldName']] = $mapping['columnName'];
        if (isset($this->fieldNames[$mapping['columnName']]) || ($this->discriminatorColumn != null && $this->discriminatorColumn['name'] == $mapping['columnName'])) {
            throw MappingException::duplicateColumnName($this->name, $mapping['columnName']);
        }

        $this->fieldNames[$mapping['columnName']] = $mapping['fieldName'];

        // Complete id mapping
        if (isset($mapping['id']) && $mapping['id'] === true) {
            if ( ! in_array($mapping['fieldName'], $this->identifier)) {
                $this->identifier[] = $mapping['fieldName'];
            }
            // Check for composite key
            if ( ! $this->isIdentifierComposite && count($this->identifier) > 1) {
                $this->isIdentifierComposite = true;
            }
        }
    }

    /**
     * Validates & completes the basic mapping information that is common to all
     * association mappings (one-to-one, many-ot-one, one-to-many, many-to-many).
     *
     * @param array $mapping The mapping.
     * @return array The updated mapping.
     * @throws MappingException If something is wrong with the mapping.
     */
    protected function _validateAndCompleteAssociationMapping(array $mapping)
    {
        if ( ! isset($mapping['mappedBy'])) {
            $mapping['mappedBy'] = null;
        }
        if ( ! isset($mapping['inversedBy'])) {
            $mapping['inversedBy'] = null;
        }
        $mapping['isOwningSide'] = true; // assume owning side until we hit mappedBy

        // If targetEntity is unqualified, assume it is in the same namespace as
        // the sourceEntity.
        $mapping['sourceEntity'] = $this->name;
        if (isset($mapping['targetEntity']) && strpos($mapping['targetEntity'], '\\') === false
                && strlen($this->namespace) > 0) {
            $mapping['targetEntity'] = $this->namespace . '\\' . $mapping['targetEntity'];
        }

<<<<<<< HEAD
        // Complete id mapping
        if (isset($mapping['id']) && $mapping['id'] === true) {
            if ( ! in_array($mapping['fieldName'], $this->identifier)) {
                $this->identifier[] = $mapping['fieldName'];
            }
            // Check for composite key
            if ( ! $this->isIdentifierComposite && count($this->identifier) > 1) {
                $this->isIdentifierComposite = true;
            }
        }

        // Mandatory attributes for both sides
=======
        // Mandatory: fieldName, targetEntity
>>>>>>> 43f8398f
        if ( ! isset($mapping['fieldName'])) {
            throw MappingException::missingFieldName();
        }
        if ( ! isset($mapping['targetEntity'])) {
            throw MappingException::missingTargetEntity($mapping['fieldName']);
        }
        
        // Mandatory and optional attributes for either side
        if ( ! $mapping['mappedBy']) {
            if (isset($mapping['joinTable']) && $mapping['joinTable']) {
                if (isset($mapping['joinTable']['name']) && $mapping['joinTable']['name'][0] == '`') {
                    $mapping['joinTable']['name'] = trim($mapping['joinTable']['name'], '`');
                    $mapping['joinTable']['quoted'] = true;
                }
            }
        } else {
            $mapping['isOwningSide'] = false;
        }
        
        // Fetch mode. Default fetch mode to LAZY, if not set.
        if ( ! isset($mapping['fetch'])) {
            $mapping['fetch'] = self::FETCH_LAZY;
        }

        // Cascades
        $cascades = isset($mapping['cascade']) ? $mapping['cascade'] : array();
        if (in_array('all', $cascades)) {
            $cascades = array(
               'remove',
               'persist',
               'refresh',
               'merge',
               'detach'
            );
        }
        $mapping['cascade'] = $cascades;
        $mapping['isCascadeRemove'] = in_array('remove',  $cascades);
        $mapping['isCascadePersist'] = in_array('persist',  $cascades);
        $mapping['isCascadeRefresh'] = in_array('refresh',  $cascades);
        $mapping['isCascadeMerge'] = in_array('merge',  $cascades);
        $mapping['isCascadeDetach'] = in_array('detach',  $cascades);
        
        return $mapping;
    }

    /**
     * Validates & completes a one-to-one association mapping.
     *
     * @param array $mapping  The mapping to validate & complete.
     * @return array The validated & completed mapping.
     * @override
     */
    protected function _validateAndCompleteOneToOneMapping(array $mapping)
    {
        $mapping = $this->_validateAndCompleteAssociationMapping($mapping);
        
        if (isset($mapping['joinColumns']) && $mapping['joinColumns']) {
            $mapping['isOwningSide'] = true;
        }
        
        if ($mapping['isOwningSide']) {
            if ( ! isset($mapping['joinColumns']) || ! $mapping['joinColumns']) {
                // Apply default join column
                $mapping['joinColumns'] = array(array(
                    'name' => $mapping['fieldName'] . '_id',
                    'referencedColumnName' => 'id'
                ));
            }
            foreach ($mapping['joinColumns'] as $key => &$joinColumn) {
                if ($mapping['type'] === self::ONE_TO_ONE) {
                    $joinColumn['unique'] = true;
                }
                if (empty($joinColumn['name'])) {
                    $joinColumn['name'] = $mapping['fieldName'] . '_id';
                }
                if (empty($joinColumn['referencedColumnName'])) {
                    $joinColumn['referencedColumnName'] = 'id';
                }
                $mapping['sourceToTargetKeyColumns'][$joinColumn['name']] = $joinColumn['referencedColumnName'];
                $mapping['joinColumnFieldNames'][$joinColumn['name']] = isset($joinColumn['fieldName'])
                        ? $joinColumn['fieldName'] : $joinColumn['name'];
            }
            $mapping['targetToSourceKeyColumns'] = array_flip($mapping['sourceToTargetKeyColumns']);
        }

        //TODO: if orphanRemoval, cascade=remove is implicit!
        $mapping['orphanRemoval'] = isset($mapping['orphanRemoval']) ?
                (bool) $mapping['orphanRemoval'] : false;

        return $mapping;
    }

    /**
     * Validates and completes the mapping.
     *
     * @param array $mapping The mapping to validate and complete.
     * @return array The validated and completed mapping.
     * @override
     */
    protected function _validateAndCompleteOneToManyMapping(array $mapping)
    {
        $mapping = $this->_validateAndCompleteAssociationMapping($mapping);

        // OneToMany-side MUST be inverse (must have mappedBy)
        if ( ! isset($mapping['mappedBy'])) {
            throw MappingException::oneToManyRequiresMappedBy($mapping['fieldName']);
        }
        
        //TODO: if orphanRemoval, cascade=remove is implicit!
        $mapping['orphanRemoval'] = isset($mapping['orphanRemoval']) ?
                (bool) $mapping['orphanRemoval'] : false;

        if (isset($mapping['orderBy'])) {
            if ( ! is_array($mapping['orderBy'])) {
                throw new \InvalidArgumentException("'orderBy' is expected to be an array, not ".gettype($mapping['orderBy']));
            }
        }
        
        return $mapping;
    }

    protected function _validateAndCompleteManyToManyMapping(array $mapping)
    {
        $mapping = $this->_validateAndCompleteAssociationMapping($mapping);
        if ($mapping['isOwningSide']) {
            $sourceShortName = strtolower(substr($mapping['sourceEntity'], strrpos($mapping['sourceEntity'], '\\') + 1));
            $targetShortName = strtolower(substr($mapping['targetEntity'], strrpos($mapping['targetEntity'], '\\') + 1));
            // owning side MUST have a join table
            if ( ! isset($mapping['joinTable']['name'])) {
                $mapping['joinTable']['name'] = $sourceShortName .'_' . $targetShortName;
            }
            if ( ! isset($mapping['joinTable']['joinColumns'])) {
                $mapping['joinTable']['joinColumns'] = array(array(
                        'name' => $sourceShortName . '_id',
                        'referencedColumnName' => 'id',
                        'onDelete' => 'CASCADE'));
            }
            if ( ! isset($mapping['joinTable']['inverseJoinColumns'])) {
                $mapping['joinTable']['inverseJoinColumns'] = array(array(
                        'name' => $targetShortName . '_id',
                        'referencedColumnName' => 'id',
                        'onDelete' => 'CASCADE'));
            }

            foreach ($mapping['joinTable']['joinColumns'] as &$joinColumn) {
                if (empty($joinColumn['name'])) {
                    $joinColumn['name'] = $sourceShortName . '_id';
                }
                if (empty($joinColumn['referencedColumnName'])) {
                    $joinColumn['referencedColumnName'] = 'id';
                }
                if (isset($joinColumn['onDelete']) && strtolower($joinColumn['onDelete']) == 'cascade') {
                    $mapping['isOnDeleteCascade'] = true;
                }
                $mapping['relationToSourceKeyColumns'][$joinColumn['name']] = $joinColumn['referencedColumnName'];
                $mapping['joinTableColumns'][] = $joinColumn['name'];
            }

            foreach ($mapping['joinTable']['inverseJoinColumns'] as &$inverseJoinColumn) {
                if (empty($inverseJoinColumn['name'])) {
                    $inverseJoinColumn['name'] = $targetShortName . '_id';
                }
                if (empty($inverseJoinColumn['referencedColumnName'])) {
                    $inverseJoinColumn['referencedColumnName'] = 'id';
                }
                if (isset($inverseJoinColumn['onDelete']) && strtolower($inverseJoinColumn['onDelete']) == 'cascade') {
                    $mapping['isOnDeleteCascade'] = true;
                }
                $mapping['relationToTargetKeyColumns'][$inverseJoinColumn['name']] = $inverseJoinColumn['referencedColumnName'];
                $mapping['joinTableColumns'][] = $inverseJoinColumn['name'];
            }
        }

        if (isset($mapping['orderBy'])) {
            if ( ! is_array($mapping['orderBy'])) {
                throw new \InvalidArgumentException("'orderBy' is expected to be an array, not ".gettype($mapping['orderBy']));
            }
        }

        return $mapping;
    }

    /**
     * Gets the identifier (primary key) field names of the class.
     *
     * @return mixed
     */
    public function getIdentifierFieldNames()
    {
        return $this->identifier;
    }

    /**
     * Gets the name of the single id field. Note that this only works on
     * entity classes that have a single-field pk.
     *
     * @return string
     * @throws MappingException If the class has a composite primary key.
     */
    public function getSingleIdentifierFieldName()
    {
        if ($this->isIdentifierComposite) {
            throw MappingException::singleIdNotAllowedOnCompositePrimaryKey($this->name);
        }
        return $this->identifier[0];
    }

    /**
     * Gets the column name of the single id column. Note that this only works on
     * entity classes that have a single-field pk.
     *
     * @return string
     * @throws MappingException If the class has a composite primary key.
     */
    public function getSingleIdentifierColumnName()
    {
        return $this->getColumnName($this->getSingleIdentifierFieldName());
    }

    /**
     * INTERNAL:
     * Sets the mapped identifier/primary key fields of this class.
     * Mainly used by the ClassMetadataFactory to assign inherited identifiers.
     *
     * @param array $identifier
     */
    public function setIdentifier(array $identifier)
    {
        $this->identifier = $identifier;
    }

    /**
     * Checks whether the class has a (mapped) field with a certain name.
     *
     * @return boolean
     */
    public function hasField($fieldName)
    {
        return isset($this->fieldMappings[$fieldName]);
    }

    /**
     * Gets an array containing all the column names.
     *
     * @return array
     */
    public function getColumnNames(array $fieldNames = null)
    {
        if ($fieldNames === null) {
            return array_keys($this->fieldNames);
        } else {
            $columnNames = array();
            foreach ($fieldNames as $fieldName) {
                $columnNames[] = $this->getColumnName($fieldName);
            }
            return $columnNames;
        }
    }

    /**
     * Returns an array with all the identifier column names.
     *
     * @return array
     */
    public function getIdentifierColumnNames()
    {
        if ($this->isIdentifierComposite) {
            $columnNames = array();
            foreach ($this->identifier as $idField) {
                if (isset($this->associationMappings[$idField])) {
                    $columnNames[] = $this->associationMappings[$idField]['joinColumns'][0]['name'];
                } else {
                    $columnNames[] = $this->fieldMappings[$idField]['columnName'];
                }
            }
            return $columnNames;
        } else {
            return array($this->fieldMappings[$this->identifier[0]]['columnName']);
        }
    }

    /**
     * Sets the type of Id generator to use for the mapped class.
     */
    public function setIdGeneratorType($generatorType)
    {
        $this->generatorType = $generatorType;
    }

    /**
     * Checks whether the mapped class uses an Id generator.
     *
     * @return boolean TRUE if the mapped class uses an Id generator, FALSE otherwise.
     */
    public function usesIdGenerator()
    {
        return $this->generatorType != self::GENERATOR_TYPE_NONE;
    }

    /**
     * @return boolean
     */
    public function isInheritanceTypeNone()
    {
        return $this->inheritanceType == self::INHERITANCE_TYPE_NONE;
    }

    /**
     * Checks whether the mapped class uses the JOINED inheritance mapping strategy.
     *
     * @return boolean TRUE if the class participates in a JOINED inheritance mapping,
     *                 FALSE otherwise.
     */
    public function isInheritanceTypeJoined()
    {
        return $this->inheritanceType == self::INHERITANCE_TYPE_JOINED;
    }

    /**
     * Checks whether the mapped class uses the SINGLE_TABLE inheritance mapping strategy.
     *
     * @return boolean TRUE if the class participates in a SINGLE_TABLE inheritance mapping,
     *                 FALSE otherwise.
     */
    public function isInheritanceTypeSingleTable()
    {
        return $this->inheritanceType == self::INHERITANCE_TYPE_SINGLE_TABLE;
    }

    /**
     * Checks whether the mapped class uses the TABLE_PER_CLASS inheritance mapping strategy.
     *
     * @return boolean TRUE if the class participates in a TABLE_PER_CLASS inheritance mapping,
     *                 FALSE otherwise.
     */
    public function isInheritanceTypeTablePerClass()
    {
        return $this->inheritanceType == self::INHERITANCE_TYPE_TABLE_PER_CLASS;
    }

    /**
     * Checks whether the class uses an identity column for the Id generation.
     *
     * @return boolean TRUE if the class uses the IDENTITY generator, FALSE otherwise.
     */
    public function isIdGeneratorIdentity()
    {
        return $this->generatorType == self::GENERATOR_TYPE_IDENTITY;
    }

    /**
     * Checks whether the class uses a sequence for id generation.
     *
     * @return boolean TRUE if the class uses the SEQUENCE generator, FALSE otherwise.
     */
    public function isIdGeneratorSequence()
    {
        return $this->generatorType == self::GENERATOR_TYPE_SEQUENCE;
    }

    /**
     * Checks whether the class uses a table for id generation.
     *
     * @return boolean  TRUE if the class uses the TABLE generator, FALSE otherwise.
     */
    public function isIdGeneratorTable()
    {
        $this->generatorType == self::GENERATOR_TYPE_TABLE;
    }

    /**
     * Checks whether the class has a natural identifier/pk (which means it does
     * not use any Id generator.
     *
     * @return boolean
     */
    public function isIdentifierNatural()
    {
        return $this->generatorType == self::GENERATOR_TYPE_NONE;
    }

    /**
     * Gets the type of a field.
     *
     * @param string $fieldName
     * @return Doctrine\DBAL\Types\Type
     */
    public function getTypeOfField($fieldName)
    {
        return isset($this->fieldMappings[$fieldName]) ?
                $this->fieldMappings[$fieldName]['type'] : null;
    }

    /**
     * Gets the type of a column.
     *
     * @return Doctrine\DBAL\Types\Type
     */
    public function getTypeOfColumn($columnName)
    {
        return $this->getTypeOfField($this->getFieldName($columnName));
    }

    /**
     * Gets the name of the primary table.
     *
     * @return string
     */
    public function getTableName()
    {
        return $this->table['name'];
    }

    /**
     * Gets the table name to use for temporary identifier tables of this class.
     *
     * @return string
     */
    public function getTemporaryIdTableName()
    {
        return $this->table['name'] . '_id_tmp';
    }

    /**
     * Sets the mapped subclasses of this class.
     *
     * @param array $subclasses The names of all mapped subclasses.
     */
    public function setSubclasses(array $subclasses)
    {
        foreach ($subclasses as $subclass) {
            if (strpos($subclass, '\\') === false && strlen($this->namespace)) {
                $this->subClasses[] = $this->namespace . '\\' . $subclass;
            } else {
                $this->subClasses[] = $subclass;
            }
        }
    }

    /**
     * Sets the parent class names.
     * Assumes that the class names in the passed array are in the order:
     * directParent -> directParentParent -> directParentParentParent ... -> root.
     */
    public function setParentClasses(array $classNames)
    {
        $this->parentClasses = $classNames;
        if (count($classNames) > 0) {
            $this->rootEntityName = array_pop($classNames);
        }
    }

    /**
     * Sets the inheritance type used by the class and it's subclasses.
     *
     * @param integer $type
     */
    public function setInheritanceType($type)
    {
        if ( ! $this->_isInheritanceType($type)) {
            throw MappingException::invalidInheritanceType($this->name, $type);
        }
        $this->inheritanceType = $type;
    }

    /**
     * Checks whether a mapped field is inherited from an entity superclass.
     *
     * @return boolean TRUE if the field is inherited, FALSE otherwise.
     */
    public function isInheritedField($fieldName)
    {
        return isset($this->fieldMappings[$fieldName]['inherited']);
    }

    /**
     * Checks whether a mapped association field is inherited from a superclass.
     *
     * @param string $fieldName
     * @return boolean TRUE if the field is inherited, FALSE otherwise.
     */
    public function isInheritedAssociation($fieldName)
    {
        return isset($this->associationMappings[$fieldName]['inherited']);
    }

    /**
     * Sets the name of the primary table the class is mapped to.
     *
     * @param string $tableName The table name.
     * @deprecated Use {@link setPrimaryTable}.
     */
    public function setTableName($tableName)
    {
        $this->table['name'] = $tableName;
    }

    /**
     * Sets the primary table definition. The provided array supports the
     * following structure:
     *
     * name => <tableName> (optional, defaults to class name)
     * indexes => array of indexes (optional)
     * uniqueConstraints => array of constraints (optional)
     *
     * If a key is omitted, the current value is kept.
     *
     * @param array $table The table description.
     */
    public function setPrimaryTable(array $table)
    {
        if (isset($table['name'])) {
            if ($table['name'][0] == '`') {
                $this->table['name'] = trim($table['name'], '`');
                $this->table['quoted'] = true;
            } else {
                $this->table['name'] = $table['name'];
            }
        }
        if (isset($table['indexes'])) {
            $this->table['indexes'] = $table['indexes'];
        }
        if (isset($table['uniqueConstraints'])) {
            $this->table['uniqueConstraints'] = $table['uniqueConstraints'];
        }
    }

    /**
     * Checks whether the given type identifies an inheritance type.
     *
     * @param integer $type
     * @return boolean TRUE if the given type identifies an inheritance type, FALSe otherwise.
     */
    private function _isInheritanceType($type)
    {
        return $type == self::INHERITANCE_TYPE_NONE ||
                $type == self::INHERITANCE_TYPE_SINGLE_TABLE ||
                $type == self::INHERITANCE_TYPE_JOINED ||
                $type == self::INHERITANCE_TYPE_TABLE_PER_CLASS;
    }

    /**
     * Makes some automatic additions to the association mapping to make the life
     * easier for the user, and store join columns in the metadata.
     *
     * @param array $mapping
     * @todo Pass param by ref?
     */
    private function _completeAssociationMapping(array $mapping)
    {
        $mapping['sourceEntity'] = $this->name;
        if (isset($mapping['targetEntity']) && strpos($mapping['targetEntity'], '\\') === false && strlen($this->namespace) > 0) {
            $mapping['targetEntity'] = $this->namespace . '\\' . $mapping['targetEntity'];
        }

        // Complete id mapping
        if (isset($mapping['id']) && $mapping['id'] === true) {
            if ( ! in_array($mapping['fieldName'], $this->identifier)) {
                $this->identifier[] = $mapping['fieldName'];
            }
            // Check for composite key
            if ( ! $this->isIdentifierComposite && count($this->identifier) > 1) {
                $this->isIdentifierComposite = true;
            }
        }
        
        return $mapping;
    }

    /**
     * Adds a mapped field to the class.
     *
     * @param array $mapping The field mapping.
     */
    public function mapField(array $mapping)
    {
        $this->_validateAndCompleteFieldMapping($mapping);
        if (isset($this->fieldMappings[$mapping['fieldName']]) || isset($this->associationMappings[$mapping['fieldName']])) {
            throw MappingException::duplicateFieldMapping($this->name, $mapping['fieldName']);
        }
        $this->fieldMappings[$mapping['fieldName']] = $mapping;
    }

    /**
     * INTERNAL:
     * Adds an association mapping without completing/validating it.
     * This is mainly used to add inherited association mappings to derived classes.
     *
     * @param AssociationMapping $mapping
     * @param string $owningClassName The name of the class that defined this mapping.
     */
    public function addInheritedAssociationMapping(array $mapping/*, $owningClassName = null*/)
    {
        if (isset($this->associationMappings[$mapping['fieldName']])) {
            throw MappingException::duplicateAssociationMapping($this->name, $mapping['fieldName']);
        }
        $this->associationMappings[$mapping['fieldName']] = $mapping;
    }

    /**
     * INTERNAL:
     * Adds a field mapping without completing/validating it.
     * This is mainly used to add inherited field mappings to derived classes.
     *
     * @param array $mapping
     * @todo Rename: addInheritedFieldMapping
     */
    public function addInheritedFieldMapping(array $fieldMapping)
    {
        $this->fieldMappings[$fieldMapping['fieldName']] = $fieldMapping;
        $this->columnNames[$fieldMapping['fieldName']] = $fieldMapping['columnName'];
        $this->fieldNames[$fieldMapping['columnName']] = $fieldMapping['fieldName'];
    }

    /**
     * Adds a one-to-one mapping.
     *
     * @param array $mapping The mapping.
     */
    public function mapOneToOne(array $mapping)
    {
        $mapping['type'] = self::ONE_TO_ONE;
        $mapping = $this->_validateAndCompleteOneToOneMapping($mapping);
        $this->_storeAssociationMapping($mapping);
    }

    /**
     * Adds a one-to-many mapping.
     *
     * @param array $mapping The mapping.
     */
    public function mapOneToMany(array $mapping)
    {
        $mapping['type'] = self::ONE_TO_MANY;
        $mapping = $this->_validateAndCompleteOneToManyMapping($mapping);
        $this->_storeAssociationMapping($mapping);
    }

    /**
     * Adds a many-to-one mapping.
     *
     * @param array $mapping The mapping.
     */
    public function mapManyToOne(array $mapping)
    {
        $mapping['type'] = self::MANY_TO_ONE;
        // A many-to-one mapping is essentially a one-one backreference
        $mapping = $this->_validateAndCompleteOneToOneMapping($mapping);
        $this->_storeAssociationMapping($mapping);
    }

    /**
     * Adds a many-to-many mapping.
     *
     * @param array $mapping The mapping.
     */
    public function mapManyToMany(array $mapping)
    {
        $mapping['type'] = self::MANY_TO_MANY;
        $mapping = $this->_validateAndCompleteManyToManyMapping($mapping);
        $this->_storeAssociationMapping($mapping);
    }

    /**
     * Stores the association mapping.
     *
     * @param AssociationMapping $assocMapping
     */
    protected function _storeAssociationMapping(array $assocMapping)
    {
        $sourceFieldName = $assocMapping['fieldName'];
        if (isset($this->fieldMappings[$sourceFieldName]) || isset($this->associationMappings[$sourceFieldName])) {
            throw MappingException::duplicateFieldMapping($this->name, $sourceFieldName);
        }
        $this->associationMappings[$sourceFieldName] = $assocMapping;
    }

    /**
     * Registers a custom repository class for the entity class.
     *
     * @param string $mapperClassName  The class name of the custom mapper.
     */
    public function setCustomRepositoryClass($repositoryClassName)
    {
        $this->customRepositoryClassName = $repositoryClassName;
    }

    /**
     * Dispatches the lifecycle event of the given entity to the registered
     * lifecycle callbacks and lifecycle listeners.
     *
     * @param string $event The lifecycle event.
     * @param Entity $entity The Entity on which the event occured.
     */
    public function invokeLifecycleCallbacks($lifecycleEvent, $entity)
    {
        foreach ($this->lifecycleCallbacks[$lifecycleEvent] as $callback) {
            $entity->$callback();
        }
    }

    /**
     * Whether the class has any attached lifecycle listeners or callbacks for a lifecycle event.
     *
     * @param string $lifecycleEvent
     * @return boolean
     */
    public function hasLifecycleCallbacks($lifecycleEvent)
    {
        return isset($this->lifecycleCallbacks[$lifecycleEvent]);
    }

    /**
     * Gets the registered lifecycle callbacks for an event.
     *
     * @param string $event
     * @return array
     */
    public function getLifecycleCallbacks($event)
    {
        return isset($this->lifecycleCallbacks[$event]) ? $this->lifecycleCallbacks[$event] : array();
    }

    /**
     * Adds a lifecycle callback for entities of this class.
     *
     * Note: If the same callback is registered more than once, the old one
     * will be overridden.
     *
     * @param string $callback
     * @param string $event
     */
    public function addLifecycleCallback($callback, $event)
    {
        $this->lifecycleCallbacks[$event][] = $callback;
    }

    /**
     * Sets the lifecycle callbacks for entities of this class.
     * Any previously registered callbacks are overwritten.
     *
     * @param array $callbacks
     */
    public function setLifecycleCallbacks(array $callbacks)
    {
        $this->lifecycleCallbacks = $callbacks;
    }

    /**
     * Sets the discriminator column definition.
     *
     * @param array $columnDef
     * @see getDiscriminatorColumn()
     */
    public function setDiscriminatorColumn($columnDef)
    {
        if ($columnDef !== null) {
            if (isset($this->fieldNames[$columnDef['name']])) {
                throw MappingException::duplicateColumnName($this->name, $columnDef['name']);
            }

            if ( ! isset($columnDef['name'])) {
                throw MappingException::nameIsMandatoryForDiscriminatorColumns($this->name, $columnDef);
            }
            if ( ! isset($columnDef['fieldName'])) {
                $columnDef['fieldName'] = $columnDef['name'];
            }
            $this->discriminatorColumn = $columnDef;
        }
    }

    /**
     * Sets the discriminator values used by this class.
     * Used for JOINED and SINGLE_TABLE inheritance mapping strategies.
     *
     * @param array $map
     */
    public function setDiscriminatorMap(array $map)
    {
        foreach ($map as $value => $className) {
            if (strpos($className, '\\') === false && strlen($this->namespace)) {
                $className = $this->namespace . '\\' . $className;
            }
            $this->discriminatorMap[$value] = $className;
            if ($this->name == $className) {
                $this->discriminatorValue = $value;
            } else {
                if ( ! class_exists($className)) {
                    throw MappingException::invalidClassInDiscriminatorMap($className, $this->name);
                }
                if (is_subclass_of($className, $this->name)) {
                    $this->subClasses[] = $className;
                }
            }
        }
    }

    /**
     * Checks whether the class has a mapped association with the given field name.
     *
     * @param string $fieldName
     * @return boolean
     */
    public function hasAssociation($fieldName)
    {
        return isset($this->associationMappings[$fieldName]);
    }

    /**
     * Checks whether the class has a mapped association for the specified field
     * and if yes, checks whether it is a single-valued association (to-one).
     *
     * @param string $fieldName
     * @return boolean TRUE if the association exists and is single-valued, FALSE otherwise.
     */
    public function isSingleValuedAssociation($fieldName)
    {
        return isset($this->associationMappings[$fieldName]) &&
                ($this->associationMappings[$fieldName]['type'] & self::TO_ONE);
    }

    /**
     * Checks whether the class has a mapped association for the specified field
     * and if yes, checks whether it is a collection-valued association (to-many).
     *
     * @param string $fieldName
     * @return boolean TRUE if the association exists and is collection-valued, FALSE otherwise.
     */
    public function isCollectionValuedAssociation($fieldName)
    {
        return isset($this->associationMappings[$fieldName]) &&
                ! ($this->associationMappings[$fieldName]['type'] & self::TO_ONE);
    }

    /**
     * Sets the ID generator used to generate IDs for instances of this class.
     *
     * @param AbstractIdGenerator $generator
     */
    public function setIdGenerator($generator)
    {
        $this->idGenerator = $generator;
    }

    /**
     * Sets the definition of the sequence ID generator for this class.
     *
     * The definition must have the following structure:
     * <code>
     * array(
     *     'sequenceName' => 'name',
     *     'allocationSize' => 20,
     *     'initialValue' => 1
     * )
     * </code>
     *
     * @param array $definition
     */
    public function setSequenceGeneratorDefinition(array $definition)
    {
        $this->sequenceGeneratorDefinition = $definition;
    }

    /**
     * Sets the version field mapping used for versioning. Sets the default
     * value to use depending on the column type.
     *
     * @param array $mapping   The version field mapping array
     */
    public function setVersionMapping(array &$mapping)
    {
        $this->isVersioned = true;
        $this->versionField = $mapping['fieldName'];

        if ( ! isset($mapping['default'])) {
            if ($mapping['type'] == 'integer') {
                $mapping['default'] = 1;
            } else if ($mapping['type'] == 'datetime') {
                $mapping['default'] = 'CURRENT_TIMESTAMP';
            } else {
                throw MappingException::unsupportedOptimisticLockingType($this->name, $mapping['fieldName'], $mapping['type']);
            }
        }
    }

    /**
     * Sets whether this class is to be versioned for optimistic locking.
     *
     * @param boolean $bool
     */
    public function setVersioned($bool)
    {
        $this->isVersioned = $bool;
    }

    /**
     * Sets the name of the field that is to be used for versioning if this class is
     * versioned for optimistic locking.
     *
     * @param string $versionField
     */
    public function setVersionField($versionField)
    {
        $this->versionField = $versionField;
    }
}<|MERGE_RESOLUTION|>--- conflicted
+++ resolved
@@ -705,7 +705,6 @@
             $mapping['targetEntity'] = $this->namespace . '\\' . $mapping['targetEntity'];
         }
 
-<<<<<<< HEAD
         // Complete id mapping
         if (isset($mapping['id']) && $mapping['id'] === true) {
             if ( ! in_array($mapping['fieldName'], $this->identifier)) {
@@ -718,9 +717,7 @@
         }
 
         // Mandatory attributes for both sides
-=======
         // Mandatory: fieldName, targetEntity
->>>>>>> 43f8398f
         if ( ! isset($mapping['fieldName'])) {
             throw MappingException::missingFieldName();
         }
