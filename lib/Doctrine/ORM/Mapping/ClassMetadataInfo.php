--- conflicted
+++ resolved
@@ -430,8 +430,7 @@
      * - <b>'unique'</b> (string, optional, schema-only)
      * Whether a unique constraint should be generated for the column.
      *
-<<<<<<< HEAD
-     * @var array
+     * @var mixed[]
      * @psalm-var array<string, array{
      *      type: string,
      *      fieldName: string,
@@ -441,9 +440,6 @@
      *      originalClass?: class-string,
      *      originalField?: string
      * }>
-=======
-     * @psalm-var array<string, array{type: string, fieldName: string, columnName: string, inherited: class-string}>
->>>>>>> 5247c56f
      */
     public $fieldMappings = [];
 
@@ -507,12 +503,8 @@
      * indexes => array
      * uniqueConstraints => array
      *
-<<<<<<< HEAD
-     * @var array
+     * @var mixed[]
      * @psalm-var array{name: string, schema: string, indexes: array, uniqueConstraints: array}
-=======
-     * @psalm-var array<string, mixed>
->>>>>>> 5247c56f
      */
     public $table;
 
@@ -624,12 +616,8 @@
      * )
      * </code>
      *
-<<<<<<< HEAD
-     * @var array
+     * @var mixed[]
      * @psalm-var array{sequenceName: string, allocationSize: int, initialValue: int}
-=======
-     * @psalm-var array<string, mixed>
->>>>>>> 5247c56f
      * @todo Merge with tableGeneratorDefinition into generic generatorDefinition
      */
     public $sequenceGeneratorDefinition;
@@ -1526,13 +1514,9 @@
     /**
      * Validates & completes the given field mapping.
      *
-<<<<<<< HEAD
      * @param array $mapping The field mapping to validate & complete.
      *
      * @return mixed[] The updated mapping.
-=======
-     * @return void
->>>>>>> 5247c56f
      *
      * @throws MappingException
      *
@@ -1621,15 +1605,10 @@
      *                   isCascadePersist: bool,
      *                   isCascadeRefresh: bool,
      *                   isCascadeMerge: bool,
-<<<<<<< HEAD
-     *                   isCascadeDetach: bool
-     *                   type: int
-     *                   originalField: string
+     *                   isCascadeDetach: bool,
+     *                   type: int,
+     *                   originalField: string,
      *                   originalClass: class-string
-=======
-     *                   isCascadeDetach: bool,
-     *                   orphanRemoval: bool
->>>>>>> 5247c56f
      *               }
      */
     protected function _validateAndCompleteAssociationMapping(array $mapping)
@@ -2483,11 +2462,8 @@
     }
 
     /**
-<<<<<<< HEAD
-=======
      * @param string $fieldName
      *
->>>>>>> 5247c56f
      * @return bool
      */
     public function isInheritedEmbeddedClass($fieldName)
