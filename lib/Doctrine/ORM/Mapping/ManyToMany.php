--- conflicted
+++ resolved
@@ -62,14 +62,9 @@
     public $indexBy;
 
     /**
-<<<<<<< HEAD
      * @param class-string  $targetEntity
      * @param string[]|null $cascade
-=======
-     * @param class-string|null $targetEntity
-     * @param string[]|null     $cascade
      * @psalm-param 'LAZY'|'EAGER'|'EXTRA_LAZY' $fetch
->>>>>>> bac784c9
      */
     public function __construct(
         string $targetEntity,
