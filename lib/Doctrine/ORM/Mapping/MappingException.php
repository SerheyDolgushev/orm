<?php

declare(strict_types=1);

namespace Doctrine\ORM\Mapping;

use BackedEnum;
use Doctrine\ORM\Exception\ORMException;
use LibXMLError;
use ReflectionException;
use ValueError;

use function array_keys;
use function array_map;
use function array_values;
use function get_debug_type;
use function get_parent_class;
use function implode;
use function sprintf;

use const PHP_EOL;

/**
 * A MappingException indicates that something is wrong with the mapping setup.
 */
class MappingException extends ORMException
{
    /** @return MappingException */
    public static function pathRequired()
    {
        return new self('Specifying the paths to your entities is required ' .
            'in the AnnotationDriver to retrieve all class names.');
    }

    /**
     * @param string $entityName
     *
     * @return MappingException
     */
    public static function identifierRequired($entityName)
    {
        $parent = get_parent_class($entityName);
        if ($parent !== false) {
            return new self(sprintf(
                'No identifier/primary key specified for Entity "%s" sub class of "%s". Every Entity must have an identifier/primary key.',
                $entityName,
                $parent
            ));
        }

        return new self(sprintf(
            'No identifier/primary key specified for Entity "%s". Every Entity must have an identifier/primary key.',
            $entityName
        ));
    }

    /**
     * @param string $entityName
     * @param int    $type
     *
     * @return MappingException
     */
    public static function invalidInheritanceType($entityName, $type)
    {
        return new self(sprintf("The inheritance type '%s' specified for '%s' does not exist.", $type, $entityName));
    }

    /** @return MappingException */
    public static function generatorNotAllowedWithCompositeId()
    {
        return new self("Id generators can't be used with a composite id.");
    }

    /**
     * @param string $entity
     *
     * @return MappingException
     */
    public static function missingFieldName($entity)
    {
        return new self(sprintf(
            "The field or association mapping misses the 'fieldName' attribute in entity '%s'.",
            $entity
        ));
    }

    /**
     * @param string $fieldName
     *
     * @return MappingException
     */
    public static function missingTargetEntity($fieldName)
    {
        return new self(sprintf("The association mapping '%s' misses the 'targetEntity' attribute.", $fieldName));
    }

    /**
     * @param string $fieldName
     *
     * @return MappingException
     */
    public static function missingSourceEntity($fieldName)
    {
        return new self(sprintf("The association mapping '%s' misses the 'sourceEntity' attribute.", $fieldName));
    }

    /**
     * @param string $fieldName
     *
     * @return MappingException
     */
    public static function missingEmbeddedClass($fieldName)
    {
        return new self(sprintf("The embed mapping '%s' misses the 'class' attribute.", $fieldName));
    }

    /**
     * @param string $entityName
     * @param string $fileName
     *
     * @return MappingException
     */
    public static function mappingFileNotFound($entityName, $fileName)
    {
        return new self(sprintf("No mapping file found named '%s' for class '%s'.", $fileName, $entityName));
    }

    /**
     * Exception for invalid property name override.
     *
     * @param string $className The entity's name.
     * @param string $fieldName
     *
     * @return MappingException
     */
    public static function invalidOverrideFieldName($className, $fieldName)
    {
        return new self(sprintf("Invalid field override named '%s' for class '%s'.", $fieldName, $className));
    }

    /**
     * Exception for invalid property type override.
     *
     * @param string $className The entity's name.
     * @param string $fieldName
     *
     * @return MappingException
     */
    public static function invalidOverrideFieldType($className, $fieldName)
    {
        return new self(sprintf(
            "The column type of attribute '%s' on class '%s' could not be changed.",
            $fieldName,
            $className
        ));
    }

    /**
     * @param string $className
     * @param string $fieldName
     *
     * @return MappingException
     */
    public static function mappingNotFound($className, $fieldName)
    {
        return new self(sprintf("No mapping found for field '%s' on class '%s'.", $fieldName, $className));
    }

    /**
     * @param string $className
     * @param string $queryName
     *
     * @return MappingException
     */
    public static function queryNotFound($className, $queryName)
    {
        return new self(sprintf("No query found named '%s' on class '%s'.", $queryName, $className));
    }

    /**
     * @param string $className
     * @param string $resultName
     *
     * @return MappingException
     */
    public static function resultMappingNotFound($className, $resultName)
    {
        return new self(sprintf("No result set mapping found named '%s' on class '%s'.", $resultName, $className));
    }

    /**
     * @param string $entity
     * @param string $queryName
     *
     * @return MappingException
     */
    public static function emptyQueryMapping($entity, $queryName)
    {
        return new self(sprintf('Query named "%s" in "%s" could not be empty.', $queryName, $entity));
    }

    /**
     * @param string $className
     *
     * @return MappingException
     */
    public static function nameIsMandatoryForQueryMapping($className)
    {
        return new self(sprintf("Query name on entity class '%s' is not defined.", $className));
    }

    /**
     * @param string $entity
     * @param string $queryName
     *
     * @return MappingException
     */
    public static function missingQueryMapping($entity, $queryName)
    {
        return new self(sprintf(
            'Query named "%s" in "%s requires a result class or result set mapping.',
            $queryName,
            $entity
        ));
    }

    /**
     * @param string $entity
     * @param string $resultName
     *
     * @return MappingException
     */
    public static function missingResultSetMappingEntity($entity, $resultName)
    {
        return new self(sprintf(
            'Result set mapping named "%s" in "%s requires a entity class name.',
            $resultName,
            $entity
        ));
    }

    /**
     * @param string $entity
     * @param string $resultName
     *
     * @return MappingException
     */
    public static function missingResultSetMappingFieldName($entity, $resultName)
    {
        return new self(sprintf(
            'Result set mapping named "%s" in "%s requires a field name.',
            $resultName,
            $entity
        ));
    }

    /**
     * @param string $className
     *
     * @return MappingException
     */
    public static function nameIsMandatoryForSqlResultSetMapping($className)
    {
        return new self(sprintf("Result set mapping name on entity class '%s' is not defined.", $className));
    }

    public static function oneToManyRequiresMappedBy(string $entityName, string $fieldName): MappingException
    {
        return new self(sprintf(
            "OneToMany mapping on entity '%s' field '%s' requires the 'mappedBy' attribute.",
            $entityName,
            $fieldName
        ));
    }

    /**
     * @param string $fieldName
     *
     * @return MappingException
     */
    public static function joinTableRequired($fieldName)
    {
        return new self(sprintf("The mapping of field '%s' requires an the 'joinTable' attribute.", $fieldName));
    }

    /**
     * Called if a required option was not found but is required
     *
     * @param string $field          Which field cannot be processed?
     * @param string $expectedOption Which option is required
     * @param string $hint           Can optionally be used to supply a tip for common mistakes,
     *                               e.g. "Did you think of the plural s?"
     *
     * @return MappingException
     */
    public static function missingRequiredOption($field, $expectedOption, $hint = '')
    {
        $message = "The mapping of field '" . $field . "' is invalid: The option '" . $expectedOption . "' is required.";

        if (! empty($hint)) {
            $message .= ' (Hint: ' . $hint . ')';
        }

        return new self($message);
    }

    /**
     * Generic exception for invalid mappings.
     *
     * @param string $fieldName
     *
     * @return MappingException
     */
    public static function invalidMapping($fieldName)
    {
        return new self(sprintf("The mapping of field '%s' is invalid.", $fieldName));
    }

    /**
     * Exception for reflection exceptions - adds the entity name,
     * because there might be long classnames that will be shortened
     * within the stacktrace
     *
     * @param string $entity The entity's name
     *
     * @return MappingException
     */
    public static function reflectionFailure($entity, ReflectionException $previousException)
    {
        return new self(sprintf('An error occurred in %s', $entity), 0, $previousException);
    }

    /**
     * @param string $className
     * @param string $joinColumn
     *
     * @return MappingException
     */
    public static function joinColumnMustPointToMappedField($className, $joinColumn)
    {
        return new self(sprintf(
            'The column %s must be mapped to a field in class %s since it is referenced by a join column of another class.',
            $joinColumn,
            $className
        ));
    }

    /**
     * @param string $className
     *
     * @return MappingException
     */
    public static function classIsNotAValidEntityOrMappedSuperClass($className)
    {
        $parent = get_parent_class($className);
        if ($parent !== false) {
            return new self(sprintf(
                'Class "%s" sub class of "%s" is not a valid entity or mapped super class.',
                $className,
                $parent
            ));
        }

        return new self(sprintf(
            'Class "%s" is not a valid entity or mapped super class.',
            $className
        ));
    }

    /**
     * @deprecated 2.9 no longer in use
     *
     * @param string $className
     * @param string $propertyName
     *
     * @return MappingException
     */
    public static function propertyTypeIsRequired($className, $propertyName)
    {
        return new self(sprintf(
            "The attribute 'type' is required for the column description of property %s::\$%s.",
            $className,
            $propertyName
        ));
    }

    /**
     * @param string $entity    The entity's name.
     * @param string $fieldName The name of the field that was already declared.
     *
     * @return MappingException
     */
    public static function duplicateFieldMapping($entity, $fieldName)
    {
        return new self(sprintf(
            'Property "%s" in "%s" was already declared, but it must be declared only once',
            $fieldName,
            $entity
        ));
    }

    /**
     * @param string $entity
     * @param string $fieldName
     *
     * @return MappingException
     */
    public static function duplicateAssociationMapping($entity, $fieldName)
    {
        return new self(sprintf(
            'Property "%s" in "%s" was already declared, but it must be declared only once',
            $fieldName,
            $entity
        ));
    }

    /**
     * @param string $entity
     * @param string $queryName
     *
     * @return MappingException
     */
    public static function duplicateQueryMapping($entity, $queryName)
    {
        return new self(sprintf(
            'Query named "%s" in "%s" was already declared, but it must be declared only once',
            $queryName,
            $entity
        ));
    }

    /**
     * @param string $entity
     * @param string $resultName
     *
     * @return MappingException
     */
    public static function duplicateResultSetMapping($entity, $resultName)
    {
        return new self(sprintf(
            'Result set mapping named "%s" in "%s" was already declared, but it must be declared only once',
            $resultName,
            $entity
        ));
    }

    /**
     * @param string $entity
     *
     * @return MappingException
     */
    public static function singleIdNotAllowedOnCompositePrimaryKey($entity)
    {
        return new self('Single id is not allowed on composite primary key in entity ' . $entity);
    }

    /**
     * @param string $entity
     *
     * @return MappingException
     */
    public static function noIdDefined($entity)
    {
        return new self('No ID defined for entity ' . $entity);
    }

    /**
     * @param string $entity
     * @param string $fieldName
     * @param string $unsupportedType
     *
     * @return MappingException
     */
    public static function unsupportedOptimisticLockingType($entity, $fieldName, $unsupportedType)
    {
        return new self(sprintf(
            'Locking type "%s" (specified in "%s", field "%s") is not supported by Doctrine.',
            $unsupportedType,
            $entity,
            $fieldName
        ));
    }

    /**
     * @param string|null $path
     *
     * @return MappingException
     */
    public static function fileMappingDriversRequireConfiguredDirectoryPath($path = null)
    {
        if (! empty($path)) {
            $path = '[' . $path . ']';
        }

        return new self(
            'File mapping drivers must have a valid directory path, ' .
            'however the given path ' . $path . ' seems to be incorrect!'
        );
    }

    /**
     * Returns an exception that indicates that a class used in a discriminator map does not exist.
     * An example would be an outdated (maybe renamed) classname.
     *
     * @param string $className   The class that could not be found
     * @param string $owningClass The class that declares the discriminator map.
     *
     * @return MappingException
     */
    public static function invalidClassInDiscriminatorMap($className, $owningClass)
    {
        return new self(sprintf(
            "Entity class '%s' used in the discriminator map of class '%s' " .
            'does not exist.',
            $className,
            $owningClass
        ));
    }

    /**
     * @param string               $className
     * @param string[]             $entries
     * @param array<string,string> $map
     *
     * @return MappingException
     */
    public static function duplicateDiscriminatorEntry($className, array $entries, array $map)
    {
        return new self(
            'The entries ' . implode(', ', $entries) . " in discriminator map of class '" . $className . "' is duplicated. " .
            'If the discriminator map is automatically generated you have to convert it to an explicit discriminator map now. ' .
            'The entries of the current map are: @DiscriminatorMap({' . implode(', ', array_map(
                static function ($a, $b) {
                    return sprintf("'%s': '%s'", $a, $b);
                },
                array_keys($map),
                array_values($map)
            )) . '})'
        );
    }

    /**
     * @param string $className
     *
     * @return MappingException
     */
    public static function missingDiscriminatorMap($className)
    {
        return new self(sprintf(
            "Entity class '%s' is using inheritance but no discriminator map was defined.",
            $className
        ));
    }

    /**
     * @param string $className
     *
     * @return MappingException
     */
    public static function missingDiscriminatorColumn($className)
    {
        return new self(sprintf(
            "Entity class '%s' is using inheritance but no discriminator column was defined.",
            $className
        ));
    }

    /**
     * @param string $className
     * @param string $type
     *
     * @return MappingException
     */
    public static function invalidDiscriminatorColumnType($className, $type)
    {
        return new self(sprintf(
            "Discriminator column type on entity class '%s' is not allowed to be '%s'. 'string' or 'integer' type variables are suggested!",
            $className,
            $type
        ));
    }

    /**
     * @param string $className
     *
     * @return MappingException
     */
    public static function nameIsMandatoryForDiscriminatorColumns($className)
    {
        return new self(sprintf("Discriminator column name on entity class '%s' is not defined.", $className));
    }

    /**
     * @param string $className
     * @param string $fieldName
     *
     * @return MappingException
     */
    public static function cannotVersionIdField($className, $fieldName)
    {
        return new self(sprintf(
            "Setting Id field '%s' as versionable in entity class '%s' is not supported.",
            $fieldName,
            $className
        ));
    }

    /**
     * @param string $className
     * @param string $fieldName
     * @param string $type
     *
     * @return MappingException
     */
    public static function sqlConversionNotAllowedForIdentifiers($className, $fieldName, $type)
    {
        return new self(sprintf(
            "It is not possible to set id field '%s' to type '%s' in entity class '%s'. The type '%s' requires conversion SQL which is not allowed for identifiers.",
            $fieldName,
            $type,
            $className,
            $type
        ));
    }

    /**
     * @param string $className
     * @param string $columnName
     *
     * @return MappingException
     */
    public static function duplicateColumnName($className, $columnName)
    {
        return new self("Duplicate definition of column '" . $columnName . "' on entity '" . $className . "' in a field or discriminator column mapping.");
    }

    /**
     * @param string $className
     * @param string $field
     *
     * @return MappingException
     */
    public static function illegalToManyAssociationOnMappedSuperclass($className, $field)
    {
        return new self("It is illegal to put an inverse side one-to-many or many-to-many association on mapped superclass '" . $className . '#' . $field . "'.");
    }

    /**
     * @param string $className
     * @param string $targetEntity
     * @param string $targetField
     *
     * @return MappingException
     */
    public static function cannotMapCompositePrimaryKeyEntitiesAsForeignId($className, $targetEntity, $targetField)
    {
        return new self("It is not possible to map entity '" . $className . "' with a composite primary key " .
            "as part of the primary key of another entity '" . $targetEntity . '#' . $targetField . "'.");
    }

    /**
     * @param string $className
     * @param string $field
     *
     * @return MappingException
     */
    public static function noSingleAssociationJoinColumnFound($className, $field)
    {
        return new self(sprintf("'%s#%s' is not an association with a single join column.", $className, $field));
    }

    /**
     * @param string $className
     * @param string $column
     *
     * @return MappingException
     */
    public static function noFieldNameFoundForColumn($className, $column)
    {
        return new self(sprintf(
            "Cannot find a field on '%s' that is mapped to column '%s'. Either the " .
            'field does not exist or an association exists but it has multiple join columns.',
            $className,
            $column
        ));
    }

    /**
     * @param string $className
     * @param string $field
     *
     * @return MappingException
     */
    public static function illegalOrphanRemovalOnIdentifierAssociation($className, $field)
    {
        return new self(sprintf(
            "The orphan removal option is not allowed on an association that is part of the identifier in '%s#%s'.",
            $className,
            $field
        ));
    }

    /**
     * @param string $className
     * @param string $field
     *
     * @return MappingException
     */
    public static function illegalOrphanRemoval($className, $field)
    {
        return new self('Orphan removal is only allowed on one-to-one and one-to-many ' .
            'associations, but ' . $className . '#' . $field . ' is not.');
    }

    /**
     * @param string $className
     * @param string $field
     *
     * @return MappingException
     */
    public static function illegalInverseIdentifierAssociation($className, $field)
    {
        return new self(sprintf(
            "An inverse association is not allowed to be identifier in '%s#%s'.",
            $className,
            $field
        ));
    }

    /**
     * @param string $className
     * @param string $field
     *
     * @return MappingException
     */
    public static function illegalToManyIdentifierAssociation($className, $field)
    {
        return new self(sprintf(
            "Many-to-many or one-to-many associations are not allowed to be identifier in '%s#%s'.",
            $className,
            $field
        ));
    }

    /**
     * @param string $className
     *
     * @return MappingException
     */
    public static function noInheritanceOnMappedSuperClass($className)
    {
        return new self("It is not supported to define inheritance information on a mapped superclass '" . $className . "'.");
    }

    /**
     * @param string $className
     * @param string $rootClassName
     *
     * @return MappingException
     */
    public static function mappedClassNotPartOfDiscriminatorMap($className, $rootClassName)
    {
        return new self(
            "Entity '" . $className . "' has to be part of the discriminator map of '" . $rootClassName . "' " .
            "to be properly mapped in the inheritance hierarchy. Alternatively you can make '" . $className . "' an abstract class " .
            'to avoid this exception from occurring.'
        );
    }

    /**
     * @param string $className
     * @param string $methodName
     *
     * @return MappingException
     */
    public static function lifecycleCallbackMethodNotFound($className, $methodName)
    {
        return new self("Entity '" . $className . "' has no method '" . $methodName . "' to be registered as lifecycle callback.");
    }

    /**
     * @param string $listenerName
     * @param string $className
     *
     * @return MappingException
     */
    public static function entityListenerClassNotFound($listenerName, $className)
    {
        return new self(sprintf('Entity Listener "%s" declared on "%s" not found.', $listenerName, $className));
    }

    /**
     * @param string $listenerName
     * @param string $methodName
     * @param string $className
     *
     * @return MappingException
     */
    public static function entityListenerMethodNotFound($listenerName, $methodName, $className)
    {
        return new self(sprintf('Entity Listener "%s" declared on "%s" has no method "%s".', $listenerName, $className, $methodName));
    }

    /**
     * @param string $listenerName
     * @param string $methodName
     * @param string $className
     *
     * @return MappingException
     */
    public static function duplicateEntityListener($listenerName, $methodName, $className)
    {
        return new self(sprintf('Entity Listener "%s#%s()" in "%s" was already declared, but it must be declared only once.', $listenerName, $methodName, $className));
    }

    /** @param class-string $className */
    public static function invalidFetchMode(string $className, string $fetchMode): self
    {
        return new self("Entity '" . $className . "' has a mapping with invalid fetch mode '" . $fetchMode . "'");
    }

<<<<<<< HEAD
    public static function invalidGeneratedMode(string $generatedMode): self
=======
    /** @param int|string $annotation */
    public static function invalidGeneratedMode($annotation): MappingException
>>>>>>> fc3201bd
    {
        return new self("Invalid generated mode '" . $generatedMode . "'");
    }

    /**
     * @param string $className
     *
     * @return MappingException
     */
    public static function compositeKeyAssignedIdGeneratorRequired($className)
    {
        return new self("Entity '" . $className . "' has a composite identifier but uses an ID generator other than manually assigning (Identity, Sequence). This is not supported.");
    }

    /**
     * @param string $targetEntity
     * @param string $sourceEntity
     * @param string $associationName
     *
     * @return MappingException
     */
    public static function invalidTargetEntityClass($targetEntity, $sourceEntity, $associationName)
    {
        return new self('The target-entity ' . $targetEntity . " cannot be found in '" . $sourceEntity . '#' . $associationName . "'.");
    }

    /**
     * @param string[] $cascades
     * @param string   $className
     * @param string   $propertyName
     *
     * @return MappingException
     */
    public static function invalidCascadeOption(array $cascades, $className, $propertyName)
    {
        $cascades = implode(', ', array_map(static function ($e) {
            return "'" . $e . "'";
        }, $cascades));

        return new self(sprintf(
            "You have specified invalid cascade options for %s::$%s: %s; available options: 'remove', 'persist', 'refresh', 'merge', and 'detach'",
            $className,
            $propertyName,
            $cascades
        ));
    }

    /**
     * @param string $className
     *
     * @return MappingException
     */
    public static function missingSequenceName($className)
    {
        return new self(
            sprintf('Missing "sequenceName" attribute for sequence id generator definition on class "%s".', $className)
        );
    }

    /**
     * @param string $className
     * @param string $propertyName
     *
     * @return MappingException
     */
    public static function infiniteEmbeddableNesting($className, $propertyName)
    {
        return new self(
            sprintf(
                'Infinite nesting detected for embedded property %s::%s. ' .
                'You cannot embed an embeddable from the same type inside an embeddable.',
                $className,
                $propertyName
            )
        );
    }

    /**
     * @param string $className
     * @param string $propertyName
     *
     * @return self
     */
    public static function illegalOverrideOfInheritedProperty($className, $propertyName)
    {
        return new self(
            sprintf(
                'Override for %s::%s is only allowed for attributes/associations ' .
                'declared on a mapped superclass or a trait.',
                $className,
                $propertyName
            )
        );
    }

    /** @return self */
    public static function invalidIndexConfiguration($className, $indexName)
    {
        return new self(
            sprintf(
                'Index %s for entity %s should contain columns or fields values, but not both.',
                $indexName,
                $className
            )
        );
    }

    /** @return self */
    public static function invalidUniqueConstraintConfiguration($className, $indexName)
    {
        return new self(
            sprintf(
                'Unique constraint %s for entity %s should contain columns or fields values, but not both.',
                $indexName,
                $className
            )
        );
    }

    /** @param mixed $givenValue */
    public static function invalidOverrideType(string $expectdType, $givenValue): self
    {
        return new self(sprintf(
            'Expected %s, but %s was given.',
            $expectdType,
            get_debug_type($givenValue)
        ));
    }

    public static function enumsRequirePhp81(string $className, string $fieldName): self
    {
        return new self(sprintf('Enum types require PHP 8.1 in %s::$%s', $className, $fieldName));
    }

    public static function nonEnumTypeMapped(string $className, string $fieldName, string $enumType): self
    {
        return new self(sprintf(
            'Attempting to map non-enum type %s as enum in entity %s::$%s',
            $enumType,
            $className,
            $fieldName
        ));
    }

    /**
     * @param class-string             $className
     * @param class-string<BackedEnum> $enumType
     */
    public static function invalidEnumValue(
        string $className,
        string $fieldName,
        string $value,
        string $enumType,
        ValueError $previous
    ): self {
        return new self(sprintf(
            <<<'EXCEPTION'
Context: Trying to hydrate enum property "%s::$%s"
Problem: Case "%s" is not listed in enum "%s"
Solution: Either add the case to the enum type or migrate the database column to use another case of the enum
EXCEPTION
            ,
            $className,
            $fieldName,
            $value,
            $enumType
        ), 0, $previous);
    }

    /** @param LibXMLError[] $errors */
    public static function fromLibXmlErrors(array $errors): self
    {
        $formatter = static function (LibXMLError $error): string {
            return sprintf(
                'libxml error: %s in %s at line %d',
                $error->message,
                $error->file,
                $error->line
            );
        };

        return new self(implode(PHP_EOL, array_map($formatter, $errors)));
    }
}<|MERGE_RESOLUTION|>--- conflicted
+++ resolved
@@ -819,12 +819,8 @@
         return new self("Entity '" . $className . "' has a mapping with invalid fetch mode '" . $fetchMode . "'");
     }
 
-<<<<<<< HEAD
-    public static function invalidGeneratedMode(string $generatedMode): self
-=======
-    /** @param int|string $annotation */
-    public static function invalidGeneratedMode($annotation): MappingException
->>>>>>> fc3201bd
+    /** @param int|string $generatedMode */
+    public static function invalidGeneratedMode($generatedMode): self
     {
         return new self("Invalid generated mode '" . $generatedMode . "'");
     }
