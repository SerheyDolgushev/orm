--- conflicted
+++ resolved
@@ -19,13 +19,8 @@
         private readonly string $enumType,
     ) {
         parent::__construct(
-<<<<<<< HEAD
-            $originalReflectionProperty->getDeclaringClass()->getName(),
-            $originalReflectionProperty->getName(),
-=======
             $originalReflectionProperty->class,
-            $originalReflectionProperty->name
->>>>>>> db279100
+            $originalReflectionProperty->name,
         );
     }
 
@@ -80,13 +75,8 @@
             return $enumType::from($value);
         } catch (ValueError $e) {
             throw MappingException::invalidEnumValue(
-<<<<<<< HEAD
                 $object::class,
-                $this->originalReflectionProperty->getName(),
-=======
-                get_class($object),
                 $this->originalReflectionProperty->name,
->>>>>>> db279100
                 (string) $value,
                 $enumType,
                 $e,
