--- conflicted
+++ resolved
@@ -193,21 +193,10 @@
                 $class->containsForeignIdentifier = true;
             }
 
-<<<<<<< HEAD
-=======
             if ($parent->containsEnumIdentifier) {
                 $class->containsEnumIdentifier = true;
             }
 
-            if (! empty($parent->namedQueries)) {
-                $this->addInheritedNamedQueries($class, $parent);
-            }
-
-            if (! empty($parent->namedNativeQueries)) {
-                $this->addInheritedNamedNativeQueries($class, $parent);
-            }
-
->>>>>>> 36ab133e
             if (! empty($parent->sqlResultSetMappings)) {
                 $this->addInheritedSqlResultSetMappings($class, $parent);
             }
