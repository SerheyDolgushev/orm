--- conflicted
+++ resolved
@@ -280,14 +280,10 @@
                 }
             } else {
                 assert($parent instanceof ClassMetadataInfo); // https://github.com/doctrine/orm/issues/8746
-<<<<<<< HEAD
-                if ((! $class->reflClass || ! $class->reflClass->isAbstract()) && ! in_array($class->name, $parent->discriminatorMap, true)) {
-=======
                 if (
                     (! $class->reflClass || ! $class->reflClass->isAbstract())
-                    && ! in_array($class->name, $class->discriminatorMap)
+                    && ! in_array($class->name, $class->discriminatorMap, true)
                 ) {
->>>>>>> 77cc86ed
                     throw MappingException::mappedClassNotPartOfDiscriminatorMap($class->name, $class->rootEntityName);
                 }
             }
