<?php

declare(strict_types=1);

namespace Doctrine\ORM\Decorator;

<<<<<<< HEAD
use DateTimeInterface;
use Doctrine\Common\EventManager;
use Doctrine\DBAL\Connection;
use Doctrine\DBAL\LockMode;
use Doctrine\ORM\Cache;
use Doctrine\ORM\Configuration;
=======
use Doctrine\Deprecations\Deprecation;
>>>>>>> 143ee256
use Doctrine\ORM\EntityManagerInterface;
use Doctrine\ORM\EntityRepository;
use Doctrine\ORM\Internal\Hydration\AbstractHydrator;
use Doctrine\ORM\Mapping\ClassMetadata;
use Doctrine\ORM\Mapping\ClassMetadataFactory;
use Doctrine\ORM\NativeQuery;
use Doctrine\ORM\Proxy\ProxyFactory;
use Doctrine\ORM\Query;
use Doctrine\ORM\Query\Expr;
use Doctrine\ORM\Query\FilterCollection;
use Doctrine\ORM\Query\ResultSetMapping;
use Doctrine\ORM\QueryBuilder;
use Doctrine\ORM\UnitOfWork;
use Doctrine\Persistence\ObjectManagerDecorator;

/**
 * Base class for EntityManager decorators
 *
 * @extends ObjectManagerDecorator<EntityManagerInterface>
 */
abstract class EntityManagerDecorator extends ObjectManagerDecorator implements EntityManagerInterface
{
    public function __construct(EntityManagerInterface $wrapped)
    {
        $this->wrapped = $wrapped;
    }

    public function getRepository(string $className): EntityRepository
    {
        return $this->wrapped->getRepository($className);
    }

    public function getMetadataFactory(): ClassMetadataFactory
    {
        return $this->wrapped->getMetadataFactory();
    }

    public function getClassMetadata(string $className): ClassMetadata
    {
        return $this->wrapped->getClassMetadata($className);
    }

    public function getConnection(): Connection
    {
        return $this->wrapped->getConnection();
    }

    public function getExpressionBuilder(): Expr
    {
        return $this->wrapped->getExpressionBuilder();
    }

    public function beginTransaction(): void
    {
        $this->wrapped->beginTransaction();
    }

    public function wrapInTransaction(callable $func): mixed
    {
        return $this->wrapped->wrapInTransaction($func);
    }

    public function commit(): void
    {
        $this->wrapped->commit();
    }

    public function rollback(): void
    {
        $this->wrapped->rollback();
    }

    public function createQuery(string $dql = ''): Query
    {
        return $this->wrapped->createQuery($dql);
    }

    public function createNativeQuery(string $sql, ResultSetMapping $rsm): NativeQuery
    {
        return $this->wrapped->createNativeQuery($sql, $rsm);
    }

    public function createQueryBuilder(): QueryBuilder
    {
        return $this->wrapped->createQueryBuilder();
    }

    public function getReference(string $entityName, mixed $id): object|null
    {
        return $this->wrapped->getReference($entityName, $id);
    }

    public function getPartialReference(string $entityName, mixed $identifier): object|null
    {
        Deprecation::trigger(
            'doctrine/orm',
            'https://github.com/doctrine/orm/pull/10987',
            'Method %s is deprecated and will be removed in 3.0.',
            __METHOD__
        );

        return $this->wrapped->getPartialReference($entityName, $identifier);
    }

    public function close(): void
    {
        $this->wrapped->close();
    }

    public function lock(object $entity, LockMode|int $lockMode, DateTimeInterface|int|null $lockVersion = null): void
    {
        $this->wrapped->lock($entity, $lockMode, $lockVersion);
    }

    public function find(string $className, mixed $id, LockMode|int|null $lockMode = null, int|null $lockVersion = null): object|null
    {
        return $this->wrapped->find($className, $id, $lockMode, $lockVersion);
    }

    public function refresh(object $object, LockMode|int|null $lockMode = null): void
    {
        $this->wrapped->refresh($object, $lockMode);
    }

    public function getEventManager(): EventManager
    {
        return $this->wrapped->getEventManager();
    }

    public function getConfiguration(): Configuration
    {
        return $this->wrapped->getConfiguration();
    }

    public function isOpen(): bool
    {
        return $this->wrapped->isOpen();
    }

    public function getUnitOfWork(): UnitOfWork
    {
        return $this->wrapped->getUnitOfWork();
    }

    public function newHydrator(string|int $hydrationMode): AbstractHydrator
    {
        return $this->wrapped->newHydrator($hydrationMode);
    }

    public function getProxyFactory(): ProxyFactory
    {
        return $this->wrapped->getProxyFactory();
    }

    public function getFilters(): FilterCollection
    {
        return $this->wrapped->getFilters();
    }

    public function isFiltersStateClean(): bool
    {
        return $this->wrapped->isFiltersStateClean();
    }

    public function hasFilters(): bool
    {
        return $this->wrapped->hasFilters();
    }

    public function getCache(): Cache|null
    {
        return $this->wrapped->getCache();
    }
}<|MERGE_RESOLUTION|>--- conflicted
+++ resolved
@@ -4,16 +4,13 @@
 
 namespace Doctrine\ORM\Decorator;
 
-<<<<<<< HEAD
 use DateTimeInterface;
 use Doctrine\Common\EventManager;
 use Doctrine\DBAL\Connection;
 use Doctrine\DBAL\LockMode;
+use Doctrine\Deprecations\Deprecation;
 use Doctrine\ORM\Cache;
 use Doctrine\ORM\Configuration;
-=======
-use Doctrine\Deprecations\Deprecation;
->>>>>>> 143ee256
 use Doctrine\ORM\EntityManagerInterface;
 use Doctrine\ORM\EntityRepository;
 use Doctrine\ORM\Internal\Hydration\AbstractHydrator;
@@ -112,7 +109,7 @@
             'doctrine/orm',
             'https://github.com/doctrine/orm/pull/10987',
             'Method %s is deprecated and will be removed in 3.0.',
-            __METHOD__
+            __METHOD__,
         );
 
         return $this->wrapped->getPartialReference($entityName, $identifier);
