<?php

declare(strict_types=1);

namespace Doctrine\ORM\Query;

use Doctrine\ORM\Query\Exec\AbstractSqlExecutor;
use LogicException;

use function sprintf;

/**
 * Encapsulates the resulting components from a DQL query parsing process that
 * can be serialized.
 *
 * @link        http://www.doctrine-project.org
 */
class ParserResult
{
    /**
     * The SQL executor used for executing the SQL.
     */
<<<<<<< HEAD
    private AbstractSqlExecutor|null $_sqlExecutor = null;
=======
    private $sqlExecutor;
>>>>>>> 83d56d75

    /**
     * The ResultSetMapping that describes how to map the SQL result set.
     */
<<<<<<< HEAD
    private ResultSetMapping $_resultSetMapping;
=======
    private $resultSetMapping;
>>>>>>> 83d56d75

    /**
     * The mappings of DQL parameter names/positions to SQL parameter positions.
     *
     * @psalm-var array<string|int, list<int>>
     */
<<<<<<< HEAD
    private array $_parameterMappings = [];
=======
    private $parameterMappings = [];
>>>>>>> 83d56d75

    /**
     * Initializes a new instance of the <tt>ParserResult</tt> class.
     * The new instance is initialized with an empty <tt>ResultSetMapping</tt>.
     */
    public function __construct()
    {
        $this->resultSetMapping = new ResultSetMapping();
    }

    /**
     * Gets the ResultSetMapping for the parsed query.
     *
     * @return ResultSetMapping The result set mapping of the parsed query
     */
    public function getResultSetMapping(): ResultSetMapping
    {
        return $this->resultSetMapping;
    }

    /**
     * Sets the ResultSetMapping of the parsed query.
     */
    public function setResultSetMapping(ResultSetMapping $rsm): void
    {
        $this->resultSetMapping = $rsm;
    }

    /**
     * Sets the SQL executor that should be used for this ParserResult.
     */
    public function setSqlExecutor(AbstractSqlExecutor $executor): void
    {
        $this->sqlExecutor = $executor;
    }

    /**
     * Gets the SQL executor used by this ParserResult.
     */
    public function getSqlExecutor(): AbstractSqlExecutor
    {
<<<<<<< HEAD
        if ($this->_sqlExecutor === null) {
            throw new LogicException(sprintf(
                'Executor not set yet. Call %s::setSqlExecutor() first.',
                self::class,
            ));
        }

        return $this->_sqlExecutor;
=======
        return $this->sqlExecutor;
>>>>>>> 83d56d75
    }

    /**
     * Adds a DQL to SQL parameter mapping. One DQL parameter name/position can map to
     * several SQL parameter positions.
     */
    public function addParameterMapping(string|int $dqlPosition, int $sqlPosition): void
    {
        $this->parameterMappings[$dqlPosition][] = $sqlPosition;
    }

    /**
     * Gets all DQL to SQL parameter mappings.
     *
     * @psalm-return array<int|string, list<int>> The parameter mappings.
     */
    public function getParameterMappings(): array
    {
        return $this->parameterMappings;
    }

    /**
     * Gets the SQL parameter positions for a DQL parameter name/position.
     *
     * @param string|int $dqlPosition The name or position of the DQL parameter.
     *
     * @return int[] The positions of the corresponding SQL parameters.
     * @psalm-return list<int>
     */
    public function getSqlParameterPositions(string|int $dqlPosition): array
    {
        return $this->parameterMappings[$dqlPosition];
    }
}<|MERGE_RESOLUTION|>--- conflicted
+++ resolved
@@ -20,31 +20,19 @@
     /**
      * The SQL executor used for executing the SQL.
      */
-<<<<<<< HEAD
-    private AbstractSqlExecutor|null $_sqlExecutor = null;
-=======
-    private $sqlExecutor;
->>>>>>> 83d56d75
+    private AbstractSqlExecutor|null $sqlExecutor = null;
 
     /**
      * The ResultSetMapping that describes how to map the SQL result set.
      */
-<<<<<<< HEAD
-    private ResultSetMapping $_resultSetMapping;
-=======
-    private $resultSetMapping;
->>>>>>> 83d56d75
+    private ResultSetMapping $resultSetMapping;
 
     /**
      * The mappings of DQL parameter names/positions to SQL parameter positions.
      *
      * @psalm-var array<string|int, list<int>>
      */
-<<<<<<< HEAD
-    private array $_parameterMappings = [];
-=======
-    private $parameterMappings = [];
->>>>>>> 83d56d75
+    private array $parameterMappings = [];
 
     /**
      * Initializes a new instance of the <tt>ParserResult</tt> class.
@@ -86,18 +74,14 @@
      */
     public function getSqlExecutor(): AbstractSqlExecutor
     {
-<<<<<<< HEAD
-        if ($this->_sqlExecutor === null) {
+        if ($this->sqlExecutor === null) {
             throw new LogicException(sprintf(
                 'Executor not set yet. Call %s::setSqlExecutor() first.',
                 self::class,
             ));
         }
 
-        return $this->_sqlExecutor;
-=======
         return $this->sqlExecutor;
->>>>>>> 83d56d75
     }
 
     /**
