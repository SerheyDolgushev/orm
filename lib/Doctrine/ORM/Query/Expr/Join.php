<?php

declare(strict_types=1);

namespace Doctrine\ORM\Query\Expr;

use function strtoupper;

/**
 * Expression class for DQL join.
 *
 * @link    www.doctrine-project.org
 */
class Join
{
    public const INNER_JOIN = 'INNER';
    public const LEFT_JOIN  = 'LEFT';

    public const ON   = 'ON';
    public const WITH = 'WITH';

    /**
<<<<<<< HEAD
=======
     * @var string
     * @psalm-var self::INNER_JOIN|self::LEFT_JOIN
     */
    protected $joinType;

    /** @var string */
    protected $join;

    /** @var string|null */
    protected $alias;

    /**
     * @var string|null
     * @psalm-var self::ON|self::WITH|null
     */
    protected $conditionType;

    /** @var string|Comparison|Composite|Func|null */
    protected $condition;

    /** @var string|null */
    protected $indexBy;

    /**
     * @param string                                $joinType      The condition type constant. Either INNER_JOIN or LEFT_JOIN.
     * @param string                                $join          The relationship to join.
     * @param string|null                           $alias         The alias of the join.
     * @param string|null                           $conditionType The condition type constant. Either ON or WITH.
     * @param string|Comparison|Composite|Func|null $condition     The condition for the join.
     * @param string|null                           $indexBy       The index for the join.
>>>>>>> 953e42d0
     * @psalm-param self::INNER_JOIN|self::LEFT_JOIN $joinType
     * @psalm-param self::ON|self::WITH|null $conditionType
     */
    public function __construct(
        protected string $joinType,
        protected string $join,
        protected string|null $alias = null,
        protected string|null $conditionType = null,
        protected string|Comparison|Composite|null $condition = null,
        protected string|null $indexBy = null,
    ) {
    }

    /** @psalm-return self::INNER_JOIN|self::LEFT_JOIN */
    public function getJoinType(): string
    {
        return $this->joinType;
    }

    public function getJoin(): string
    {
        return $this->join;
    }

    public function getAlias(): string|null
    {
        return $this->alias;
    }

    /** @psalm-return self::ON|self::WITH|null */
    public function getConditionType(): string|null
    {
        return $this->conditionType;
    }

<<<<<<< HEAD
    public function getCondition(): string|Comparison|Composite|null
=======
    /** @return string|Comparison|Composite|Func|null */
    public function getCondition()
>>>>>>> 953e42d0
    {
        return $this->condition;
    }

    public function getIndexBy(): string|null
    {
        return $this->indexBy;
    }

    public function __toString(): string
    {
        return strtoupper($this->joinType) . ' JOIN ' . $this->join
             . ($this->alias ? ' ' . $this->alias : '')
             . ($this->indexBy ? ' INDEX BY ' . $this->indexBy : '')
             . ($this->condition ? ' ' . strtoupper($this->conditionType) . ' ' . $this->condition : '');
    }
}<|MERGE_RESOLUTION|>--- conflicted
+++ resolved
@@ -20,39 +20,6 @@
     public const WITH = 'WITH';
 
     /**
-<<<<<<< HEAD
-=======
-     * @var string
-     * @psalm-var self::INNER_JOIN|self::LEFT_JOIN
-     */
-    protected $joinType;
-
-    /** @var string */
-    protected $join;
-
-    /** @var string|null */
-    protected $alias;
-
-    /**
-     * @var string|null
-     * @psalm-var self::ON|self::WITH|null
-     */
-    protected $conditionType;
-
-    /** @var string|Comparison|Composite|Func|null */
-    protected $condition;
-
-    /** @var string|null */
-    protected $indexBy;
-
-    /**
-     * @param string                                $joinType      The condition type constant. Either INNER_JOIN or LEFT_JOIN.
-     * @param string                                $join          The relationship to join.
-     * @param string|null                           $alias         The alias of the join.
-     * @param string|null                           $conditionType The condition type constant. Either ON or WITH.
-     * @param string|Comparison|Composite|Func|null $condition     The condition for the join.
-     * @param string|null                           $indexBy       The index for the join.
->>>>>>> 953e42d0
      * @psalm-param self::INNER_JOIN|self::LEFT_JOIN $joinType
      * @psalm-param self::ON|self::WITH|null $conditionType
      */
@@ -61,7 +28,7 @@
         protected string $join,
         protected string|null $alias = null,
         protected string|null $conditionType = null,
-        protected string|Comparison|Composite|null $condition = null,
+        protected string|Comparison|Composite|Func|null $condition = null,
         protected string|null $indexBy = null,
     ) {
     }
@@ -88,12 +55,7 @@
         return $this->conditionType;
     }
 
-<<<<<<< HEAD
-    public function getCondition(): string|Comparison|Composite|null
-=======
-    /** @return string|Comparison|Composite|Func|null */
-    public function getCondition()
->>>>>>> 953e42d0
+    public function getCondition(): string|Comparison|Composite|Func|null
     {
         return $this->condition;
     }
