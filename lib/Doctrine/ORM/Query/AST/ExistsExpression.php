--- conflicted
+++ resolved
@@ -13,19 +13,11 @@
  */
 class ExistsExpression extends Node
 {
-    /** @var bool */
-    public $not;
-
     /** @param Subselect $subselect */
-<<<<<<< HEAD
-    public function __construct(public $subselect)
-    {
-=======
-    public function __construct($subselect, bool $not = false)
-    {
-        $this->subselect = $subselect;
-        $this->not       = $not;
->>>>>>> 5a8541b4
+    public function __construct(
+        public $subselect,
+        public bool $not = false,
+    ) {
     }
 
     public function dispatch(SqlWalker $walker): string
