<?php

declare(strict_types=1);

namespace Doctrine\ORM\Query;

use BadMethodCallException;
use Doctrine\DBAL\Connection;
use Doctrine\DBAL\LockMode;
use Doctrine\DBAL\Platforms\AbstractPlatform;
use Doctrine\DBAL\Types\Type;
use Doctrine\ORM\EntityManagerInterface;
use Doctrine\ORM\Mapping\ClassMetadata;
use Doctrine\ORM\Mapping\QuoteStrategy;
use Doctrine\ORM\OptimisticLockException;
use Doctrine\ORM\Query;
use Doctrine\ORM\Utility\HierarchyDiscriminatorResolver;
use Doctrine\ORM\Utility\PersisterHelper;
use InvalidArgumentException;
use LogicException;

use function array_diff;
use function array_filter;
use function array_keys;
use function array_map;
use function array_merge;
use function assert;
use function count;
use function implode;
use function is_array;
use function is_float;
use function is_numeric;
use function is_string;
use function preg_match;
use function reset;
use function sprintf;
use function strtolower;
use function strtoupper;
use function trim;

/**
 * The SqlWalker walks over a DQL AST and constructs the corresponding SQL.
 *
 * @psalm-import-type QueryComponent from Parser
 * @psalm-consistent-constructor
 */
class SqlWalker
{
    public const HINT_DISTINCT = 'doctrine.distinct';

    private readonly ResultSetMapping $rsm;

    /**
     * Counter for generating unique column aliases.
     */
    private int $aliasCounter = 0;

    /**
     * Counter for generating unique table aliases.
     */
    private int $tableAliasCounter = 0;

    /**
     * Counter for generating unique scalar result.
     */
    private int $scalarResultCounter = 1;

    /**
     * Counter for generating unique parameter indexes.
     */
    private int $sqlParamIndex = 0;

    /**
     * Counter for generating indexes.
     */
    private int $newObjectCounter = 0;

    private readonly EntityManagerInterface $em;
    private readonly Connection $conn;

    /** @var mixed[] */
    private array $tableAliasMap = [];

    /**
     * Map from result variable names to their SQL column alias names.
     *
     * @psalm-var array<string|int, string|list<string>>
     */
    private array $scalarResultAliasMap = [];

    /**
     * Map from Table-Alias + Column-Name to OrderBy-Direction.
     *
     * @var array<string, string>
     */
    private array $orderedColumnsMap = [];

    /**
     * Map from DQL-Alias + Field-Name to SQL Column Alias.
     *
     * @var array<string, array<string, string>>
     */
    private array $scalarFields = [];

    /**
     * A list of classes that appear in non-scalar SelectExpressions.
     *
     * @psalm-var array<string, array{class: ClassMetadata, dqlAlias: string, resultAlias: string|null}>
     */
    private array $selectedClasses = [];

    /**
     * The DQL alias of the root class of the currently traversed query.
     *
     * @psalm-var list<string>
     */
    private array $rootAliases = [];

    /**
     * Flag that indicates whether to generate SQL table aliases in the SQL.
     * These should only be generated for SELECT queries, not for UPDATE/DELETE.
     */
    private bool $useSqlTableAliases = true;

    /**
     * The database platform abstraction.
     */
    private readonly AbstractPlatform $platform;

    /**
     * The quote strategy.
     */
    private readonly QuoteStrategy $quoteStrategy;

    /** @psalm-param array<string, QueryComponent> $queryComponents The query components (symbol table). */
    public function __construct(
        private readonly Query $query,
        private readonly ParserResult $parserResult,
        private array $queryComponents,
    ) {
        $this->rsm           = $parserResult->getResultSetMapping();
        $this->em            = $query->getEntityManager();
        $this->conn          = $this->em->getConnection();
        $this->platform      = $this->conn->getDatabasePlatform();
        $this->quoteStrategy = $this->em->getConfiguration()->getQuoteStrategy();
    }

    /**
     * Gets the Query instance used by the walker.
     */
    public function getQuery(): Query
    {
        return $this->query;
    }

    /**
     * Gets the Connection used by the walker.
     */
    public function getConnection(): Connection
    {
        return $this->conn;
    }

    /**
     * Gets the EntityManager used by the walker.
     */
    public function getEntityManager(): EntityManagerInterface
    {
        return $this->em;
    }

    /**
     * Gets the information about a single query component.
     *
     * @param string $dqlAlias The DQL alias.
     *
     * @return mixed[]
     * @psalm-return QueryComponent
     */
    public function getQueryComponent(string $dqlAlias): array
    {
        return $this->queryComponents[$dqlAlias];
    }

    public function getMetadataForDqlAlias(string $dqlAlias): ClassMetadata
    {
        return $this->queryComponents[$dqlAlias]['metadata']
            ?? throw new LogicException(sprintf('No metadata for DQL alias: %s', $dqlAlias));
    }

    /**
     * Returns internal queryComponents array.
     *
     * @return array<string, QueryComponent>
     */
    public function getQueryComponents(): array
    {
        return $this->queryComponents;
    }

    /**
     * Sets or overrides a query component for a given dql alias.
     *
     * @psalm-param QueryComponent $queryComponent
     */
    public function setQueryComponent(string $dqlAlias, array $queryComponent): void
    {
        $requiredKeys = ['metadata', 'parent', 'relation', 'map', 'nestingLevel', 'token'];

        if (array_diff($requiredKeys, array_keys($queryComponent))) {
            throw QueryException::invalidQueryComponent($dqlAlias);
        }

        $this->queryComponents[$dqlAlias] = $queryComponent;
    }

    /**
     * Gets an executor that can be used to execute the result of this walker.
     */
    public function getExecutor(AST\SelectStatement|AST\UpdateStatement|AST\DeleteStatement $statement): Exec\AbstractSqlExecutor
    {
        return match (true) {
            $statement instanceof AST\SelectStatement
                => new Exec\SingleSelectExecutor($statement, $this),
            $statement instanceof AST\UpdateStatement
                => $this->em->getClassMetadata($statement->updateClause->abstractSchemaName)->isInheritanceTypeJoined()
                    ? new Exec\MultiTableUpdateExecutor($statement, $this)
                    : new Exec\SingleTableDeleteUpdateExecutor($statement, $this),
            $statement instanceof AST\DeleteStatement
                => $this->em->getClassMetadata($statement->deleteClause->abstractSchemaName)->isInheritanceTypeJoined()
                    ? new Exec\MultiTableDeleteExecutor($statement, $this)
                    : new Exec\SingleTableDeleteUpdateExecutor($statement, $this),
        };
    }

    /**
     * Generates a unique, short SQL table alias.
     */
    public function getSQLTableAlias(string $tableName, string $dqlAlias = ''): string
    {
        $tableName .= $dqlAlias ? '@[' . $dqlAlias . ']' : '';

        if (! isset($this->tableAliasMap[$tableName])) {
            $this->tableAliasMap[$tableName] = (preg_match('/[a-z]/i', $tableName[0]) ? strtolower($tableName[0]) : 't')
                . $this->tableAliasCounter++ . '_';
        }

        return $this->tableAliasMap[$tableName];
    }

    /**
     * Forces the SqlWalker to use a specific alias for a table name, rather than
     * generating an alias on its own.
     */
    public function setSQLTableAlias(string $tableName, string $alias, string $dqlAlias = ''): string
    {
        $tableName .= $dqlAlias ? '@[' . $dqlAlias . ']' : '';

        $this->tableAliasMap[$tableName] = $alias;

        return $alias;
    }

    /**
     * Gets an SQL column alias for a column name.
     */
    public function getSQLColumnAlias(string $columnName): string
    {
        return $this->quoteStrategy->getColumnAlias($columnName, $this->aliasCounter++, $this->platform);
    }

    /**
     * Generates the SQL JOINs that are necessary for Class Table Inheritance
     * for the given class.
     */
    private function generateClassTableInheritanceJoins(
        ClassMetadata $class,
        string $dqlAlias,
    ): string {
        $sql = '';

        $baseTableAlias = $this->getSQLTableAlias($class->getTableName(), $dqlAlias);

        // INNER JOIN parent class tables
        foreach ($class->parentClasses as $parentClassName) {
            $parentClass = $this->em->getClassMetadata($parentClassName);
            $tableAlias  = $this->getSQLTableAlias($parentClass->getTableName(), $dqlAlias);

            // If this is a joined association we must use left joins to preserve the correct result.
            $sql .= isset($this->queryComponents[$dqlAlias]['relation']) ? ' LEFT ' : ' INNER ';
            $sql .= 'JOIN ' . $this->quoteStrategy->getTableName($parentClass, $this->platform) . ' ' . $tableAlias . ' ON ';

            $sqlParts = [];

            foreach ($this->quoteStrategy->getIdentifierColumnNames($class, $this->platform) as $columnName) {
                $sqlParts[] = $baseTableAlias . '.' . $columnName . ' = ' . $tableAlias . '.' . $columnName;
            }

            // Add filters on the root class
            $sqlParts[] = $this->generateFilterConditionSQL($parentClass, $tableAlias);

            $sql .= implode(' AND ', array_filter($sqlParts));
        }

        // LEFT JOIN child class tables
        foreach ($class->subClasses as $subClassName) {
            $subClass   = $this->em->getClassMetadata($subClassName);
            $tableAlias = $this->getSQLTableAlias($subClass->getTableName(), $dqlAlias);

            $sql .= ' LEFT JOIN ' . $this->quoteStrategy->getTableName($subClass, $this->platform) . ' ' . $tableAlias . ' ON ';

            $sqlParts = [];

            foreach ($this->quoteStrategy->getIdentifierColumnNames($subClass, $this->platform) as $columnName) {
                $sqlParts[] = $baseTableAlias . '.' . $columnName . ' = ' . $tableAlias . '.' . $columnName;
            }

            $sql .= implode(' AND ', $sqlParts);
        }

        return $sql;
    }

    private function generateOrderedCollectionOrderByItems(): string
    {
        $orderedColumns = [];

        foreach ($this->selectedClasses as $selectedClass) {
            $dqlAlias = $selectedClass['dqlAlias'];
            $qComp    = $this->queryComponents[$dqlAlias];

            if (! isset($qComp['relation']->orderBy)) {
                continue;
            }

            assert(isset($qComp['metadata']));
            $persister = $this->em->getUnitOfWork()->getEntityPersister($qComp['metadata']->name);

            foreach ($qComp['relation']->orderBy as $fieldName => $orientation) {
                $columnName = $this->quoteStrategy->getColumnName($fieldName, $qComp['metadata'], $this->platform);
                $tableName  = $qComp['metadata']->isInheritanceTypeJoined()
                    ? $persister->getOwningTable($fieldName)
                    : $qComp['metadata']->getTableName();

                $orderedColumn = $this->getSQLTableAlias($tableName, $dqlAlias) . '.' . $columnName;

                // OrderByClause should replace an ordered relation. see - DDC-2475
                if (isset($this->orderedColumnsMap[$orderedColumn])) {
                    continue;
                }

                $this->orderedColumnsMap[$orderedColumn] = $orientation;
                $orderedColumns[]                        = $orderedColumn . ' ' . $orientation;
            }
        }

        return implode(', ', $orderedColumns);
    }

    /**
     * Generates a discriminator column SQL condition for the class with the given DQL alias.
     *
     * @psalm-param list<string> $dqlAliases List of root DQL aliases to inspect for discriminator restrictions.
     */
    private function generateDiscriminatorColumnConditionSQL(array $dqlAliases): string
    {
        $sqlParts = [];

        foreach ($dqlAliases as $dqlAlias) {
            $class = $this->getMetadataForDqlAlias($dqlAlias);

            if (! $class->isInheritanceTypeSingleTable()) {
                continue;
            }

            $conn   = $this->em->getConnection();
            $values = [];

            if ($class->discriminatorValue !== null) { // discriminators can be 0
                $values[] = $conn->quote($class->discriminatorValue);
            }

            foreach ($class->subClasses as $subclassName) {
                $values[] = $conn->quote((string) $this->em->getClassMetadata($subclassName)->discriminatorValue);
            }

            $sqlTableAlias = $this->useSqlTableAliases
                ? $this->getSQLTableAlias($class->getTableName(), $dqlAlias) . '.'
                : '';

            $sqlParts[] = $sqlTableAlias . $class->getDiscriminatorColumn()->name . ' IN (' . implode(', ', $values) . ')';
        }

        $sql = implode(' AND ', $sqlParts);

        return count($sqlParts) > 1 ? '(' . $sql . ')' : $sql;
    }

    /**
     * Generates the filter SQL for a given entity and table alias.
     */
    private function generateFilterConditionSQL(
        ClassMetadata $targetEntity,
        string $targetTableAlias,
    ): string {
        if (! $this->em->hasFilters()) {
            return '';
        }

        switch ($targetEntity->inheritanceType) {
            case ClassMetadata::INHERITANCE_TYPE_NONE:
                break;
            case ClassMetadata::INHERITANCE_TYPE_JOINED:
                // The classes in the inheritance will be added to the query one by one,
                // but only the root node is getting filtered
                if ($targetEntity->name !== $targetEntity->rootEntityName) {
                    return '';
                }

                break;
            case ClassMetadata::INHERITANCE_TYPE_SINGLE_TABLE:
                // With STI the table will only be queried once, make sure that the filters
                // are added to the root entity
                $targetEntity = $this->em->getClassMetadata($targetEntity->rootEntityName);
                break;
            default:
                //@todo: throw exception?
                return '';
        }

        $filterClauses = [];
        foreach ($this->em->getFilters()->getEnabledFilters() as $filter) {
            $filterExpr = $filter->addFilterConstraint($targetEntity, $targetTableAlias);
            if ($filterExpr !== '') {
                $filterClauses[] = '(' . $filterExpr . ')';
            }
        }

        return implode(' AND ', $filterClauses);
    }

    /**
     * Walks down a SelectStatement AST node, thereby generating the appropriate SQL.
     */
    public function walkSelectStatement(AST\SelectStatement $selectStatement): string
    {
        $limit    = $this->query->getMaxResults();
        $offset   = $this->query->getFirstResult();
        $lockMode = $this->query->getHint(Query::HINT_LOCK_MODE) ?: LockMode::NONE;
        $sql      = $this->walkSelectClause($selectStatement->selectClause)
            . $this->walkFromClause($selectStatement->fromClause)
            . $this->walkWhereClause($selectStatement->whereClause);

        if ($selectStatement->groupByClause) {
            $sql .= $this->walkGroupByClause($selectStatement->groupByClause);
        }

        if ($selectStatement->havingClause) {
            $sql .= $this->walkHavingClause($selectStatement->havingClause);
        }

        if ($selectStatement->orderByClause) {
            $sql .= $this->walkOrderByClause($selectStatement->orderByClause);
        }

        $orderBySql = $this->generateOrderedCollectionOrderByItems();
        if (! $selectStatement->orderByClause && $orderBySql) {
            $sql .= ' ORDER BY ' . $orderBySql;
        }

        $sql = $this->platform->modifyLimitQuery($sql, $limit, $offset);

        if ($lockMode === LockMode::NONE) {
            return $sql;
        }

        if ($lockMode === LockMode::PESSIMISTIC_READ) {
            return $sql . ' ' . $this->platform->getReadLockSQL();
        }

        if ($lockMode === LockMode::PESSIMISTIC_WRITE) {
            return $sql . ' ' . $this->platform->getWriteLockSQL();
        }

        if ($lockMode !== LockMode::OPTIMISTIC) {
            throw QueryException::invalidLockMode();
        }

        foreach ($this->selectedClasses as $selectedClass) {
            if (! $selectedClass['class']->isVersioned) {
                throw OptimisticLockException::lockFailed($selectedClass['class']->name);
            }
        }

        return $sql;
    }

    /**
     * Walks down a UpdateStatement AST node, thereby generating the appropriate SQL.
     */
    public function walkUpdateStatement(AST\UpdateStatement $updateStatement): string
    {
        $this->useSqlTableAliases = false;
        $this->rsm->isSelect      = false;

        return $this->walkUpdateClause($updateStatement->updateClause)
            . $this->walkWhereClause($updateStatement->whereClause);
    }

    /**
     * Walks down a DeleteStatement AST node, thereby generating the appropriate SQL.
     */
    public function walkDeleteStatement(AST\DeleteStatement $deleteStatement): string
    {
        $this->useSqlTableAliases = false;
        $this->rsm->isSelect      = false;

        return $this->walkDeleteClause($deleteStatement->deleteClause)
            . $this->walkWhereClause($deleteStatement->whereClause);
    }

    /**
     * Walks down an IdentificationVariable AST node, thereby generating the appropriate SQL.
     * This one differs of ->walkIdentificationVariable() because it generates the entity identifiers.
     */
    public function walkEntityIdentificationVariable(string $identVariable): string
    {
        $class      = $this->getMetadataForDqlAlias($identVariable);
        $tableAlias = $this->getSQLTableAlias($class->getTableName(), $identVariable);
        $sqlParts   = [];

        foreach ($this->quoteStrategy->getIdentifierColumnNames($class, $this->platform) as $columnName) {
            $sqlParts[] = $tableAlias . '.' . $columnName;
        }

        return implode(', ', $sqlParts);
    }

    /**
     * Walks down an IdentificationVariable (no AST node associated), thereby generating the SQL.
     */
    public function walkIdentificationVariable(string $identificationVariable, string|null $fieldName = null): string
    {
        $class = $this->getMetadataForDqlAlias($identificationVariable);

        if (
            $fieldName !== null && $class->isInheritanceTypeJoined() &&
            isset($class->fieldMappings[$fieldName]->inherited)
        ) {
            $class = $this->em->getClassMetadata($class->fieldMappings[$fieldName]->inherited);
        }

        return $this->getSQLTableAlias($class->getTableName(), $identificationVariable);
    }

    /**
     * Walks down a PathExpression AST node, thereby generating the appropriate SQL.
     */
    public function walkPathExpression(AST\PathExpression $pathExpr): string
    {
        $sql = '';
        assert($pathExpr->field !== null);

        switch ($pathExpr->type) {
            case AST\PathExpression::TYPE_STATE_FIELD:
                $fieldName = $pathExpr->field;
                $dqlAlias  = $pathExpr->identificationVariable;
                $class     = $this->getMetadataForDqlAlias($dqlAlias);

                if ($this->useSqlTableAliases) {
                    $sql .= $this->walkIdentificationVariable($dqlAlias, $fieldName) . '.';
                }

                $sql .= $this->quoteStrategy->getColumnName($fieldName, $class, $this->platform);
                break;

            case AST\PathExpression::TYPE_SINGLE_VALUED_ASSOCIATION:
                // 1- the owning side:
                //    Just use the foreign key, i.e. u.group_id
                $fieldName = $pathExpr->field;
                $dqlAlias  = $pathExpr->identificationVariable;
                $class     = $this->getMetadataForDqlAlias($dqlAlias);

                if (isset($class->associationMappings[$fieldName]->inherited)) {
                    $class = $this->em->getClassMetadata($class->associationMappings[$fieldName]->inherited);
                }

                $assoc = $class->associationMappings[$fieldName];

                if (! $assoc->isOwningSide()) {
                    throw QueryException::associationPathInverseSideNotSupported($pathExpr);
                }

                assert($assoc->isToOneOwningSide());

                // COMPOSITE KEYS NOT (YET?) SUPPORTED
                if (count($assoc->sourceToTargetKeyColumns) > 1) {
                    throw QueryException::associationPathCompositeKeyNotSupported();
                }

                if ($this->useSqlTableAliases) {
                    $sql .= $this->getSQLTableAlias($class->getTableName(), $dqlAlias) . '.';
                }

                $sql .= reset($assoc->targetToSourceKeyColumns);
                break;

            default:
                throw QueryException::invalidPathExpression($pathExpr);
        }

        return $sql;
    }

    /**
     * Walks down a SelectClause AST node, thereby generating the appropriate SQL.
     */
    public function walkSelectClause(AST\SelectClause $selectClause): string
    {
        $sql                  = 'SELECT ' . ($selectClause->isDistinct ? 'DISTINCT ' : '');
        $sqlSelectExpressions = array_filter(array_map($this->walkSelectExpression(...), $selectClause->selectExpressions));

        if ($this->query->getHint(Query::HINT_INTERNAL_ITERATION) === true && $selectClause->isDistinct) {
            $this->query->setHint(self::HINT_DISTINCT, true);
        }

        $addMetaColumns = $this->query->getHydrationMode() === Query::HYDRATE_OBJECT
            || $this->query->getHint(Query::HINT_INCLUDE_META_COLUMNS);

        foreach ($this->selectedClasses as $selectedClass) {
            $class       = $selectedClass['class'];
            $dqlAlias    = $selectedClass['dqlAlias'];
            $resultAlias = $selectedClass['resultAlias'];

            // Register as entity or joined entity result
            if (! isset($this->queryComponents[$dqlAlias]['relation'])) {
                $this->rsm->addEntityResult($class->name, $dqlAlias, $resultAlias);
            } else {
                assert(isset($this->queryComponents[$dqlAlias]['parent']));

                $this->rsm->addJoinedEntityResult(
                    $class->name,
                    $dqlAlias,
                    $this->queryComponents[$dqlAlias]['parent'],
                    $this->queryComponents[$dqlAlias]['relation']->fieldName,
                );
            }

            if ($class->isInheritanceTypeSingleTable() || $class->isInheritanceTypeJoined()) {
                // Add discriminator columns to SQL
                $rootClass   = $this->em->getClassMetadata($class->rootEntityName);
                $tblAlias    = $this->getSQLTableAlias($rootClass->getTableName(), $dqlAlias);
                $discrColumn = $rootClass->getDiscriminatorColumn();
                $columnAlias = $this->getSQLColumnAlias($discrColumn->name);

                $sqlSelectExpressions[] = $tblAlias . '.' . $discrColumn->name . ' AS ' . $columnAlias;

                $this->rsm->setDiscriminatorColumn($dqlAlias, $columnAlias);
                $this->rsm->addMetaResult($dqlAlias, $columnAlias, $discrColumn->fieldName, false, $discrColumn->type);
                if (! empty($discrColumn->enumType)) {
                    $this->rsm->addEnumResult($columnAlias, $discrColumn->enumType);
                }
            }

            // Add foreign key columns to SQL, if necessary
            if (! $addMetaColumns && ! $class->containsForeignIdentifier) {
                continue;
            }

            // Add foreign key columns of class and also parent classes
            foreach ($class->associationMappings as $assoc) {
                if (
                    ! $assoc->isToOneOwningSide()
                    || ( ! $addMetaColumns && ! isset($assoc->id))
                ) {
                    continue;
                }

                $targetClass   = $this->em->getClassMetadata($assoc->targetEntity);
                $isIdentifier  = (isset($assoc->id) && $assoc->id === true);
                $owningClass   = isset($assoc->inherited) ? $this->em->getClassMetadata($assoc->inherited) : $class;
                $sqlTableAlias = $this->getSQLTableAlias($owningClass->getTableName(), $dqlAlias);

                foreach ($assoc->joinColumns as $joinColumn) {
                    $columnName  = $joinColumn->name;
                    $columnAlias = $this->getSQLColumnAlias($columnName);
                    $columnType  = PersisterHelper::getTypeOfColumn($joinColumn->referencedColumnName, $targetClass, $this->em);

                    $quotedColumnName       = $this->quoteStrategy->getJoinColumnName($joinColumn, $class, $this->platform);
                    $sqlSelectExpressions[] = $sqlTableAlias . '.' . $quotedColumnName . ' AS ' . $columnAlias;

                    $this->rsm->addMetaResult($dqlAlias, $columnAlias, $columnName, $isIdentifier, $columnType);
                }
            }

            // Add foreign key columns to SQL, if necessary
            if (! $addMetaColumns) {
                continue;
            }

            // Add foreign key columns of subclasses
            foreach ($class->subClasses as $subClassName) {
                $subClass      = $this->em->getClassMetadata($subClassName);
                $sqlTableAlias = $this->getSQLTableAlias($subClass->getTableName(), $dqlAlias);

                foreach ($subClass->associationMappings as $assoc) {
                    // Skip if association is inherited
                    if (isset($assoc->inherited)) {
                        continue;
                    }

                    if ($assoc->isToOneOwningSide()) {
                        $targetClass = $this->em->getClassMetadata($assoc->targetEntity);

                        foreach ($assoc->joinColumns as $joinColumn) {
                            $columnName  = $joinColumn->name;
                            $columnAlias = $this->getSQLColumnAlias($columnName);
                            $columnType  = PersisterHelper::getTypeOfColumn($joinColumn->referencedColumnName, $targetClass, $this->em);

                            $quotedColumnName       = $this->quoteStrategy->getJoinColumnName($joinColumn, $subClass, $this->platform);
                            $sqlSelectExpressions[] = $sqlTableAlias . '.' . $quotedColumnName . ' AS ' . $columnAlias;

                            $this->rsm->addMetaResult($dqlAlias, $columnAlias, $columnName, $subClass->isIdentifier($columnName), $columnType);
                        }
                    }
                }
            }
        }

        return $sql . implode(', ', $sqlSelectExpressions);
    }

    /**
     * Walks down a FromClause AST node, thereby generating the appropriate SQL.
     */
    public function walkFromClause(AST\FromClause $fromClause): string
    {
        $identificationVarDecls = $fromClause->identificationVariableDeclarations;
        $sqlParts               = [];

        foreach ($identificationVarDecls as $identificationVariableDecl) {
            $sqlParts[] = $this->walkIdentificationVariableDeclaration($identificationVariableDecl);
        }

        return ' FROM ' . implode(', ', $sqlParts);
    }

    /**
     * Walks down a IdentificationVariableDeclaration AST node, thereby generating the appropriate SQL.
     */
    public function walkIdentificationVariableDeclaration(AST\IdentificationVariableDeclaration $identificationVariableDecl): string
    {
        $sql = $this->walkRangeVariableDeclaration($identificationVariableDecl->rangeVariableDeclaration);

        if ($identificationVariableDecl->indexBy) {
            $this->walkIndexBy($identificationVariableDecl->indexBy);
        }

        foreach ($identificationVariableDecl->joins as $join) {
            $sql .= $this->walkJoin($join);
        }

        return $sql;
    }

    /**
     * Walks down a IndexBy AST node.
     */
    public function walkIndexBy(AST\IndexBy $indexBy): void
    {
        $pathExpression = $indexBy->singleValuedPathExpression;
        $alias          = $pathExpression->identificationVariable;
        assert($pathExpression->field !== null);

        switch ($pathExpression->type) {
            case AST\PathExpression::TYPE_STATE_FIELD:
                $field = $pathExpression->field;
                break;

            case AST\PathExpression::TYPE_SINGLE_VALUED_ASSOCIATION:
                // Just use the foreign key, i.e. u.group_id
                $fieldName = $pathExpression->field;
                $class     = $this->getMetadataForDqlAlias($alias);

                if (isset($class->associationMappings[$fieldName]->inherited)) {
                    $class = $this->em->getClassMetadata($class->associationMappings[$fieldName]['inherited']);
                }

                $association = $class->associationMappings[$fieldName];

                if (! $association->isOwningSide()) {
                    throw QueryException::associationPathInverseSideNotSupported($pathExpression);
                }

                assert($association->isToOneOwningSide());

                if (count($association->sourceToTargetKeyColumns) > 1) {
                    throw QueryException::associationPathCompositeKeyNotSupported();
                }

                $field = reset($association->targetToSourceKeyColumns);
                break;

            default:
                throw QueryException::invalidPathExpression($pathExpression);
        }

        if (isset($this->scalarFields[$alias][$field])) {
            $this->rsm->addIndexByScalar($this->scalarFields[$alias][$field]);

            return;
        }

        $this->rsm->addIndexBy($alias, $field);
    }

    /**
     * Walks down a RangeVariableDeclaration AST node, thereby generating the appropriate SQL.
     */
    public function walkRangeVariableDeclaration(AST\RangeVariableDeclaration $rangeVariableDeclaration): string
    {
        return $this->generateRangeVariableDeclarationSQL($rangeVariableDeclaration, false);
    }

    /**
     * Generate appropriate SQL for RangeVariableDeclaration AST node
     */
    private function generateRangeVariableDeclarationSQL(
        AST\RangeVariableDeclaration $rangeVariableDeclaration,
        bool $buildNestedJoins,
    ): string {
        $class    = $this->em->getClassMetadata($rangeVariableDeclaration->abstractSchemaName);
        $dqlAlias = $rangeVariableDeclaration->aliasIdentificationVariable;

        if ($rangeVariableDeclaration->isRoot) {
            $this->rootAliases[] = $dqlAlias;
        }

        $sql = $this->platform->appendLockHint(
            $this->quoteStrategy->getTableName($class, $this->platform) . ' ' .
            $this->getSQLTableAlias($class->getTableName(), $dqlAlias),
            $this->query->getHint(Query::HINT_LOCK_MODE) ?: LockMode::NONE,
        );

        if (! $class->isInheritanceTypeJoined()) {
            return $sql;
        }

        $classTableInheritanceJoins = $this->generateClassTableInheritanceJoins($class, $dqlAlias);

        if (! $buildNestedJoins) {
            return $sql . $classTableInheritanceJoins;
        }

        return $classTableInheritanceJoins === '' ? $sql : '(' . $sql . $classTableInheritanceJoins . ')';
    }

    /**
     * Walks down a JoinAssociationDeclaration AST node, thereby generating the appropriate SQL.
     *
<<<<<<< HEAD
=======
     * @param AST\JoinAssociationDeclaration                             $joinAssociationDeclaration
     * @param int                                                        $joinType
     * @param AST\ConditionalExpression|AST\Phase2OptimizableConditional $condExpr
>>>>>>> 16028e4f
     * @psalm-param AST\Join::JOIN_TYPE_* $joinType
     *
     * @throws QueryException
     */
    public function walkJoinAssociationDeclaration(
        AST\JoinAssociationDeclaration $joinAssociationDeclaration,
        int $joinType = AST\Join::JOIN_TYPE_INNER,
        AST\ConditionalPrimary|null $condExpr = null,
    ): string {
        $sql = '';

        $associationPathExpression = $joinAssociationDeclaration->joinAssociationPathExpression;
        $joinedDqlAlias            = $joinAssociationDeclaration->aliasIdentificationVariable;
        $indexBy                   = $joinAssociationDeclaration->indexBy;

        $relation = $this->queryComponents[$joinedDqlAlias]['relation'] ?? null;
        assert($relation !== null);
        $targetClass     = $this->em->getClassMetadata($relation->targetEntity);
        $sourceClass     = $this->em->getClassMetadata($relation->sourceEntity);
        $targetTableName = $this->quoteStrategy->getTableName($targetClass, $this->platform);

        $targetTableAlias = $this->getSQLTableAlias($targetClass->getTableName(), $joinedDqlAlias);
        $sourceTableAlias = $this->getSQLTableAlias($sourceClass->getTableName(), $associationPathExpression->identificationVariable);

        // Ensure we got the owning side, since it has all mapping info
        $assoc = $this->em->getMetadataFactory()->getOwningSide($relation);

        if ($this->query->getHint(Query::HINT_INTERNAL_ITERATION) === true && (! $this->query->getHint(self::HINT_DISTINCT) || isset($this->selectedClasses[$joinedDqlAlias]))) {
            if ($relation->isToMany()) {
                throw QueryException::iterateWithFetchJoinNotAllowed($assoc);
            }
        }

        $targetTableJoin = null;

        // This condition is not checking ClassMetadata::MANY_TO_ONE, because by definition it cannot
        // be the owning side and previously we ensured that $assoc is always the owning side of the associations.
        // The owning side is necessary at this point because only it contains the JoinColumn information.
        switch (true) {
            case $assoc->isToOne():
                assert($assoc->isToOneOwningSide());
                $conditions = [];

                foreach ($assoc->joinColumns as $joinColumn) {
                    $quotedSourceColumn = $this->quoteStrategy->getJoinColumnName($joinColumn, $targetClass, $this->platform);
                    $quotedTargetColumn = $this->quoteStrategy->getReferencedJoinColumnName($joinColumn, $targetClass, $this->platform);

                    if ($relation->isOwningSide()) {
                        $conditions[] = $sourceTableAlias . '.' . $quotedSourceColumn . ' = ' . $targetTableAlias . '.' . $quotedTargetColumn;

                        continue;
                    }

                    $conditions[] = $sourceTableAlias . '.' . $quotedTargetColumn . ' = ' . $targetTableAlias . '.' . $quotedSourceColumn;
                }

                // Apply remaining inheritance restrictions
                $discrSql = $this->generateDiscriminatorColumnConditionSQL([$joinedDqlAlias]);

                if ($discrSql) {
                    $conditions[] = $discrSql;
                }

                // Apply the filters
                $filterExpr = $this->generateFilterConditionSQL($targetClass, $targetTableAlias);

                if ($filterExpr) {
                    $conditions[] = $filterExpr;
                }

                $targetTableJoin = [
                    'table' => $targetTableName . ' ' . $targetTableAlias,
                    'condition' => implode(' AND ', $conditions),
                ];
                break;

            case $assoc->isManyToMany():
                // Join relation table
                $joinTable      = $assoc->joinTable;
                $joinTableAlias = $this->getSQLTableAlias($joinTable->name, $joinedDqlAlias);
                $joinTableName  = $this->quoteStrategy->getJoinTableName($assoc, $sourceClass, $this->platform);

                $conditions      = [];
                $relationColumns = $relation->isOwningSide()
                    ? $assoc->joinTable->joinColumns
                    : $assoc->joinTable->inverseJoinColumns;

                foreach ($relationColumns as $joinColumn) {
                    $quotedSourceColumn = $this->quoteStrategy->getJoinColumnName($joinColumn, $targetClass, $this->platform);
                    $quotedTargetColumn = $this->quoteStrategy->getReferencedJoinColumnName($joinColumn, $targetClass, $this->platform);

                    $conditions[] = $sourceTableAlias . '.' . $quotedTargetColumn . ' = ' . $joinTableAlias . '.' . $quotedSourceColumn;
                }

                $sql .= $joinTableName . ' ' . $joinTableAlias . ' ON ' . implode(' AND ', $conditions);

                // Join target table
                $sql .= $joinType === AST\Join::JOIN_TYPE_LEFT || $joinType === AST\Join::JOIN_TYPE_LEFTOUTER ? ' LEFT JOIN ' : ' INNER JOIN ';

                $conditions      = [];
                $relationColumns = $relation->isOwningSide()
                    ? $assoc->joinTable->inverseJoinColumns
                    : $assoc->joinTable->joinColumns;

                foreach ($relationColumns as $joinColumn) {
                    $quotedSourceColumn = $this->quoteStrategy->getJoinColumnName($joinColumn, $targetClass, $this->platform);
                    $quotedTargetColumn = $this->quoteStrategy->getReferencedJoinColumnName($joinColumn, $targetClass, $this->platform);

                    $conditions[] = $targetTableAlias . '.' . $quotedTargetColumn . ' = ' . $joinTableAlias . '.' . $quotedSourceColumn;
                }

                // Apply remaining inheritance restrictions
                $discrSql = $this->generateDiscriminatorColumnConditionSQL([$joinedDqlAlias]);

                if ($discrSql) {
                    $conditions[] = $discrSql;
                }

                // Apply the filters
                $filterExpr = $this->generateFilterConditionSQL($targetClass, $targetTableAlias);

                if ($filterExpr) {
                    $conditions[] = $filterExpr;
                }

                $targetTableJoin = [
                    'table' => $targetTableName . ' ' . $targetTableAlias,
                    'condition' => implode(' AND ', $conditions),
                ];
                break;

            default:
                throw new BadMethodCallException('Type of association must be one of *_TO_ONE or MANY_TO_MANY');
        }

        // Handle WITH clause
        $withCondition = $condExpr === null ? '' : ('(' . $this->walkConditionalExpression($condExpr) . ')');

        if ($targetClass->isInheritanceTypeJoined()) {
            $ctiJoins = $this->generateClassTableInheritanceJoins($targetClass, $joinedDqlAlias);
            // If we have WITH condition, we need to build nested joins for target class table and cti joins
            if ($withCondition && $ctiJoins) {
                $sql .= '(' . $targetTableJoin['table'] . $ctiJoins . ') ON ' . $targetTableJoin['condition'];
            } else {
                $sql .= $targetTableJoin['table'] . ' ON ' . $targetTableJoin['condition'] . $ctiJoins;
            }
        } else {
            $sql .= $targetTableJoin['table'] . ' ON ' . $targetTableJoin['condition'];
        }

        if ($withCondition) {
            $sql .= ' AND ' . $withCondition;
        }

        // Apply the indexes
        if ($indexBy) {
            // For Many-To-One or One-To-One associations this obviously makes no sense, but is ignored silently.
            $this->walkIndexBy($indexBy);
        } elseif ($relation->isIndexed()) {
            $this->rsm->addIndexBy($joinedDqlAlias, $relation->indexBy());
        }

        return $sql;
    }

    /**
     * Walks down a FunctionNode AST node, thereby generating the appropriate SQL.
     */
    public function walkFunction(AST\Functions\FunctionNode $function): string
    {
        return $function->getSql($this);
    }

    /**
     * Walks down an OrderByClause AST node, thereby generating the appropriate SQL.
     */
    public function walkOrderByClause(AST\OrderByClause $orderByClause): string
    {
        $orderByItems = array_map($this->walkOrderByItem(...), $orderByClause->orderByItems);

        $collectionOrderByItems = $this->generateOrderedCollectionOrderByItems();
        if ($collectionOrderByItems !== '') {
            $orderByItems = array_merge($orderByItems, (array) $collectionOrderByItems);
        }

        return ' ORDER BY ' . implode(', ', $orderByItems);
    }

    /**
     * Walks down an OrderByItem AST node, thereby generating the appropriate SQL.
     */
    public function walkOrderByItem(AST\OrderByItem $orderByItem): string
    {
        $type = strtoupper($orderByItem->type);
        $expr = $orderByItem->expression;
        $sql  = $expr instanceof AST\Node
            ? $expr->dispatch($this)
            : $this->walkResultVariable($this->queryComponents[$expr]['token']->value);

        $this->orderedColumnsMap[$sql] = $type;

        if ($expr instanceof AST\Subselect) {
            return '(' . $sql . ') ' . $type;
        }

        return $sql . ' ' . $type;
    }

    /**
     * Walks down a HavingClause AST node, thereby generating the appropriate SQL.
     */
    public function walkHavingClause(AST\HavingClause $havingClause): string
    {
        return ' HAVING ' . $this->walkConditionalExpression($havingClause->conditionalExpression);
    }

    /**
     * Walks down a Join AST node and creates the corresponding SQL.
     */
    public function walkJoin(AST\Join $join): string
    {
        $joinType        = $join->joinType;
        $joinDeclaration = $join->joinAssociationDeclaration;

        $sql = $joinType === AST\Join::JOIN_TYPE_LEFT || $joinType === AST\Join::JOIN_TYPE_LEFTOUTER
            ? ' LEFT JOIN '
            : ' INNER JOIN ';

        switch (true) {
            case $joinDeclaration instanceof AST\RangeVariableDeclaration:
                $class      = $this->em->getClassMetadata($joinDeclaration->abstractSchemaName);
                $dqlAlias   = $joinDeclaration->aliasIdentificationVariable;
                $tableAlias = $this->getSQLTableAlias($class->table['name'], $dqlAlias);
                $conditions = [];

                if ($join->conditionalExpression) {
                    $conditions[] = '(' . $this->walkConditionalExpression($join->conditionalExpression) . ')';
                }

                $isUnconditionalJoin = $conditions === [];
                $condExprConjunction = $class->isInheritanceTypeJoined() && $joinType !== AST\Join::JOIN_TYPE_LEFT && $joinType !== AST\Join::JOIN_TYPE_LEFTOUTER && $isUnconditionalJoin
                    ? ' AND '
                    : ' ON ';

                $sql .= $this->generateRangeVariableDeclarationSQL($joinDeclaration, ! $isUnconditionalJoin);

                // Apply remaining inheritance restrictions
                $discrSql = $this->generateDiscriminatorColumnConditionSQL([$dqlAlias]);

                if ($discrSql) {
                    $conditions[] = $discrSql;
                }

                // Apply the filters
                $filterExpr = $this->generateFilterConditionSQL($class, $tableAlias);

                if ($filterExpr) {
                    $conditions[] = $filterExpr;
                }

                if ($conditions) {
                    $sql .= $condExprConjunction . implode(' AND ', $conditions);
                }

                break;

            case $joinDeclaration instanceof AST\JoinAssociationDeclaration:
                $sql .= $this->walkJoinAssociationDeclaration($joinDeclaration, $joinType, $join->conditionalExpression);
                break;
        }

        return $sql;
    }

    /**
     * Walks down a CoalesceExpression AST node and generates the corresponding SQL.
     */
    public function walkCoalesceExpression(AST\CoalesceExpression $coalesceExpression): string
    {
        $sql = 'COALESCE(';

        $scalarExpressions = [];

        foreach ($coalesceExpression->scalarExpressions as $scalarExpression) {
            $scalarExpressions[] = $this->walkSimpleArithmeticExpression($scalarExpression);
        }

        return $sql . implode(', ', $scalarExpressions) . ')';
    }

    /**
     * Walks down a NullIfExpression AST node and generates the corresponding SQL.
     */
    public function walkNullIfExpression(AST\NullIfExpression $nullIfExpression): string
    {
        $firstExpression = is_string($nullIfExpression->firstExpression)
            ? $this->conn->quote($nullIfExpression->firstExpression)
            : $this->walkSimpleArithmeticExpression($nullIfExpression->firstExpression);

        $secondExpression = is_string($nullIfExpression->secondExpression)
            ? $this->conn->quote($nullIfExpression->secondExpression)
            : $this->walkSimpleArithmeticExpression($nullIfExpression->secondExpression);

        return 'NULLIF(' . $firstExpression . ', ' . $secondExpression . ')';
    }

    /**
     * Walks down a GeneralCaseExpression AST node and generates the corresponding SQL.
     */
    public function walkGeneralCaseExpression(AST\GeneralCaseExpression $generalCaseExpression): string
    {
        $sql = 'CASE';

        foreach ($generalCaseExpression->whenClauses as $whenClause) {
            $sql .= ' WHEN ' . $this->walkConditionalExpression($whenClause->caseConditionExpression);
            $sql .= ' THEN ' . $this->walkSimpleArithmeticExpression($whenClause->thenScalarExpression);
        }

        $sql .= ' ELSE ' . $this->walkSimpleArithmeticExpression($generalCaseExpression->elseScalarExpression) . ' END';

        return $sql;
    }

    /**
     * Walks down a SimpleCaseExpression AST node and generates the corresponding SQL.
     */
    public function walkSimpleCaseExpression(AST\SimpleCaseExpression $simpleCaseExpression): string
    {
        $sql = 'CASE ' . $this->walkStateFieldPathExpression($simpleCaseExpression->caseOperand);

        foreach ($simpleCaseExpression->simpleWhenClauses as $simpleWhenClause) {
            $sql .= ' WHEN ' . $this->walkSimpleArithmeticExpression($simpleWhenClause->caseScalarExpression);
            $sql .= ' THEN ' . $this->walkSimpleArithmeticExpression($simpleWhenClause->thenScalarExpression);
        }

        $sql .= ' ELSE ' . $this->walkSimpleArithmeticExpression($simpleCaseExpression->elseScalarExpression) . ' END';

        return $sql;
    }

    /**
     * Walks down a SelectExpression AST node and generates the corresponding SQL.
     */
    public function walkSelectExpression(AST\SelectExpression $selectExpression): string
    {
        $sql    = '';
        $expr   = $selectExpression->expression;
        $hidden = $selectExpression->hiddenAliasResultVariable;

        switch (true) {
            case $expr instanceof AST\PathExpression:
                if ($expr->type !== AST\PathExpression::TYPE_STATE_FIELD) {
                    throw QueryException::invalidPathExpression($expr);
                }

                assert($expr->field !== null);
                $fieldName = $expr->field;
                $dqlAlias  = $expr->identificationVariable;
                $class     = $this->getMetadataForDqlAlias($dqlAlias);

                $resultAlias = $selectExpression->fieldIdentificationVariable ?: $fieldName;
                $tableName   = $class->isInheritanceTypeJoined()
                    ? $this->em->getUnitOfWork()->getEntityPersister($class->name)->getOwningTable($fieldName)
                    : $class->getTableName();

                $sqlTableAlias = $this->getSQLTableAlias($tableName, $dqlAlias);
                $fieldMapping  = $class->fieldMappings[$fieldName];
                $columnName    = $this->quoteStrategy->getColumnName($fieldName, $class, $this->platform);
                $columnAlias   = $this->getSQLColumnAlias($fieldMapping->columnName);
                $col           = $sqlTableAlias . '.' . $columnName;

                $type = Type::getType($fieldMapping->type);
                $col  = $type->convertToPHPValueSQL($col, $this->conn->getDatabasePlatform());

                $sql .= $col . ' AS ' . $columnAlias;

                $this->scalarResultAliasMap[$resultAlias] = $columnAlias;

                if (! $hidden) {
                    $this->rsm->addScalarResult($columnAlias, $resultAlias, $fieldMapping->type);
                    $this->scalarFields[$dqlAlias][$fieldName] = $columnAlias;

                    if (! empty($fieldMapping->enumType)) {
                        $this->rsm->addEnumResult($columnAlias, $fieldMapping->enumType);
                    }
                }

                break;

            case $expr instanceof AST\AggregateExpression:
            case $expr instanceof AST\Functions\FunctionNode:
            case $expr instanceof AST\SimpleArithmeticExpression:
            case $expr instanceof AST\ArithmeticTerm:
            case $expr instanceof AST\ArithmeticFactor:
            case $expr instanceof AST\ParenthesisExpression:
            case $expr instanceof AST\Literal:
            case $expr instanceof AST\NullIfExpression:
            case $expr instanceof AST\CoalesceExpression:
            case $expr instanceof AST\GeneralCaseExpression:
            case $expr instanceof AST\SimpleCaseExpression:
                $columnAlias = $this->getSQLColumnAlias('sclr');
                $resultAlias = $selectExpression->fieldIdentificationVariable ?: $this->scalarResultCounter++;

                $sql .= $expr->dispatch($this) . ' AS ' . $columnAlias;

                $this->scalarResultAliasMap[$resultAlias] = $columnAlias;

                if ($hidden) {
                    break;
                }

                if (! $expr instanceof Query\AST\TypedExpression) {
                    // Conceptually we could resolve field type here by traverse through AST to retrieve field type,
                    // but this is not a feasible solution; assume 'string'.
                    $this->rsm->addScalarResult($columnAlias, $resultAlias, 'string');

                    break;
                }

                $this->rsm->addScalarResult($columnAlias, $resultAlias, Type::getTypeRegistry()->lookupName($expr->getReturnType()));

                break;

            case $expr instanceof AST\Subselect:
                $columnAlias = $this->getSQLColumnAlias('sclr');
                $resultAlias = $selectExpression->fieldIdentificationVariable ?: $this->scalarResultCounter++;

                $sql .= '(' . $this->walkSubselect($expr) . ') AS ' . $columnAlias;

                $this->scalarResultAliasMap[$resultAlias] = $columnAlias;

                if (! $hidden) {
                    // We cannot resolve field type here; assume 'string'.
                    $this->rsm->addScalarResult($columnAlias, $resultAlias, 'string');
                }

                break;

            case $expr instanceof AST\NewObjectExpression:
                $sql .= $this->walkNewObject($expr, $selectExpression->fieldIdentificationVariable);
                break;

            default:
                $dqlAlias    = $expr;
                $class       = $this->getMetadataForDqlAlias($dqlAlias);
                $resultAlias = $selectExpression->fieldIdentificationVariable ?: null;

                if (! isset($this->selectedClasses[$dqlAlias])) {
                    $this->selectedClasses[$dqlAlias] = [
                        'class'       => $class,
                        'dqlAlias'    => $dqlAlias,
                        'resultAlias' => $resultAlias,
                    ];
                }

                $sqlParts = [];

                // Select all fields from the queried class
                foreach ($class->fieldMappings as $fieldName => $mapping) {
                    $tableName = isset($mapping->inherited)
                        ? $this->em->getClassMetadata($mapping->inherited)->getTableName()
                        : $class->getTableName();

                    $sqlTableAlias    = $this->getSQLTableAlias($tableName, $dqlAlias);
                    $columnAlias      = $this->getSQLColumnAlias($mapping->columnName);
                    $quotedColumnName = $this->quoteStrategy->getColumnName($fieldName, $class, $this->platform);

                    $col = $sqlTableAlias . '.' . $quotedColumnName;

                    $type = Type::getType($mapping->type);
                    $col  = $type->convertToPHPValueSQL($col, $this->platform);

                    $sqlParts[] = $col . ' AS ' . $columnAlias;

                    $this->scalarResultAliasMap[$resultAlias][] = $columnAlias;

                    $this->rsm->addFieldResult($dqlAlias, $columnAlias, $fieldName, $class->name);

                    if (! empty($mapping->enumType)) {
                        $this->rsm->addEnumResult($columnAlias, $mapping->enumType);
                    }
                }

                // Add any additional fields of subclasses (excluding inherited fields)
                // 1) on Single Table Inheritance: always, since its marginal overhead
                // 2) on Class Table Inheritance
                foreach ($class->subClasses as $subClassName) {
                    $subClass      = $this->em->getClassMetadata($subClassName);
                    $sqlTableAlias = $this->getSQLTableAlias($subClass->getTableName(), $dqlAlias);

                    foreach ($subClass->fieldMappings as $fieldName => $mapping) {
                        if (isset($mapping->inherited)) {
                            continue;
                        }

                        $columnAlias      = $this->getSQLColumnAlias($mapping->columnName);
                        $quotedColumnName = $this->quoteStrategy->getColumnName($fieldName, $subClass, $this->platform);

                        $col = $sqlTableAlias . '.' . $quotedColumnName;

                        $type = Type::getType($mapping->type);
                        $col  = $type->convertToPHPValueSQL($col, $this->platform);

                        $sqlParts[] = $col . ' AS ' . $columnAlias;

                        $this->scalarResultAliasMap[$resultAlias][] = $columnAlias;

                        $this->rsm->addFieldResult($dqlAlias, $columnAlias, $fieldName, $subClassName);
                    }
                }

                $sql .= implode(', ', $sqlParts);
        }

        return $sql;
    }

    public function walkQuantifiedExpression(AST\QuantifiedExpression $qExpr): string
    {
        return ' ' . strtoupper($qExpr->type) . '(' . $this->walkSubselect($qExpr->subselect) . ')';
    }

    /**
     * Walks down a Subselect AST node, thereby generating the appropriate SQL.
     */
    public function walkSubselect(AST\Subselect $subselect): string
    {
        $useAliasesBefore  = $this->useSqlTableAliases;
        $rootAliasesBefore = $this->rootAliases;

        $this->rootAliases        = []; // reset the rootAliases for the subselect
        $this->useSqlTableAliases = true;

        $sql  = $this->walkSimpleSelectClause($subselect->simpleSelectClause);
        $sql .= $this->walkSubselectFromClause($subselect->subselectFromClause);
        $sql .= $this->walkWhereClause($subselect->whereClause);

        $sql .= $subselect->groupByClause ? $this->walkGroupByClause($subselect->groupByClause) : '';
        $sql .= $subselect->havingClause ? $this->walkHavingClause($subselect->havingClause) : '';
        $sql .= $subselect->orderByClause ? $this->walkOrderByClause($subselect->orderByClause) : '';

        $this->rootAliases        = $rootAliasesBefore; // put the main aliases back
        $this->useSqlTableAliases = $useAliasesBefore;

        return $sql;
    }

    /**
     * Walks down a SubselectFromClause AST node, thereby generating the appropriate SQL.
     */
    public function walkSubselectFromClause(AST\SubselectFromClause $subselectFromClause): string
    {
        $identificationVarDecls = $subselectFromClause->identificationVariableDeclarations;
        $sqlParts               = [];

        foreach ($identificationVarDecls as $subselectIdVarDecl) {
            $sqlParts[] = $this->walkIdentificationVariableDeclaration($subselectIdVarDecl);
        }

        return ' FROM ' . implode(', ', $sqlParts);
    }

    /**
     * Walks down a SimpleSelectClause AST node, thereby generating the appropriate SQL.
     */
    public function walkSimpleSelectClause(AST\SimpleSelectClause $simpleSelectClause): string
    {
        return 'SELECT' . ($simpleSelectClause->isDistinct ? ' DISTINCT' : '')
            . $this->walkSimpleSelectExpression($simpleSelectClause->simpleSelectExpression);
    }

    public function walkParenthesisExpression(AST\ParenthesisExpression $parenthesisExpression): string
    {
        return sprintf('(%s)', $parenthesisExpression->expression->dispatch($this));
    }

    public function walkNewObject(AST\NewObjectExpression $newObjectExpression, string|null $newObjectResultAlias = null): string
    {
        $sqlSelectExpressions = [];
        $objIndex             = $newObjectResultAlias ?: $this->newObjectCounter++;

        foreach ($newObjectExpression->args as $argIndex => $e) {
            $resultAlias = $this->scalarResultCounter++;
            $columnAlias = $this->getSQLColumnAlias('sclr');
            $fieldType   = 'string';

            switch (true) {
                case $e instanceof AST\NewObjectExpression:
                    $sqlSelectExpressions[] = $e->dispatch($this);
                    break;

                case $e instanceof AST\Subselect:
                    $sqlSelectExpressions[] = '(' . $e->dispatch($this) . ') AS ' . $columnAlias;
                    break;

                case $e instanceof AST\PathExpression:
                    assert($e->field !== null);
                    $dqlAlias     = $e->identificationVariable;
                    $class        = $this->getMetadataForDqlAlias($dqlAlias);
                    $fieldName    = $e->field;
                    $fieldMapping = $class->fieldMappings[$fieldName];
                    $fieldType    = $fieldMapping->type;
                    $col          = trim($e->dispatch($this));

                    $type = Type::getType($fieldType);
                    $col  = $type->convertToPHPValueSQL($col, $this->platform);

                    $sqlSelectExpressions[] = $col . ' AS ' . $columnAlias;

                    if (! empty($fieldMapping->enumType)) {
                        $this->rsm->addEnumResult($columnAlias, $fieldMapping->enumType);
                    }

                    break;

                case $e instanceof AST\Literal:
                    switch ($e->type) {
                        case AST\Literal::BOOLEAN:
                            $fieldType = 'boolean';
                            break;

                        case AST\Literal::NUMERIC:
                            $fieldType = is_float($e->value) ? 'float' : 'integer';
                            break;
                    }

                    $sqlSelectExpressions[] = trim($e->dispatch($this)) . ' AS ' . $columnAlias;
                    break;

                default:
                    $sqlSelectExpressions[] = trim($e->dispatch($this)) . ' AS ' . $columnAlias;
                    break;
            }

            $this->scalarResultAliasMap[$resultAlias] = $columnAlias;
            $this->rsm->addScalarResult($columnAlias, $resultAlias, $fieldType);

            $this->rsm->newObjectMappings[$columnAlias] = [
                'className' => $newObjectExpression->className,
                'objIndex'  => $objIndex,
                'argIndex'  => $argIndex,
            ];
        }

        return implode(', ', $sqlSelectExpressions);
    }

    /**
     * Walks down a SimpleSelectExpression AST node, thereby generating the appropriate SQL.
     */
    public function walkSimpleSelectExpression(AST\SimpleSelectExpression $simpleSelectExpression): string
    {
        $expr = $simpleSelectExpression->expression;
        $sql  = ' ';

        switch (true) {
            case $expr instanceof AST\PathExpression:
                $sql .= $this->walkPathExpression($expr);
                break;

            case $expr instanceof AST\Subselect:
                $alias = $simpleSelectExpression->fieldIdentificationVariable ?: $this->scalarResultCounter++;

                $columnAlias                        = 'sclr' . $this->aliasCounter++;
                $this->scalarResultAliasMap[$alias] = $columnAlias;

                $sql .= '(' . $this->walkSubselect($expr) . ') AS ' . $columnAlias;
                break;

            case $expr instanceof AST\Functions\FunctionNode:
            case $expr instanceof AST\SimpleArithmeticExpression:
            case $expr instanceof AST\ArithmeticTerm:
            case $expr instanceof AST\ArithmeticFactor:
            case $expr instanceof AST\Literal:
            case $expr instanceof AST\NullIfExpression:
            case $expr instanceof AST\CoalesceExpression:
            case $expr instanceof AST\GeneralCaseExpression:
            case $expr instanceof AST\SimpleCaseExpression:
                $alias = $simpleSelectExpression->fieldIdentificationVariable ?: $this->scalarResultCounter++;

                $columnAlias                        = $this->getSQLColumnAlias('sclr');
                $this->scalarResultAliasMap[$alias] = $columnAlias;

                $sql .= $expr->dispatch($this) . ' AS ' . $columnAlias;
                break;

            case $expr instanceof AST\ParenthesisExpression:
                $sql .= $this->walkParenthesisExpression($expr);
                break;

            default: // IdentificationVariable
                $sql .= $this->walkEntityIdentificationVariable($expr);
                break;
        }

        return $sql;
    }

    /**
     * Walks down an AggregateExpression AST node, thereby generating the appropriate SQL.
     */
    public function walkAggregateExpression(AST\AggregateExpression $aggExpression): string
    {
        return $aggExpression->functionName . '(' . ($aggExpression->isDistinct ? 'DISTINCT ' : '')
            . $this->walkSimpleArithmeticExpression($aggExpression->pathExpression) . ')';
    }

    /**
     * Walks down a GroupByClause AST node, thereby generating the appropriate SQL.
     */
    public function walkGroupByClause(AST\GroupByClause $groupByClause): string
    {
        $sqlParts = [];

        foreach ($groupByClause->groupByItems as $groupByItem) {
            $sqlParts[] = $this->walkGroupByItem($groupByItem);
        }

        return ' GROUP BY ' . implode(', ', $sqlParts);
    }

    /**
     * Walks down a GroupByItem AST node, thereby generating the appropriate SQL.
     */
    public function walkGroupByItem(AST\PathExpression|string $groupByItem): string
    {
        // StateFieldPathExpression
        if (! is_string($groupByItem)) {
            return $this->walkPathExpression($groupByItem);
        }

        // ResultVariable
        if (isset($this->queryComponents[$groupByItem]['resultVariable'])) {
            $resultVariable = $this->queryComponents[$groupByItem]['resultVariable'];

            if ($resultVariable instanceof AST\PathExpression) {
                return $this->walkPathExpression($resultVariable);
            }

            if ($resultVariable instanceof AST\Node && isset($resultVariable->pathExpression)) {
                return $this->walkPathExpression($resultVariable->pathExpression);
            }

            return $this->walkResultVariable($groupByItem);
        }

        // IdentificationVariable
        $sqlParts = [];

        foreach ($this->getMetadataForDqlAlias($groupByItem)->fieldNames as $field) {
            $item       = new AST\PathExpression(AST\PathExpression::TYPE_STATE_FIELD, $groupByItem, $field);
            $item->type = AST\PathExpression::TYPE_STATE_FIELD;

            $sqlParts[] = $this->walkPathExpression($item);
        }

        foreach ($this->getMetadataForDqlAlias($groupByItem)->associationMappings as $mapping) {
            if ($mapping->isToOneOwningSide()) {
                $item       = new AST\PathExpression(AST\PathExpression::TYPE_SINGLE_VALUED_ASSOCIATION, $groupByItem, $mapping->fieldName);
                $item->type = AST\PathExpression::TYPE_SINGLE_VALUED_ASSOCIATION;

                $sqlParts[] = $this->walkPathExpression($item);
            }
        }

        return implode(', ', $sqlParts);
    }

    /**
     * Walks down a DeleteClause AST node, thereby generating the appropriate SQL.
     */
    public function walkDeleteClause(AST\DeleteClause $deleteClause): string
    {
        $class     = $this->em->getClassMetadata($deleteClause->abstractSchemaName);
        $tableName = $class->getTableName();
        $sql       = 'DELETE FROM ' . $this->quoteStrategy->getTableName($class, $this->platform);

        $this->setSQLTableAlias($tableName, $tableName, $deleteClause->aliasIdentificationVariable);
        $this->rootAliases[] = $deleteClause->aliasIdentificationVariable;

        return $sql;
    }

    /**
     * Walks down an UpdateClause AST node, thereby generating the appropriate SQL.
     */
    public function walkUpdateClause(AST\UpdateClause $updateClause): string
    {
        $class     = $this->em->getClassMetadata($updateClause->abstractSchemaName);
        $tableName = $class->getTableName();
        $sql       = 'UPDATE ' . $this->quoteStrategy->getTableName($class, $this->platform);

        $this->setSQLTableAlias($tableName, $tableName, $updateClause->aliasIdentificationVariable);
        $this->rootAliases[] = $updateClause->aliasIdentificationVariable;

        return $sql . ' SET ' . implode(', ', array_map($this->walkUpdateItem(...), $updateClause->updateItems));
    }

    /**
     * Walks down an UpdateItem AST node, thereby generating the appropriate SQL.
     */
    public function walkUpdateItem(AST\UpdateItem $updateItem): string
    {
        $useTableAliasesBefore    = $this->useSqlTableAliases;
        $this->useSqlTableAliases = false;

        $sql      = $this->walkPathExpression($updateItem->pathExpression) . ' = ';
        $newValue = $updateItem->newValue;

        $sql .= match (true) {
            $newValue instanceof AST\Node => $newValue->dispatch($this),
            $newValue === null => 'NULL',
            default => $this->conn->quote((string) $newValue),
        };

        $this->useSqlTableAliases = $useTableAliasesBefore;

        return $sql;
    }

    /**
     * Walks down a WhereClause AST node, thereby generating the appropriate SQL.
     *
     * WhereClause or not, the appropriate discriminator sql is added.
     */
    public function walkWhereClause(AST\WhereClause|null $whereClause): string
    {
        $condSql  = $whereClause !== null ? $this->walkConditionalExpression($whereClause->conditionalExpression) : '';
        $discrSql = $this->generateDiscriminatorColumnConditionSQL($this->rootAliases);

        if ($this->em->hasFilters()) {
            $filterClauses = [];
            foreach ($this->rootAliases as $dqlAlias) {
                $class      = $this->getMetadataForDqlAlias($dqlAlias);
                $tableAlias = $this->getSQLTableAlias($class->table['name'], $dqlAlias);

                $filterExpr = $this->generateFilterConditionSQL($class, $tableAlias);
                if ($filterExpr) {
                    $filterClauses[] = $filterExpr;
                }
            }

            if (count($filterClauses)) {
                if ($condSql) {
                    $condSql = '(' . $condSql . ') AND ';
                }

                $condSql .= implode(' AND ', $filterClauses);
            }
        }

        if ($condSql) {
            return ' WHERE ' . (! $discrSql ? $condSql : '(' . $condSql . ') AND ' . $discrSql);
        }

        if ($discrSql) {
            return ' WHERE ' . $discrSql;
        }

        return '';
    }

    /**
     * Walk down a ConditionalExpression AST node, thereby generating the appropriate SQL.
<<<<<<< HEAD
=======
     *
     * @param AST\ConditionalExpression|AST\Phase2OptimizableConditional $condExpr
     *
     * @return string
     *
     * @not-deprecated
>>>>>>> 16028e4f
     */
    public function walkConditionalExpression(
        AST\ConditionalExpression|AST\ConditionalPrimary|AST\ConditionalTerm|AST\ConditionalFactor $condExpr,
    ): string {
        // Phase 2 AST optimization: Skip processing of ConditionalExpression
        // if only one ConditionalTerm is defined
        if (! ($condExpr instanceof AST\ConditionalExpression)) {
            return $this->walkConditionalTerm($condExpr);
        }

        return implode(' OR ', array_map($this->walkConditionalTerm(...), $condExpr->conditionalTerms));
    }

    /**
     * Walks down a ConditionalTerm AST node, thereby generating the appropriate SQL.
<<<<<<< HEAD
=======
     *
     * @param AST\ConditionalTerm|AST\ConditionalFactor|AST\ConditionalPrimary $condTerm
     *
     * @return string
     *
     * @not-deprecated
>>>>>>> 16028e4f
     */
    public function walkConditionalTerm(
        AST\ConditionalTerm|AST\ConditionalPrimary|AST\ConditionalFactor $condTerm,
    ): string {
        // Phase 2 AST optimization: Skip processing of ConditionalTerm
        // if only one ConditionalFactor is defined
        if (! ($condTerm instanceof AST\ConditionalTerm)) {
            return $this->walkConditionalFactor($condTerm);
        }

        return implode(' AND ', array_map($this->walkConditionalFactor(...), $condTerm->conditionalFactors));
    }

    /**
     * Walks down a ConditionalFactor AST node, thereby generating the appropriate SQL.
<<<<<<< HEAD
=======
     *
     * @param AST\ConditionalFactor|AST\ConditionalPrimary $factor
     *
     * @return string The SQL.
     *
     * @not-deprecated
>>>>>>> 16028e4f
     */
    public function walkConditionalFactor(
        AST\ConditionalFactor|AST\ConditionalPrimary $factor,
    ): string {
        // Phase 2 AST optimization: Skip processing of ConditionalFactor
        // if only one ConditionalPrimary is defined
        return ! ($factor instanceof AST\ConditionalFactor)
            ? $this->walkConditionalPrimary($factor)
            : ($factor->not ? 'NOT ' : '') . $this->walkConditionalPrimary($factor->conditionalPrimary);
    }

    /**
     * Walks down a ConditionalPrimary AST node, thereby generating the appropriate SQL.
     */
    public function walkConditionalPrimary(AST\ConditionalPrimary $primary): string
    {
        if ($primary->isSimpleConditionalExpression()) {
            return $primary->simpleConditionalExpression->dispatch($this);
        }

        if ($primary->isConditionalExpression()) {
            $condExpr = $primary->conditionalExpression;

            return '(' . $this->walkConditionalExpression($condExpr) . ')';
        }

        throw new LogicException('Unexpected state of ConditionalPrimary node.');
    }

    /**
     * Walks down an ExistsExpression AST node, thereby generating the appropriate SQL.
     */
    public function walkExistsExpression(AST\ExistsExpression $existsExpr): string
    {
        $sql = $existsExpr->not ? 'NOT ' : '';

        $sql .= 'EXISTS (' . $this->walkSubselect($existsExpr->subselect) . ')';

        return $sql;
    }

    /**
     * Walks down a CollectionMemberExpression AST node, thereby generating the appropriate SQL.
     */
    public function walkCollectionMemberExpression(AST\CollectionMemberExpression $collMemberExpr): string
    {
        $sql  = $collMemberExpr->not ? 'NOT ' : '';
        $sql .= 'EXISTS (SELECT 1 FROM ';

        $entityExpr   = $collMemberExpr->entityExpression;
        $collPathExpr = $collMemberExpr->collectionValuedPathExpression;
        assert($collPathExpr->field !== null);

        $fieldName = $collPathExpr->field;
        $dqlAlias  = $collPathExpr->identificationVariable;

        $class = $this->getMetadataForDqlAlias($dqlAlias);

        switch (true) {
            // InputParameter
            case $entityExpr instanceof AST\InputParameter:
                $dqlParamKey = $entityExpr->name;
                $entitySql   = '?';
                break;

            // SingleValuedAssociationPathExpression | IdentificationVariable
            case $entityExpr instanceof AST\PathExpression:
                $entitySql = $this->walkPathExpression($entityExpr);
                break;

            default:
                throw new BadMethodCallException('Not implemented');
        }

        $assoc = $class->associationMappings[$fieldName];

        if ($assoc->isOneToMany()) {
            $targetClass      = $this->em->getClassMetadata($assoc->targetEntity);
            $targetTableAlias = $this->getSQLTableAlias($targetClass->getTableName());
            $sourceTableAlias = $this->getSQLTableAlias($class->getTableName(), $dqlAlias);

            $sql .= $this->quoteStrategy->getTableName($targetClass, $this->platform) . ' ' . $targetTableAlias . ' WHERE ';

            $owningAssoc = $targetClass->associationMappings[$assoc->mappedBy];
            assert($owningAssoc->isManyToOne());
            $sqlParts = [];

            foreach ($owningAssoc->targetToSourceKeyColumns as $targetColumn => $sourceColumn) {
                $targetColumn = $this->quoteStrategy->getColumnName($class->fieldNames[$targetColumn], $class, $this->platform);

                $sqlParts[] = $sourceTableAlias . '.' . $targetColumn . ' = ' . $targetTableAlias . '.' . $sourceColumn;
            }

            foreach ($this->quoteStrategy->getIdentifierColumnNames($targetClass, $this->platform) as $targetColumnName) {
                if (isset($dqlParamKey)) {
                    $this->parserResult->addParameterMapping($dqlParamKey, $this->sqlParamIndex++);
                }

                $sqlParts[] = $targetTableAlias . '.' . $targetColumnName . ' = ' . $entitySql;
            }

            $sql .= implode(' AND ', $sqlParts);
        } else { // many-to-many
            $targetClass = $this->em->getClassMetadata($assoc->targetEntity);

            $owningAssoc = $this->em->getMetadataFactory()->getOwningSide($assoc);
            assert($owningAssoc->isManyToManyOwningSide());
            $joinTable = $owningAssoc->joinTable;

            // SQL table aliases
            $joinTableAlias   = $this->getSQLTableAlias($joinTable->name);
            $sourceTableAlias = $this->getSQLTableAlias($class->getTableName(), $dqlAlias);

            $sql .= $this->quoteStrategy->getJoinTableName($owningAssoc, $targetClass, $this->platform) . ' ' . $joinTableAlias . ' WHERE ';

            $joinColumns = $assoc->isOwningSide() ? $joinTable->joinColumns : $joinTable->inverseJoinColumns;
            $sqlParts    = [];

            foreach ($joinColumns as $joinColumn) {
                $targetColumn = $this->quoteStrategy->getColumnName($class->fieldNames[$joinColumn->referencedColumnName], $class, $this->platform);

                $sqlParts[] = $joinTableAlias . '.' . $joinColumn->name . ' = ' . $sourceTableAlias . '.' . $targetColumn;
            }

            $joinColumns = $assoc->isOwningSide() ? $joinTable->inverseJoinColumns : $joinTable->joinColumns;

            foreach ($joinColumns as $joinColumn) {
                if (isset($dqlParamKey)) {
                    $this->parserResult->addParameterMapping($dqlParamKey, $this->sqlParamIndex++);
                }

                $sqlParts[] = $joinTableAlias . '.' . $joinColumn->name . ' IN (' . $entitySql . ')';
            }

            $sql .= implode(' AND ', $sqlParts);
        }

        return $sql . ')';
    }

    /**
     * Walks down an EmptyCollectionComparisonExpression AST node, thereby generating the appropriate SQL.
     */
    public function walkEmptyCollectionComparisonExpression(AST\EmptyCollectionComparisonExpression $emptyCollCompExpr): string
    {
        $sizeFunc                           = new AST\Functions\SizeFunction('size');
        $sizeFunc->collectionPathExpression = $emptyCollCompExpr->expression;

        return $sizeFunc->getSql($this) . ($emptyCollCompExpr->not ? ' > 0' : ' = 0');
    }

    /**
     * Walks down a NullComparisonExpression AST node, thereby generating the appropriate SQL.
     */
    public function walkNullComparisonExpression(AST\NullComparisonExpression $nullCompExpr): string
    {
        $expression = $nullCompExpr->expression;
        $comparison = ' IS' . ($nullCompExpr->not ? ' NOT' : '') . ' NULL';

        // Handle ResultVariable
        if (is_string($expression) && isset($this->queryComponents[$expression]['resultVariable'])) {
            return $this->walkResultVariable($expression) . $comparison;
        }

        // Handle InputParameter mapping inclusion to ParserResult
        if ($expression instanceof AST\InputParameter) {
            return $this->walkInputParameter($expression) . $comparison;
        }

        assert(! is_string($expression));

        return $expression->dispatch($this) . $comparison;
    }

    /**
     * Walks down an InExpression AST node, thereby generating the appropriate SQL.
     */
    public function walkInListExpression(AST\InListExpression $inExpr): string
    {
        return $this->walkArithmeticExpression($inExpr->expression)
            . ($inExpr->not ? ' NOT' : '') . ' IN ('
            . implode(', ', array_map($this->walkInParameter(...), $inExpr->literals))
            . ')';
    }

    /**
     * Walks down an InExpression AST node, thereby generating the appropriate SQL.
     */
    public function walkInSubselectExpression(AST\InSubselectExpression $inExpr): string
    {
        return $this->walkArithmeticExpression($inExpr->expression)
            . ($inExpr->not ? ' NOT' : '') . ' IN ('
            . $this->walkSubselect($inExpr->subselect)
            . ')';
    }

    /**
     * Walks down an InstanceOfExpression AST node, thereby generating the appropriate SQL.
     *
     * @throws QueryException
     */
    public function walkInstanceOfExpression(AST\InstanceOfExpression $instanceOfExpr): string
    {
        $sql = '';

        $dqlAlias   = $instanceOfExpr->identificationVariable;
        $discrClass = $class = $this->getMetadataForDqlAlias($dqlAlias);

        if ($class->discriminatorColumn) {
            $discrClass = $this->em->getClassMetadata($class->rootEntityName);
        }

        if ($this->useSqlTableAliases) {
            $sql .= $this->getSQLTableAlias($discrClass->getTableName(), $dqlAlias) . '.';
        }

        $sql .= $class->getDiscriminatorColumn()->name . ($instanceOfExpr->not ? ' NOT IN ' : ' IN ');
        $sql .= $this->getChildDiscriminatorsFromClassMetadata($discrClass, $instanceOfExpr);

        return $sql;
    }

    public function walkInParameter(mixed $inParam): string
    {
        return $inParam instanceof AST\InputParameter
            ? $this->walkInputParameter($inParam)
            : $this->walkArithmeticExpression($inParam);
    }

    /**
     * Walks down a literal that represents an AST node, thereby generating the appropriate SQL.
     */
    public function walkLiteral(AST\Literal $literal): string
    {
        return match ($literal->type) {
            AST\Literal::STRING => $this->conn->quote($literal->value),
            AST\Literal::BOOLEAN => (string) $this->conn->getDatabasePlatform()->convertBooleans(strtolower($literal->value) === 'true'),
            AST\Literal::NUMERIC => (string) $literal->value,
            default => throw QueryException::invalidLiteral($literal),
        };
    }

    /**
     * Walks down a BetweenExpression AST node, thereby generating the appropriate SQL.
     */
    public function walkBetweenExpression(AST\BetweenExpression $betweenExpr): string
    {
        $sql = $this->walkArithmeticExpression($betweenExpr->expression);

        if ($betweenExpr->not) {
            $sql .= ' NOT';
        }

        $sql .= ' BETWEEN ' . $this->walkArithmeticExpression($betweenExpr->leftBetweenExpression)
            . ' AND ' . $this->walkArithmeticExpression($betweenExpr->rightBetweenExpression);

        return $sql;
    }

    /**
     * Walks down a LikeExpression AST node, thereby generating the appropriate SQL.
     */
    public function walkLikeExpression(AST\LikeExpression $likeExpr): string
    {
        $stringExpr = $likeExpr->stringExpression;
        if (is_string($stringExpr)) {
            if (! isset($this->queryComponents[$stringExpr]['resultVariable'])) {
                throw new LogicException(sprintf('No result variable found for string expression "%s".', $stringExpr));
            }

            $leftExpr = $this->walkResultVariable($stringExpr);
        } else {
            $leftExpr = $stringExpr->dispatch($this);
        }

        $sql = $leftExpr . ($likeExpr->not ? ' NOT' : '') . ' LIKE ';

        if ($likeExpr->stringPattern instanceof AST\InputParameter) {
            $sql .= $this->walkInputParameter($likeExpr->stringPattern);
        } elseif ($likeExpr->stringPattern instanceof AST\Functions\FunctionNode) {
            $sql .= $this->walkFunction($likeExpr->stringPattern);
        } elseif ($likeExpr->stringPattern instanceof AST\PathExpression) {
            $sql .= $this->walkPathExpression($likeExpr->stringPattern);
        } else {
            $sql .= $this->walkLiteral($likeExpr->stringPattern);
        }

        if ($likeExpr->escapeChar) {
            $sql .= ' ESCAPE ' . $this->walkLiteral($likeExpr->escapeChar);
        }

        return $sql;
    }

    /**
     * Walks down a StateFieldPathExpression AST node, thereby generating the appropriate SQL.
     */
    public function walkStateFieldPathExpression(AST\PathExpression $stateFieldPathExpression): string
    {
        return $this->walkPathExpression($stateFieldPathExpression);
    }

    /**
     * Walks down a ComparisonExpression AST node, thereby generating the appropriate SQL.
     */
    public function walkComparisonExpression(AST\ComparisonExpression $compExpr): string
    {
        $leftExpr  = $compExpr->leftExpression;
        $rightExpr = $compExpr->rightExpression;
        $sql       = '';

        $sql .= $leftExpr instanceof AST\Node
            ? $leftExpr->dispatch($this)
            : (is_numeric($leftExpr) ? $leftExpr : $this->conn->quote($leftExpr));

        $sql .= ' ' . $compExpr->operator . ' ';

        $sql .= $rightExpr instanceof AST\Node
            ? $rightExpr->dispatch($this)
            : (is_numeric($rightExpr) ? $rightExpr : $this->conn->quote($rightExpr));

        return $sql;
    }

    /**
     * Walks down an InputParameter AST node, thereby generating the appropriate SQL.
     */
    public function walkInputParameter(AST\InputParameter $inputParam): string
    {
        $this->parserResult->addParameterMapping($inputParam->name, $this->sqlParamIndex++);

        $parameter = $this->query->getParameter($inputParam->name);

        if ($parameter) {
            $type = $parameter->getType();
            if (is_string($type) && Type::hasType($type)) {
                return Type::getType($type)->convertToDatabaseValueSQL('?', $this->platform);
            }
        }

        return '?';
    }

    /**
     * Walks down an ArithmeticExpression AST node, thereby generating the appropriate SQL.
     */
    public function walkArithmeticExpression(AST\ArithmeticExpression $arithmeticExpr): string
    {
        return $arithmeticExpr->isSimpleArithmeticExpression()
            ? $this->walkSimpleArithmeticExpression($arithmeticExpr->simpleArithmeticExpression)
            : '(' . $this->walkSubselect($arithmeticExpr->subselect) . ')';
    }

    /**
     * Walks down an SimpleArithmeticExpression AST node, thereby generating the appropriate SQL.
     */
    public function walkSimpleArithmeticExpression(AST\Node|string $simpleArithmeticExpr): string
    {
        if (! ($simpleArithmeticExpr instanceof AST\SimpleArithmeticExpression)) {
            return $this->walkArithmeticTerm($simpleArithmeticExpr);
        }

        return implode(' ', array_map($this->walkArithmeticTerm(...), $simpleArithmeticExpr->arithmeticTerms));
    }

    /**
     * Walks down an ArithmeticTerm AST node, thereby generating the appropriate SQL.
     */
    public function walkArithmeticTerm(AST\Node|string $term): string
    {
        if (is_string($term)) {
            return isset($this->queryComponents[$term])
                ? $this->walkResultVariable($this->queryComponents[$term]['token']->value)
                : $term;
        }

        // Phase 2 AST optimization: Skip processing of ArithmeticTerm
        // if only one ArithmeticFactor is defined
        if (! ($term instanceof AST\ArithmeticTerm)) {
            return $this->walkArithmeticFactor($term);
        }

        return implode(' ', array_map($this->walkArithmeticFactor(...), $term->arithmeticFactors));
    }

    /**
     * Walks down an ArithmeticFactor that represents an AST node, thereby generating the appropriate SQL.
     */
    public function walkArithmeticFactor(AST\Node|string $factor): string
    {
        if (is_string($factor)) {
            return isset($this->queryComponents[$factor])
                ? $this->walkResultVariable($this->queryComponents[$factor]['token']->value)
                : $factor;
        }

        // Phase 2 AST optimization: Skip processing of ArithmeticFactor
        // if only one ArithmeticPrimary is defined
        if (! ($factor instanceof AST\ArithmeticFactor)) {
            return $this->walkArithmeticPrimary($factor);
        }

        $sign = $factor->isNegativeSigned() ? '-' : ($factor->isPositiveSigned() ? '+' : '');

        return $sign . $this->walkArithmeticPrimary($factor->arithmeticPrimary);
    }

    /**
     * Walks down an ArithmeticPrimary that represents an AST node, thereby generating the appropriate SQL.
     */
    public function walkArithmeticPrimary(AST\Node|string $primary): string
    {
        if ($primary instanceof AST\SimpleArithmeticExpression) {
            return '(' . $this->walkSimpleArithmeticExpression($primary) . ')';
        }

        if ($primary instanceof AST\Node) {
            return $primary->dispatch($this);
        }

        return $this->walkEntityIdentificationVariable($primary);
    }

    /**
     * Walks down a StringPrimary that represents an AST node, thereby generating the appropriate SQL.
     */
    public function walkStringPrimary(AST\Node|string $stringPrimary): string
    {
        return is_string($stringPrimary)
            ? $this->conn->quote($stringPrimary)
            : $stringPrimary->dispatch($this);
    }

    /**
     * Walks down a ResultVariable that represents an AST node, thereby generating the appropriate SQL.
     */
    public function walkResultVariable(string $resultVariable): string
    {
        if (! isset($this->scalarResultAliasMap[$resultVariable])) {
            throw new InvalidArgumentException(sprintf('Unknown result variable: %s', $resultVariable));
        }

        $resultAlias = $this->scalarResultAliasMap[$resultVariable];

        if (is_array($resultAlias)) {
            return implode(', ', $resultAlias);
        }

        return $resultAlias;
    }

    /**
     * @return string The list in parentheses of valid child discriminators from the given class
     *
     * @throws QueryException
     */
    private function getChildDiscriminatorsFromClassMetadata(
        ClassMetadata $rootClass,
        AST\InstanceOfExpression $instanceOfExpr,
    ): string {
        $sqlParameterList = [];
        $discriminators   = [];
        foreach ($instanceOfExpr->value as $parameter) {
            if ($parameter instanceof AST\InputParameter) {
                $this->rsm->discriminatorParameters[$parameter->name] = $parameter->name;
                $sqlParameterList[]                                   = $this->walkInParameter($parameter);
                continue;
            }

            $metadata = $this->em->getClassMetadata($parameter);

            if ($metadata->getName() !== $rootClass->name && ! $metadata->getReflectionClass()->isSubclassOf($rootClass->name)) {
                throw QueryException::instanceOfUnrelatedClass($parameter, $rootClass->name);
            }

            $discriminators += HierarchyDiscriminatorResolver::resolveDiscriminatorsForClass($metadata, $this->em);
        }

        foreach (array_keys($discriminators) as $dis) {
            $sqlParameterList[] = $this->conn->quote($dis);
        }

        return '(' . implode(', ', $sqlParameterList) . ')';
    }
}<|MERGE_RESOLUTION|>--- conflicted
+++ resolved
@@ -858,12 +858,6 @@
     /**
      * Walks down a JoinAssociationDeclaration AST node, thereby generating the appropriate SQL.
      *
-<<<<<<< HEAD
-=======
-     * @param AST\JoinAssociationDeclaration                             $joinAssociationDeclaration
-     * @param int                                                        $joinType
-     * @param AST\ConditionalExpression|AST\Phase2OptimizableConditional $condExpr
->>>>>>> 16028e4f
      * @psalm-param AST\Join::JOIN_TYPE_* $joinType
      *
      * @throws QueryException
@@ -871,7 +865,7 @@
     public function walkJoinAssociationDeclaration(
         AST\JoinAssociationDeclaration $joinAssociationDeclaration,
         int $joinType = AST\Join::JOIN_TYPE_INNER,
-        AST\ConditionalPrimary|null $condExpr = null,
+        AST\ConditionalExpression|AST\Phase2OptimizableConditional|null $condExpr = null,
     ): string {
         $sql = '';
 
@@ -1728,18 +1722,9 @@
 
     /**
      * Walk down a ConditionalExpression AST node, thereby generating the appropriate SQL.
-<<<<<<< HEAD
-=======
-     *
-     * @param AST\ConditionalExpression|AST\Phase2OptimizableConditional $condExpr
-     *
-     * @return string
-     *
-     * @not-deprecated
->>>>>>> 16028e4f
      */
     public function walkConditionalExpression(
-        AST\ConditionalExpression|AST\ConditionalPrimary|AST\ConditionalTerm|AST\ConditionalFactor $condExpr,
+        AST\ConditionalExpression|AST\Phase2OptimizableConditional $condExpr,
     ): string {
         // Phase 2 AST optimization: Skip processing of ConditionalExpression
         // if only one ConditionalTerm is defined
@@ -1752,15 +1737,6 @@
 
     /**
      * Walks down a ConditionalTerm AST node, thereby generating the appropriate SQL.
-<<<<<<< HEAD
-=======
-     *
-     * @param AST\ConditionalTerm|AST\ConditionalFactor|AST\ConditionalPrimary $condTerm
-     *
-     * @return string
-     *
-     * @not-deprecated
->>>>>>> 16028e4f
      */
     public function walkConditionalTerm(
         AST\ConditionalTerm|AST\ConditionalPrimary|AST\ConditionalFactor $condTerm,
@@ -1776,15 +1752,6 @@
 
     /**
      * Walks down a ConditionalFactor AST node, thereby generating the appropriate SQL.
-<<<<<<< HEAD
-=======
-     *
-     * @param AST\ConditionalFactor|AST\ConditionalPrimary $factor
-     *
-     * @return string The SQL.
-     *
-     * @not-deprecated
->>>>>>> 16028e4f
      */
     public function walkConditionalFactor(
         AST\ConditionalFactor|AST\ConditionalPrimary $factor,
