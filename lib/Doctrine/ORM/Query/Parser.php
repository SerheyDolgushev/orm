<?php

declare(strict_types=1);

namespace Doctrine\ORM\Query;

use Doctrine\Deprecations\Deprecation;
use Doctrine\ORM\EntityManager;
use Doctrine\ORM\EntityManagerInterface;
use Doctrine\ORM\Mapping\ClassMetadata;
use Doctrine\ORM\Query;
use Doctrine\ORM\Query\AST\AggregateExpression;
use Doctrine\ORM\Query\AST\ArithmeticExpression;
use Doctrine\ORM\Query\AST\ArithmeticFactor;
use Doctrine\ORM\Query\AST\ArithmeticTerm;
use Doctrine\ORM\Query\AST\BetweenExpression;
use Doctrine\ORM\Query\AST\CoalesceExpression;
use Doctrine\ORM\Query\AST\CollectionMemberExpression;
use Doctrine\ORM\Query\AST\ComparisonExpression;
use Doctrine\ORM\Query\AST\ConditionalPrimary;
use Doctrine\ORM\Query\AST\DeleteClause;
use Doctrine\ORM\Query\AST\DeleteStatement;
use Doctrine\ORM\Query\AST\EmptyCollectionComparisonExpression;
use Doctrine\ORM\Query\AST\ExistsExpression;
use Doctrine\ORM\Query\AST\FromClause;
use Doctrine\ORM\Query\AST\Functions;
use Doctrine\ORM\Query\AST\Functions\FunctionNode;
use Doctrine\ORM\Query\AST\GeneralCaseExpression;
use Doctrine\ORM\Query\AST\GroupByClause;
use Doctrine\ORM\Query\AST\HavingClause;
use Doctrine\ORM\Query\AST\IdentificationVariableDeclaration;
use Doctrine\ORM\Query\AST\IndexBy;
use Doctrine\ORM\Query\AST\InExpression;
use Doctrine\ORM\Query\AST\InputParameter;
use Doctrine\ORM\Query\AST\InstanceOfExpression;
use Doctrine\ORM\Query\AST\Join;
use Doctrine\ORM\Query\AST\JoinAssociationPathExpression;
use Doctrine\ORM\Query\AST\LikeExpression;
use Doctrine\ORM\Query\AST\Literal;
use Doctrine\ORM\Query\AST\NewObjectExpression;
use Doctrine\ORM\Query\AST\Node;
use Doctrine\ORM\Query\AST\NullComparisonExpression;
use Doctrine\ORM\Query\AST\NullIfExpression;
use Doctrine\ORM\Query\AST\OrderByClause;
use Doctrine\ORM\Query\AST\OrderByItem;
use Doctrine\ORM\Query\AST\PartialObjectExpression;
use Doctrine\ORM\Query\AST\PathExpression;
use Doctrine\ORM\Query\AST\QuantifiedExpression;
use Doctrine\ORM\Query\AST\RangeVariableDeclaration;
use Doctrine\ORM\Query\AST\SelectClause;
use Doctrine\ORM\Query\AST\SelectExpression;
use Doctrine\ORM\Query\AST\SelectStatement;
use Doctrine\ORM\Query\AST\SimpleArithmeticExpression;
use Doctrine\ORM\Query\AST\SimpleSelectClause;
use Doctrine\ORM\Query\AST\SimpleSelectExpression;
use Doctrine\ORM\Query\AST\SimpleWhenClause;
use Doctrine\ORM\Query\AST\Subselect;
use Doctrine\ORM\Query\AST\SubselectFromClause;
use Doctrine\ORM\Query\AST\UpdateClause;
use Doctrine\ORM\Query\AST\UpdateItem;
use Doctrine\ORM\Query\AST\UpdateStatement;
use Doctrine\ORM\Query\AST\WhenClause;
use Doctrine\ORM\Query\AST\WhereClause;
use ReflectionClass;

use function array_intersect;
use function array_search;
use function assert;
use function call_user_func;
use function class_exists;
use function count;
use function explode;
use function implode;
use function in_array;
use function interface_exists;
use function is_string;
use function sprintf;
use function strlen;
use function strpos;
use function strrpos;
use function strtolower;
use function substr;

/**
 * An LL(*) recursive-descent parser for the context-free grammar of the Doctrine Query Language.
 * Parses a DQL query, reports any errors in it, and generates an AST.
 */
class Parser
{
    /**
     * READ-ONLY: Maps BUILT-IN string function names to AST class names.
     *
     * @psalm-var array<string, class-string<Functions\FunctionNode>>
     */
    private static $stringFunctions = [
        'concat'    => Functions\ConcatFunction::class,
        'substring' => Functions\SubstringFunction::class,
        'trim'      => Functions\TrimFunction::class,
        'lower'     => Functions\LowerFunction::class,
        'upper'     => Functions\UpperFunction::class,
        'identity'  => Functions\IdentityFunction::class,
    ];

    /**
     * READ-ONLY: Maps BUILT-IN numeric function names to AST class names.
     *
     * @psalm-var array<string, class-string<Functions\FunctionNode>>
     */
    private static $numericFunctions = [
        'length'    => Functions\LengthFunction::class,
        'locate'    => Functions\LocateFunction::class,
        'abs'       => Functions\AbsFunction::class,
        'sqrt'      => Functions\SqrtFunction::class,
        'mod'       => Functions\ModFunction::class,
        'size'      => Functions\SizeFunction::class,
        'date_diff' => Functions\DateDiffFunction::class,
        'bit_and'   => Functions\BitAndFunction::class,
        'bit_or'    => Functions\BitOrFunction::class,

        // Aggregate functions
        'min'       => Functions\MinFunction::class,
        'max'       => Functions\MaxFunction::class,
        'avg'       => Functions\AvgFunction::class,
        'sum'       => Functions\SumFunction::class,
        'count'     => Functions\CountFunction::class,
    ];

    /**
     * READ-ONLY: Maps BUILT-IN datetime function names to AST class names.
     *
     * @psalm-var array<string, class-string<Functions\FunctionNode>>
     */
    private static $datetimeFunctions = [
        'current_date'      => Functions\CurrentDateFunction::class,
        'current_time'      => Functions\CurrentTimeFunction::class,
        'current_timestamp' => Functions\CurrentTimestampFunction::class,
        'date_add'          => Functions\DateAddFunction::class,
        'date_sub'          => Functions\DateSubFunction::class,
    ];

    /*
     * Expressions that were encountered during parsing of identifiers and expressions
     * and still need to be validated.
     */

    /** @psalm-var list<array{token: mixed, expression: mixed, nestingLevel: int}> */
    private $deferredIdentificationVariables = [];

    /** @psalm-var list<array{token: mixed, expression: mixed, nestingLevel: int}> */
    private $deferredPartialObjectExpressions = [];

    /** @psalm-var list<array{token: mixed, expression: mixed, nestingLevel: int}> */
    private $deferredPathExpressions = [];

    /** @psalm-var list<array{token: mixed, expression: mixed, nestingLevel: int}> */
    private $deferredResultVariables = [];

    /** @psalm-var list<array{token: mixed, expression: mixed, nestingLevel: int}> */
    private $deferredNewObjectExpressions = [];

    /**
     * The lexer.
     *
     * @var Lexer
     */
    private $lexer;

    /**
     * The parser result.
     *
     * @var ParserResult
     */
    private $parserResult;

    /**
     * The EntityManager.
     *
     * @var EntityManagerInterface
     */
    private $em;

    /**
     * The Query to parse.
     *
     * @var Query
     */
    private $query;

    /**
     * Map of declared query components in the parsed query.
     *
     * @psalm-var array<string, array<string, mixed>>
     */
    private $queryComponents = [];

    /**
     * Keeps the nesting level of defined ResultVariables.
     *
     * @var int
     */
    private $nestingLevel = 0;

    /**
     * Any additional custom tree walkers that modify the AST.
     *
     * @psalm-var list<class-string<TreeWalker>>
     */
    private $customTreeWalkers = [];

    /**
     * The custom last tree walker, if any, that is responsible for producing the output.
     *
     * @var class-string<TreeWalker>
     */
    private $customOutputWalker;

    /** @psalm-var list<AST\SelectExpression> */
    private $identVariableExpressions = [];

    /**
     * Creates a new query parser object.
     *
     * @param Query $query The Query to parse.
     */
    public function __construct(Query $query)
    {
        $this->query        = $query;
        $this->em           = $query->getEntityManager();
        $this->lexer        = new Lexer((string) $query->getDQL());
        $this->parserResult = new ParserResult();
    }

    /**
     * Sets a custom tree walker that produces output.
     * This tree walker will be run last over the AST, after any other walkers.
     *
     * @param string $className
     *
     * @return void
     */
    public function setCustomOutputTreeWalker($className)
    {
        $this->customOutputWalker = $className;
    }

    /**
     * Adds a custom tree walker for modifying the AST.
     *
     * @param string $className
     * @psalm-param class-string $className
     *
     * @return void
     */
    public function addCustomTreeWalker($className)
    {
        $this->customTreeWalkers[] = $className;
    }

    /**
     * Gets the lexer used by the parser.
     *
     * @return Lexer
     */
    public function getLexer()
    {
        return $this->lexer;
    }

    /**
     * Gets the ParserResult that is being filled with information during parsing.
     *
     * @return ParserResult
     */
    public function getParserResult()
    {
        return $this->parserResult;
    }

    /**
     * Gets the EntityManager used by the parser.
     *
     * @return EntityManagerInterface
     */
    public function getEntityManager()
    {
        return $this->em;
    }

    /**
     * Parses and builds AST for the given Query.
     *
     * @return SelectStatement|UpdateStatement|DeleteStatement
     */
    public function getAST()
    {
        // Parse & build AST
        $AST = $this->QueryLanguage();

        // Process any deferred validations of some nodes in the AST.
        // This also allows post-processing of the AST for modification purposes.
        $this->processDeferredIdentificationVariables();

        if ($this->deferredPartialObjectExpressions) {
            $this->processDeferredPartialObjectExpressions();
        }

        if ($this->deferredPathExpressions) {
            $this->processDeferredPathExpressions();
        }

        if ($this->deferredResultVariables) {
            $this->processDeferredResultVariables();
        }

        if ($this->deferredNewObjectExpressions) {
            $this->processDeferredNewObjectExpressions($AST);
        }

        $this->processRootEntityAliasSelected();

        // TODO: Is there a way to remove this? It may impact the mixed hydration resultset a lot!
        $this->fixIdentificationVariableOrder($AST);

        return $AST;
    }

    /**
     * Attempts to match the given token with the current lookahead token.
     *
     * If they match, updates the lookahead token; otherwise raises a syntax
     * error.
     *
     * @param int $token The token type.
     *
     * @return void
     *
     * @throws QueryException If the tokens don't match.
     */
    public function match($token)
    {
        $lookaheadType = $this->lexer->lookahead['type'] ?? null;

        // Short-circuit on first condition, usually types match
        if ($lookaheadType === $token) {
            $this->lexer->moveNext();

            return;
        }

        // If parameter is not identifier (1-99) must be exact match
        if ($token < Lexer::T_IDENTIFIER) {
            $this->syntaxError($this->lexer->getLiteral($token));
        }

        // If parameter is keyword (200+) must be exact match
        if ($token > Lexer::T_IDENTIFIER) {
            $this->syntaxError($this->lexer->getLiteral($token));
        }

        // If parameter is T_IDENTIFIER, then matches T_IDENTIFIER (100) and keywords (200+)
        if ($token === Lexer::T_IDENTIFIER && $lookaheadType < Lexer::T_IDENTIFIER) {
            $this->syntaxError($this->lexer->getLiteral($token));
        }

        $this->lexer->moveNext();
    }

    /**
     * Frees this parser, enabling it to be reused.
     *
     * @param bool $deep     Whether to clean peek and reset errors.
     * @param int  $position Position to reset.
     *
     * @return void
     */
    public function free($deep = false, $position = 0)
    {
        // WARNING! Use this method with care. It resets the scanner!
        $this->lexer->resetPosition($position);

        // Deep = true cleans peek and also any previously defined errors
        if ($deep) {
            $this->lexer->resetPeek();
        }

        $this->lexer->token     = null;
        $this->lexer->lookahead = null;
    }

    /**
     * Parses a query string.
     *
     * @return ParserResult
     */
    public function parse()
    {
        $AST = $this->getAST();

        $customWalkers = $this->query->getHint(Query::HINT_CUSTOM_TREE_WALKERS);
        if ($customWalkers !== false) {
            $this->customTreeWalkers = $customWalkers;
        }

        $customOutputWalker = $this->query->getHint(Query::HINT_CUSTOM_OUTPUT_WALKER);
        if ($customOutputWalker !== false) {
            $this->customOutputWalker = $customOutputWalker;
        }

        // Run any custom tree walkers over the AST
        if ($this->customTreeWalkers) {
            $treeWalkerChain = new TreeWalkerChain($this->query, $this->parserResult, $this->queryComponents);

            foreach ($this->customTreeWalkers as $walker) {
                $treeWalkerChain->addTreeWalker($walker);
            }

            switch (true) {
                case $AST instanceof AST\UpdateStatement:
                    $treeWalkerChain->walkUpdateStatement($AST);
                    break;

                case $AST instanceof AST\DeleteStatement:
                    $treeWalkerChain->walkDeleteStatement($AST);
                    break;

                case $AST instanceof AST\SelectStatement:
                default:
                    $treeWalkerChain->walkSelectStatement($AST);
            }

            $this->queryComponents = $treeWalkerChain->getQueryComponents();
        }

        $outputWalkerClass = $this->customOutputWalker ?: SqlWalker::class;
        $outputWalker      = new $outputWalkerClass($this->query, $this->parserResult, $this->queryComponents);

        // Assign an SQL executor to the parser result
        $this->parserResult->setSqlExecutor($outputWalker->getExecutor($AST));

        return $this->parserResult;
    }

    /**
     * Fixes order of identification variables.
     *
     * They have to appear in the select clause in the same order as the
     * declarations (from ... x join ... y join ... z ...) appear in the query
     * as the hydration process relies on that order for proper operation.
     *
     * @param AST\SelectStatement|AST\DeleteStatement|AST\UpdateStatement $AST
     */
    private function fixIdentificationVariableOrder(Node $AST): void
    {
        if (count($this->identVariableExpressions) <= 1) {
            return;
        }

        assert($AST instanceof AST\SelectStatement);

        foreach ($this->queryComponents as $dqlAlias => $qComp) {
            if (! isset($this->identVariableExpressions[$dqlAlias])) {
                continue;
            }

            $expr = $this->identVariableExpressions[$dqlAlias];
            $key  = array_search($expr, $AST->selectClause->selectExpressions, true);

            unset($AST->selectClause->selectExpressions[$key]);

            $AST->selectClause->selectExpressions[] = $expr;
        }
    }

    /**
     * Generates a new syntax error.
     *
     * @param string       $expected Expected string.
     * @param mixed[]|null $token    Got token.
     * @psalm-param array<string, mixed>|null $token
     *
     * @return void
     * @psalm-return no-return
     *
     * @throws QueryException
     */
    public function syntaxError($expected = '', $token = null)
    {
        if ($token === null) {
            $token = $this->lexer->lookahead;
        }

        $tokenPos = $token['position'] ?? '-1';

        $message  = sprintf('line 0, col %d: Error: ', $tokenPos);
        $message .= $expected !== '' ? sprintf('Expected %s, got ', $expected) : 'Unexpected ';
        $message .= $this->lexer->lookahead === null ? 'end of string.' : sprintf("'%s'", $token['value']);

        throw QueryException::syntaxError($message, QueryException::dqlError($this->query->getDQL() ?? ''));
    }

    /**
     * Generates a new semantical error.
     *
     * @param string       $message Optional message.
     * @param mixed[]|null $token   Optional token.
     * @psalm-param array<string, mixed>|null $token
     *
     * @return void
     *
     * @throws QueryException
     */
    public function semanticalError($message = '', $token = null)
    {
        if ($token === null) {
            $token = $this->lexer->lookahead ?? ['position' => 0];
        }

        // Minimum exposed chars ahead of token
        $distance = 12;

        // Find a position of a final word to display in error string
        $dql    = $this->query->getDQL();
        $length = strlen($dql);
        $pos    = $token['position'] + $distance;
        $pos    = strpos($dql, ' ', $length > $pos ? $pos : $length);
        $length = $pos !== false ? $pos - $token['position'] : $distance;

<<<<<<< HEAD
        $tokenPos = isset($token['position']) && $token['position'] > 0 ? $token['position'] : '-1';
        $tokenStr = substr($dql, (int) $token['position'], $length);
=======
        $tokenPos = $token['position'] > 0 ? $token['position'] : '-1';
        $tokenStr = substr($dql, $token['position'], $length);
>>>>>>> 3b9e04e9

        // Building informative message
        $message = 'line 0, col ' . $tokenPos . " near '" . $tokenStr . "': Error: " . $message;

        throw QueryException::semanticalError($message, QueryException::dqlError($this->query->getDQL()));
    }

    /**
     * Peeks beyond the matched closing parenthesis and returns the first token after that one.
     *
     * @param bool $resetPeek Reset peek after finding the closing parenthesis.
     *
     * @return mixed[]
     * @psalm-return array{value: string, type: int|null|string, position: int}|null
     */
    private function peekBeyondClosingParenthesis(bool $resetPeek = true): ?array
    {
        $token        = $this->lexer->peek();
        $numUnmatched = 1;

        while ($numUnmatched > 0 && $token !== null) {
            switch ($token['type']) {
                case Lexer::T_OPEN_PARENTHESIS:
                    ++$numUnmatched;
                    break;

                case Lexer::T_CLOSE_PARENTHESIS:
                    --$numUnmatched;
                    break;

                default:
                    // Do nothing
            }

            $token = $this->lexer->peek();
        }

        if ($resetPeek) {
            $this->lexer->resetPeek();
        }

        return $token;
    }

    /**
     * Checks if the given token indicates a mathematical operator.
     *
     * @psalm-param array<string, mixed>|null $token
     */
    private function isMathOperator(?array $token): bool
    {
        return $token !== null && in_array($token['type'], [Lexer::T_PLUS, Lexer::T_MINUS, Lexer::T_DIVIDE, Lexer::T_MULTIPLY], true);
    }

    /**
     * Checks if the next-next (after lookahead) token starts a function.
     *
     * @return bool TRUE if the next-next tokens start a function, FALSE otherwise.
     */
    private function isFunction(): bool
    {
        $lookaheadType = $this->lexer->lookahead['type'];
        $peek          = $this->lexer->peek();

        $this->lexer->resetPeek();

        return $lookaheadType >= Lexer::T_IDENTIFIER && $peek !== null && $peek['type'] === Lexer::T_OPEN_PARENTHESIS;
    }

    /**
     * Checks whether the given token type indicates an aggregate function.
     *
     * @psalm-param Lexer::T_* $tokenType
     *
     * @return bool TRUE if the token type is an aggregate function, FALSE otherwise.
     */
    private function isAggregateFunction(int $tokenType): bool
    {
        return in_array(
            $tokenType,
            [Lexer::T_AVG, Lexer::T_MIN, Lexer::T_MAX, Lexer::T_SUM, Lexer::T_COUNT],
            true
        );
    }

    /**
     * Checks whether the current lookahead token of the lexer has the type T_ALL, T_ANY or T_SOME.
     */
    private function isNextAllAnySome(): bool
    {
        return in_array(
            $this->lexer->lookahead['type'],
            [Lexer::T_ALL, Lexer::T_ANY, Lexer::T_SOME],
            true
        );
    }

    /**
     * Validates that the given <tt>IdentificationVariable</tt> is semantically correct.
     * It must exist in query components list.
     */
    private function processDeferredIdentificationVariables(): void
    {
        foreach ($this->deferredIdentificationVariables as $deferredItem) {
            $identVariable = $deferredItem['expression'];

            // Check if IdentificationVariable exists in queryComponents
            if (! isset($this->queryComponents[$identVariable])) {
                $this->semanticalError(
                    sprintf("'%s' is not defined.", $identVariable),
                    $deferredItem['token']
                );
            }

            $qComp = $this->queryComponents[$identVariable];

            // Check if queryComponent points to an AbstractSchemaName or a ResultVariable
            if (! isset($qComp['metadata'])) {
                $this->semanticalError(
                    sprintf("'%s' does not point to a Class.", $identVariable),
                    $deferredItem['token']
                );
            }

            // Validate if identification variable nesting level is lower or equal than the current one
            if ($qComp['nestingLevel'] > $deferredItem['nestingLevel']) {
                $this->semanticalError(
                    sprintf("'%s' is used outside the scope of its declaration.", $identVariable),
                    $deferredItem['token']
                );
            }
        }
    }

    /**
     * Validates that the given <tt>NewObjectExpression</tt>.
     */
    private function processDeferredNewObjectExpressions(SelectStatement $AST): void
    {
        foreach ($this->deferredNewObjectExpressions as $deferredItem) {
            $expression    = $deferredItem['expression'];
            $token         = $deferredItem['token'];
            $className     = $expression->className;
            $args          = $expression->args;
            $fromClassName = $AST->fromClause->identificationVariableDeclarations[0]->rangeVariableDeclaration->abstractSchemaName ?? null;

            // If the namespace is not given then assumes the first FROM entity namespace
            if (strpos($className, '\\') === false && ! class_exists($className) && strpos($fromClassName, '\\') !== false) {
                $namespace = substr($fromClassName, 0, strrpos($fromClassName, '\\'));
                $fqcn      = $namespace . '\\' . $className;

                if (class_exists($fqcn)) {
                    $expression->className = $fqcn;
                    $className             = $fqcn;
                }
            }

            if (! class_exists($className)) {
                $this->semanticalError(sprintf('Class "%s" is not defined.', $className), $token);
            }

            $class = new ReflectionClass($className);

            if (! $class->isInstantiable()) {
                $this->semanticalError(sprintf('Class "%s" can not be instantiated.', $className), $token);
            }

            if ($class->getConstructor() === null) {
                $this->semanticalError(sprintf('Class "%s" has not a valid constructor.', $className), $token);
            }

            if ($class->getConstructor()->getNumberOfRequiredParameters() > count($args)) {
                $this->semanticalError(sprintf('Number of arguments does not match with "%s" constructor declaration.', $className), $token);
            }
        }
    }

    /**
     * Validates that the given <tt>PartialObjectExpression</tt> is semantically correct.
     * It must exist in query components list.
     */
    private function processDeferredPartialObjectExpressions(): void
    {
        foreach ($this->deferredPartialObjectExpressions as $deferredItem) {
            $expr  = $deferredItem['expression'];
            $class = $this->queryComponents[$expr->identificationVariable]['metadata'];

            foreach ($expr->partialFieldSet as $field) {
                if (isset($class->fieldMappings[$field])) {
                    continue;
                }

                if (
                    isset($class->associationMappings[$field]) &&
                    $class->associationMappings[$field]['isOwningSide'] &&
                    $class->associationMappings[$field]['type'] & ClassMetadata::TO_ONE
                ) {
                    continue;
                }

                $this->semanticalError(sprintf(
                    "There is no mapped field named '%s' on class %s.",
                    $field,
                    $class->name
                ), $deferredItem['token']);
            }

            if (array_intersect($class->identifier, $expr->partialFieldSet) !== $class->identifier) {
                $this->semanticalError(
                    'The partial field selection of class ' . $class->name . ' must contain the identifier.',
                    $deferredItem['token']
                );
            }
        }
    }

    /**
     * Validates that the given <tt>ResultVariable</tt> is semantically correct.
     * It must exist in query components list.
     */
    private function processDeferredResultVariables(): void
    {
        foreach ($this->deferredResultVariables as $deferredItem) {
            $resultVariable = $deferredItem['expression'];

            // Check if ResultVariable exists in queryComponents
            if (! isset($this->queryComponents[$resultVariable])) {
                $this->semanticalError(
                    sprintf("'%s' is not defined.", $resultVariable),
                    $deferredItem['token']
                );
            }

            $qComp = $this->queryComponents[$resultVariable];

            // Check if queryComponent points to an AbstractSchemaName or a ResultVariable
            if (! isset($qComp['resultVariable'])) {
                $this->semanticalError(
                    sprintf("'%s' does not point to a ResultVariable.", $resultVariable),
                    $deferredItem['token']
                );
            }

            // Validate if identification variable nesting level is lower or equal than the current one
            if ($qComp['nestingLevel'] > $deferredItem['nestingLevel']) {
                $this->semanticalError(
                    sprintf("'%s' is used outside the scope of its declaration.", $resultVariable),
                    $deferredItem['token']
                );
            }
        }
    }

    /**
     * Validates that the given <tt>PathExpression</tt> is semantically correct for grammar rules:
     *
     * AssociationPathExpression             ::= CollectionValuedPathExpression | SingleValuedAssociationPathExpression
     * SingleValuedPathExpression            ::= StateFieldPathExpression | SingleValuedAssociationPathExpression
     * StateFieldPathExpression              ::= IdentificationVariable "." StateField
     * SingleValuedAssociationPathExpression ::= IdentificationVariable "." SingleValuedAssociationField
     * CollectionValuedPathExpression        ::= IdentificationVariable "." CollectionValuedAssociationField
     */
    private function processDeferredPathExpressions(): void
    {
        foreach ($this->deferredPathExpressions as $deferredItem) {
            $pathExpression = $deferredItem['expression'];

            $qComp = $this->queryComponents[$pathExpression->identificationVariable];
            $class = $qComp['metadata'];

            $field = $pathExpression->field;
            if ($field === null) {
                $field = $pathExpression->field = $class->identifier[0];
            }

            // Check if field or association exists
            if (! isset($class->associationMappings[$field]) && ! isset($class->fieldMappings[$field])) {
                $this->semanticalError(
                    'Class ' . $class->name . ' has no field or association named ' . $field,
                    $deferredItem['token']
                );
            }

            $fieldType = AST\PathExpression::TYPE_STATE_FIELD;

            if (isset($class->associationMappings[$field])) {
                $assoc = $class->associationMappings[$field];

                $fieldType = $assoc['type'] & ClassMetadata::TO_ONE
                    ? AST\PathExpression::TYPE_SINGLE_VALUED_ASSOCIATION
                    : AST\PathExpression::TYPE_COLLECTION_VALUED_ASSOCIATION;
            }

            // Validate if PathExpression is one of the expected types
            $expectedType = $pathExpression->expectedType;

            if (! ($expectedType & $fieldType)) {
                // We need to recognize which was expected type(s)
                $expectedStringTypes = [];

                // Validate state field type
                if ($expectedType & AST\PathExpression::TYPE_STATE_FIELD) {
                    $expectedStringTypes[] = 'StateFieldPathExpression';
                }

                // Validate single valued association (*-to-one)
                if ($expectedType & AST\PathExpression::TYPE_SINGLE_VALUED_ASSOCIATION) {
                    $expectedStringTypes[] = 'SingleValuedAssociationField';
                }

                // Validate single valued association (*-to-many)
                if ($expectedType & AST\PathExpression::TYPE_COLLECTION_VALUED_ASSOCIATION) {
                    $expectedStringTypes[] = 'CollectionValuedAssociationField';
                }

                // Build the error message
                $semanticalError  = 'Invalid PathExpression. ';
                $semanticalError .= count($expectedStringTypes) === 1
                    ? 'Must be a ' . $expectedStringTypes[0] . '.'
                    : implode(' or ', $expectedStringTypes) . ' expected.';

                $this->semanticalError($semanticalError, $deferredItem['token']);
            }

            // We need to force the type in PathExpression
            $pathExpression->type = $fieldType;
        }
    }

    private function processRootEntityAliasSelected(): void
    {
        if (! count($this->identVariableExpressions)) {
            return;
        }

        foreach ($this->identVariableExpressions as $dqlAlias => $expr) {
            if (isset($this->queryComponents[$dqlAlias]) && $this->queryComponents[$dqlAlias]['parent'] === null) {
                return;
            }
        }

        $this->semanticalError('Cannot select entity through identification variables without choosing at least one root entity alias.');
    }

    /**
     * QueryLanguage ::= SelectStatement | UpdateStatement | DeleteStatement
     *
     * @return SelectStatement|UpdateStatement|DeleteStatement
     */
    public function QueryLanguage()
    {
        $statement = null;

        $this->lexer->moveNext();

        switch ($this->lexer->lookahead['type'] ?? null) {
            case Lexer::T_SELECT:
                $statement = $this->SelectStatement();
                break;

            case Lexer::T_UPDATE:
                $statement = $this->UpdateStatement();
                break;

            case Lexer::T_DELETE:
                $statement = $this->DeleteStatement();
                break;

            default:
                $this->syntaxError('SELECT, UPDATE or DELETE');
                break;
        }

        // Check for end of string
        if ($this->lexer->lookahead !== null) {
            $this->syntaxError('end of string');
        }

        return $statement;
    }

    /**
     * SelectStatement ::= SelectClause FromClause [WhereClause] [GroupByClause] [HavingClause] [OrderByClause]
     *
     * @return SelectStatement
     */
    public function SelectStatement()
    {
        $selectStatement = new AST\SelectStatement($this->SelectClause(), $this->FromClause());

        $selectStatement->whereClause   = $this->lexer->isNextToken(Lexer::T_WHERE) ? $this->WhereClause() : null;
        $selectStatement->groupByClause = $this->lexer->isNextToken(Lexer::T_GROUP) ? $this->GroupByClause() : null;
        $selectStatement->havingClause  = $this->lexer->isNextToken(Lexer::T_HAVING) ? $this->HavingClause() : null;
        $selectStatement->orderByClause = $this->lexer->isNextToken(Lexer::T_ORDER) ? $this->OrderByClause() : null;

        return $selectStatement;
    }

    /**
     * UpdateStatement ::= UpdateClause [WhereClause]
     *
     * @return UpdateStatement
     */
    public function UpdateStatement()
    {
        $updateStatement = new AST\UpdateStatement($this->UpdateClause());

        $updateStatement->whereClause = $this->lexer->isNextToken(Lexer::T_WHERE) ? $this->WhereClause() : null;

        return $updateStatement;
    }

    /**
     * DeleteStatement ::= DeleteClause [WhereClause]
     *
     * @return DeleteStatement
     */
    public function DeleteStatement()
    {
        $deleteStatement = new AST\DeleteStatement($this->DeleteClause());

        $deleteStatement->whereClause = $this->lexer->isNextToken(Lexer::T_WHERE) ? $this->WhereClause() : null;

        return $deleteStatement;
    }

    /**
     * IdentificationVariable ::= identifier
     *
     * @return string
     */
    public function IdentificationVariable()
    {
        $this->match(Lexer::T_IDENTIFIER);

        $identVariable = $this->lexer->token['value'];

        $this->deferredIdentificationVariables[] = [
            'expression'   => $identVariable,
            'nestingLevel' => $this->nestingLevel,
            'token'        => $this->lexer->token,
        ];

        return $identVariable;
    }

    /**
     * AliasIdentificationVariable = identifier
     *
     * @return string
     */
    public function AliasIdentificationVariable()
    {
        $this->match(Lexer::T_IDENTIFIER);

        $aliasIdentVariable = $this->lexer->token['value'];
        $exists             = isset($this->queryComponents[$aliasIdentVariable]);

        if ($exists) {
            $this->semanticalError(
                sprintf("'%s' is already defined.", $aliasIdentVariable),
                $this->lexer->token
            );
        }

        return $aliasIdentVariable;
    }

    /**
     * AbstractSchemaName ::= fully_qualified_name | aliased_name | identifier
     *
     * @return string
     */
    public function AbstractSchemaName()
    {
        if ($this->lexer->isNextToken(Lexer::T_FULLY_QUALIFIED_NAME)) {
            $this->match(Lexer::T_FULLY_QUALIFIED_NAME);

            return $this->lexer->token['value'];
        }

        if ($this->lexer->isNextToken(Lexer::T_IDENTIFIER)) {
            $this->match(Lexer::T_IDENTIFIER);

            return $this->lexer->token['value'];
        }

        $this->match(Lexer::T_ALIASED_NAME);

        [$namespaceAlias, $simpleClassName] = explode(':', $this->lexer->token['value']);

        return $this->em->getConfiguration()->getEntityNamespace($namespaceAlias) . '\\' . $simpleClassName;
    }

    /**
     * Validates an AbstractSchemaName, making sure the class exists.
     *
     * @param string $schemaName The name to validate.
     *
     * @throws QueryException if the name does not exist.
     */
    private function validateAbstractSchemaName(string $schemaName): void
    {
        if (! (class_exists($schemaName, true) || interface_exists($schemaName, true))) {
            $this->semanticalError(
                sprintf("Class '%s' is not defined.", $schemaName),
                $this->lexer->token
            );
        }
    }

    /**
     * AliasResultVariable ::= identifier
     *
     * @return string
     */
    public function AliasResultVariable()
    {
        $this->match(Lexer::T_IDENTIFIER);

        $resultVariable = $this->lexer->token['value'];
        $exists         = isset($this->queryComponents[$resultVariable]);

        if ($exists) {
            $this->semanticalError(
                sprintf("'%s' is already defined.", $resultVariable),
                $this->lexer->token
            );
        }

        return $resultVariable;
    }

    /**
     * ResultVariable ::= identifier
     *
     * @return string
     */
    public function ResultVariable()
    {
        $this->match(Lexer::T_IDENTIFIER);

        $resultVariable = $this->lexer->token['value'];

        // Defer ResultVariable validation
        $this->deferredResultVariables[] = [
            'expression'   => $resultVariable,
            'nestingLevel' => $this->nestingLevel,
            'token'        => $this->lexer->token,
        ];

        return $resultVariable;
    }

    /**
     * JoinAssociationPathExpression ::= IdentificationVariable "." (CollectionValuedAssociationField | SingleValuedAssociationField)
     *
     * @return JoinAssociationPathExpression
     */
    public function JoinAssociationPathExpression()
    {
        $identVariable = $this->IdentificationVariable();

        if (! isset($this->queryComponents[$identVariable])) {
            $this->semanticalError(
                'Identification Variable ' . $identVariable . ' used in join path expression but was not defined before.'
            );
        }

        $this->match(Lexer::T_DOT);
        $this->match(Lexer::T_IDENTIFIER);

        $field = $this->lexer->token['value'];

        // Validate association field
        $qComp = $this->queryComponents[$identVariable];
        $class = $qComp['metadata'];

        if (! $class->hasAssociation($field)) {
            $this->semanticalError('Class ' . $class->name . ' has no association named ' . $field);
        }

        return new AST\JoinAssociationPathExpression($identVariable, $field);
    }

    /**
     * Parses an arbitrary path expression and defers semantical validation
     * based on expected types.
     *
     * PathExpression ::= IdentificationVariable {"." identifier}*
     *
     * @param int $expectedTypes
     *
     * @return PathExpression
     */
    public function PathExpression($expectedTypes)
    {
        $identVariable = $this->IdentificationVariable();
        $field         = null;

        if ($this->lexer->isNextToken(Lexer::T_DOT)) {
            $this->match(Lexer::T_DOT);
            $this->match(Lexer::T_IDENTIFIER);

            $field = $this->lexer->token['value'];

            while ($this->lexer->isNextToken(Lexer::T_DOT)) {
                $this->match(Lexer::T_DOT);
                $this->match(Lexer::T_IDENTIFIER);
                $field .= '.' . $this->lexer->token['value'];
            }
        }

        // Creating AST node
        $pathExpr = new AST\PathExpression($expectedTypes, $identVariable, $field);

        // Defer PathExpression validation if requested to be deferred
        $this->deferredPathExpressions[] = [
            'expression'   => $pathExpr,
            'nestingLevel' => $this->nestingLevel,
            'token'        => $this->lexer->token,
        ];

        return $pathExpr;
    }

    /**
     * AssociationPathExpression ::= CollectionValuedPathExpression | SingleValuedAssociationPathExpression
     *
     * @return PathExpression
     */
    public function AssociationPathExpression()
    {
        return $this->PathExpression(
            AST\PathExpression::TYPE_SINGLE_VALUED_ASSOCIATION |
            AST\PathExpression::TYPE_COLLECTION_VALUED_ASSOCIATION
        );
    }

    /**
     * SingleValuedPathExpression ::= StateFieldPathExpression | SingleValuedAssociationPathExpression
     *
     * @return PathExpression
     */
    public function SingleValuedPathExpression()
    {
        return $this->PathExpression(
            AST\PathExpression::TYPE_STATE_FIELD |
            AST\PathExpression::TYPE_SINGLE_VALUED_ASSOCIATION
        );
    }

    /**
     * StateFieldPathExpression ::= IdentificationVariable "." StateField
     *
     * @return PathExpression
     */
    public function StateFieldPathExpression()
    {
        return $this->PathExpression(AST\PathExpression::TYPE_STATE_FIELD);
    }

    /**
     * SingleValuedAssociationPathExpression ::= IdentificationVariable "." SingleValuedAssociationField
     *
     * @return PathExpression
     */
    public function SingleValuedAssociationPathExpression()
    {
        return $this->PathExpression(AST\PathExpression::TYPE_SINGLE_VALUED_ASSOCIATION);
    }

    /**
     * CollectionValuedPathExpression ::= IdentificationVariable "." CollectionValuedAssociationField
     *
     * @return PathExpression
     */
    public function CollectionValuedPathExpression()
    {
        return $this->PathExpression(AST\PathExpression::TYPE_COLLECTION_VALUED_ASSOCIATION);
    }

    /**
     * SelectClause ::= "SELECT" ["DISTINCT"] SelectExpression {"," SelectExpression}
     *
     * @return SelectClause
     */
    public function SelectClause()
    {
        $isDistinct = false;
        $this->match(Lexer::T_SELECT);

        // Check for DISTINCT
        if ($this->lexer->isNextToken(Lexer::T_DISTINCT)) {
            $this->match(Lexer::T_DISTINCT);

            $isDistinct = true;
        }

        // Process SelectExpressions (1..N)
        $selectExpressions   = [];
        $selectExpressions[] = $this->SelectExpression();

        while ($this->lexer->isNextToken(Lexer::T_COMMA)) {
            $this->match(Lexer::T_COMMA);

            $selectExpressions[] = $this->SelectExpression();
        }

        return new AST\SelectClause($selectExpressions, $isDistinct);
    }

    /**
     * SimpleSelectClause ::= "SELECT" ["DISTINCT"] SimpleSelectExpression
     *
     * @return SimpleSelectClause
     */
    public function SimpleSelectClause()
    {
        $isDistinct = false;
        $this->match(Lexer::T_SELECT);

        if ($this->lexer->isNextToken(Lexer::T_DISTINCT)) {
            $this->match(Lexer::T_DISTINCT);

            $isDistinct = true;
        }

        return new AST\SimpleSelectClause($this->SimpleSelectExpression(), $isDistinct);
    }

    /**
     * UpdateClause ::= "UPDATE" AbstractSchemaName ["AS"] AliasIdentificationVariable "SET" UpdateItem {"," UpdateItem}*
     *
     * @return UpdateClause
     */
    public function UpdateClause()
    {
        $this->match(Lexer::T_UPDATE);

        $token              = $this->lexer->lookahead;
        $abstractSchemaName = $this->AbstractSchemaName();

        $this->validateAbstractSchemaName($abstractSchemaName);

        if ($this->lexer->isNextToken(Lexer::T_AS)) {
            $this->match(Lexer::T_AS);
        }

        $aliasIdentificationVariable = $this->AliasIdentificationVariable();

        $class = $this->em->getClassMetadata($abstractSchemaName);

        // Building queryComponent
        $queryComponent = [
            'metadata'     => $class,
            'parent'       => null,
            'relation'     => null,
            'map'          => null,
            'nestingLevel' => $this->nestingLevel,
            'token'        => $token,
        ];

        $this->queryComponents[$aliasIdentificationVariable] = $queryComponent;

        $this->match(Lexer::T_SET);

        $updateItems   = [];
        $updateItems[] = $this->UpdateItem();

        while ($this->lexer->isNextToken(Lexer::T_COMMA)) {
            $this->match(Lexer::T_COMMA);

            $updateItems[] = $this->UpdateItem();
        }

        $updateClause                              = new AST\UpdateClause($abstractSchemaName, $updateItems);
        $updateClause->aliasIdentificationVariable = $aliasIdentificationVariable;

        return $updateClause;
    }

    /**
     * DeleteClause ::= "DELETE" ["FROM"] AbstractSchemaName ["AS"] AliasIdentificationVariable
     *
     * @return DeleteClause
     */
    public function DeleteClause()
    {
        $this->match(Lexer::T_DELETE);

        if ($this->lexer->isNextToken(Lexer::T_FROM)) {
            $this->match(Lexer::T_FROM);
        }

        $token              = $this->lexer->lookahead;
        $abstractSchemaName = $this->AbstractSchemaName();

        $this->validateAbstractSchemaName($abstractSchemaName);

        $deleteClause = new AST\DeleteClause($abstractSchemaName);

        if ($this->lexer->isNextToken(Lexer::T_AS)) {
            $this->match(Lexer::T_AS);
        }

        $aliasIdentificationVariable = $this->lexer->isNextToken(Lexer::T_IDENTIFIER)
            ? $this->AliasIdentificationVariable()
            : 'alias_should_have_been_set';

        $deleteClause->aliasIdentificationVariable = $aliasIdentificationVariable;
        $class                                     = $this->em->getClassMetadata($deleteClause->abstractSchemaName);

        // Building queryComponent
        $queryComponent = [
            'metadata'     => $class,
            'parent'       => null,
            'relation'     => null,
            'map'          => null,
            'nestingLevel' => $this->nestingLevel,
            'token'        => $token,
        ];

        $this->queryComponents[$aliasIdentificationVariable] = $queryComponent;

        return $deleteClause;
    }

    /**
     * FromClause ::= "FROM" IdentificationVariableDeclaration {"," IdentificationVariableDeclaration}*
     *
     * @return FromClause
     */
    public function FromClause()
    {
        $this->match(Lexer::T_FROM);

        $identificationVariableDeclarations   = [];
        $identificationVariableDeclarations[] = $this->IdentificationVariableDeclaration();

        while ($this->lexer->isNextToken(Lexer::T_COMMA)) {
            $this->match(Lexer::T_COMMA);

            $identificationVariableDeclarations[] = $this->IdentificationVariableDeclaration();
        }

        return new AST\FromClause($identificationVariableDeclarations);
    }

    /**
     * SubselectFromClause ::= "FROM" SubselectIdentificationVariableDeclaration {"," SubselectIdentificationVariableDeclaration}*
     *
     * @return SubselectFromClause
     */
    public function SubselectFromClause()
    {
        $this->match(Lexer::T_FROM);

        $identificationVariables   = [];
        $identificationVariables[] = $this->SubselectIdentificationVariableDeclaration();

        while ($this->lexer->isNextToken(Lexer::T_COMMA)) {
            $this->match(Lexer::T_COMMA);

            $identificationVariables[] = $this->SubselectIdentificationVariableDeclaration();
        }

        return new AST\SubselectFromClause($identificationVariables);
    }

    /**
     * WhereClause ::= "WHERE" ConditionalExpression
     *
     * @return WhereClause
     */
    public function WhereClause()
    {
        $this->match(Lexer::T_WHERE);

        return new AST\WhereClause($this->ConditionalExpression());
    }

    /**
     * HavingClause ::= "HAVING" ConditionalExpression
     *
     * @return HavingClause
     */
    public function HavingClause()
    {
        $this->match(Lexer::T_HAVING);

        return new AST\HavingClause($this->ConditionalExpression());
    }

    /**
     * GroupByClause ::= "GROUP" "BY" GroupByItem {"," GroupByItem}*
     *
     * @return GroupByClause
     */
    public function GroupByClause()
    {
        $this->match(Lexer::T_GROUP);
        $this->match(Lexer::T_BY);

        $groupByItems = [$this->GroupByItem()];

        while ($this->lexer->isNextToken(Lexer::T_COMMA)) {
            $this->match(Lexer::T_COMMA);

            $groupByItems[] = $this->GroupByItem();
        }

        return new AST\GroupByClause($groupByItems);
    }

    /**
     * OrderByClause ::= "ORDER" "BY" OrderByItem {"," OrderByItem}*
     *
     * @return OrderByClause
     */
    public function OrderByClause()
    {
        $this->match(Lexer::T_ORDER);
        $this->match(Lexer::T_BY);

        $orderByItems   = [];
        $orderByItems[] = $this->OrderByItem();

        while ($this->lexer->isNextToken(Lexer::T_COMMA)) {
            $this->match(Lexer::T_COMMA);

            $orderByItems[] = $this->OrderByItem();
        }

        return new AST\OrderByClause($orderByItems);
    }

    /**
     * Subselect ::= SimpleSelectClause SubselectFromClause [WhereClause] [GroupByClause] [HavingClause] [OrderByClause]
     *
     * @return Subselect
     */
    public function Subselect()
    {
        // Increase query nesting level
        $this->nestingLevel++;

        $subselect = new AST\Subselect($this->SimpleSelectClause(), $this->SubselectFromClause());

        $subselect->whereClause   = $this->lexer->isNextToken(Lexer::T_WHERE) ? $this->WhereClause() : null;
        $subselect->groupByClause = $this->lexer->isNextToken(Lexer::T_GROUP) ? $this->GroupByClause() : null;
        $subselect->havingClause  = $this->lexer->isNextToken(Lexer::T_HAVING) ? $this->HavingClause() : null;
        $subselect->orderByClause = $this->lexer->isNextToken(Lexer::T_ORDER) ? $this->OrderByClause() : null;

        // Decrease query nesting level
        $this->nestingLevel--;

        return $subselect;
    }

    /**
     * UpdateItem ::= SingleValuedPathExpression "=" NewValue
     *
     * @return UpdateItem
     */
    public function UpdateItem()
    {
        $pathExpr = $this->SingleValuedPathExpression();

        $this->match(Lexer::T_EQUALS);

        return new AST\UpdateItem($pathExpr, $this->NewValue());
    }

    /**
     * GroupByItem ::= IdentificationVariable | ResultVariable | SingleValuedPathExpression
     *
     * @return string|PathExpression
     */
    public function GroupByItem()
    {
        // We need to check if we are in a IdentificationVariable or SingleValuedPathExpression
        $glimpse = $this->lexer->glimpse();

        if ($glimpse !== null && $glimpse['type'] === Lexer::T_DOT) {
            return $this->SingleValuedPathExpression();
        }

        // Still need to decide between IdentificationVariable or ResultVariable
        $lookaheadValue = $this->lexer->lookahead['value'];

        if (! isset($this->queryComponents[$lookaheadValue])) {
            $this->semanticalError('Cannot group by undefined identification or result variable.');
        }

        return isset($this->queryComponents[$lookaheadValue]['metadata'])
            ? $this->IdentificationVariable()
            : $this->ResultVariable();
    }

    /**
     * OrderByItem ::= (
     *      SimpleArithmeticExpression | SingleValuedPathExpression | CaseExpression |
     *      ScalarExpression | ResultVariable | FunctionDeclaration
     * ) ["ASC" | "DESC"]
     *
     * @return OrderByItem
     */
    public function OrderByItem()
    {
        $this->lexer->peek(); // lookahead => '.'
        $this->lexer->peek(); // lookahead => token after '.'

        $peek = $this->lexer->peek(); // lookahead => token after the token after the '.'

        $this->lexer->resetPeek();

        $glimpse = $this->lexer->glimpse();

        switch (true) {
            case $this->isMathOperator($peek):
                $expr = $this->SimpleArithmeticExpression();
                break;

            case $glimpse !== null && $glimpse['type'] === Lexer::T_DOT:
                $expr = $this->SingleValuedPathExpression();
                break;

            case $this->lexer->peek() && $this->isMathOperator($this->peekBeyondClosingParenthesis()):
                $expr = $this->ScalarExpression();
                break;

            case $this->lexer->lookahead['type'] === Lexer::T_CASE:
                $expr = $this->CaseExpression();
                break;

            case $this->isFunction():
                $expr = $this->FunctionDeclaration();
                break;

            default:
                $expr = $this->ResultVariable();
                break;
        }

        $type = 'ASC';
        $item = new AST\OrderByItem($expr);

        switch (true) {
            case $this->lexer->isNextToken(Lexer::T_DESC):
                $this->match(Lexer::T_DESC);
                $type = 'DESC';
                break;

            case $this->lexer->isNextToken(Lexer::T_ASC):
                $this->match(Lexer::T_ASC);
                break;

            default:
                // Do nothing
        }

        $item->type = $type;

        return $item;
    }

    /**
     * NewValue ::= SimpleArithmeticExpression | StringPrimary | DatetimePrimary | BooleanPrimary |
     *      EnumPrimary | SimpleEntityExpression | "NULL"
     *
     * NOTE: Since it is not possible to correctly recognize individual types, here is the full
     * grammar that needs to be supported:
     *
     * NewValue ::= SimpleArithmeticExpression | "NULL"
     *
     * SimpleArithmeticExpression covers all *Primary grammar rules and also SimpleEntityExpression
     *
     * @return AST\ArithmeticExpression|AST\InputParameter|null
     */
    public function NewValue()
    {
        if ($this->lexer->isNextToken(Lexer::T_NULL)) {
            $this->match(Lexer::T_NULL);

            return null;
        }

        if ($this->lexer->isNextToken(Lexer::T_INPUT_PARAMETER)) {
            $this->match(Lexer::T_INPUT_PARAMETER);

            return new AST\InputParameter($this->lexer->token['value']);
        }

        return $this->ArithmeticExpression();
    }

    /**
     * IdentificationVariableDeclaration ::= RangeVariableDeclaration [IndexBy] {Join}*
     *
     * @return IdentificationVariableDeclaration
     */
    public function IdentificationVariableDeclaration()
    {
        $joins                    = [];
        $rangeVariableDeclaration = $this->RangeVariableDeclaration();
        $indexBy                  = $this->lexer->isNextToken(Lexer::T_INDEX)
            ? $this->IndexBy()
            : null;

        $rangeVariableDeclaration->isRoot = true;

        while (
            $this->lexer->isNextToken(Lexer::T_LEFT) ||
            $this->lexer->isNextToken(Lexer::T_INNER) ||
            $this->lexer->isNextToken(Lexer::T_JOIN)
        ) {
            $joins[] = $this->Join();
        }

        return new AST\IdentificationVariableDeclaration(
            $rangeVariableDeclaration,
            $indexBy,
            $joins
        );
    }

    /**
     * SubselectIdentificationVariableDeclaration ::= IdentificationVariableDeclaration
     *
     * {Internal note: WARNING: Solution is harder than a bare implementation.
     * Desired EBNF support:
     *
     * SubselectIdentificationVariableDeclaration ::= IdentificationVariableDeclaration | (AssociationPathExpression ["AS"] AliasIdentificationVariable)
     *
     * It demands that entire SQL generation to become programmatical. This is
     * needed because association based subselect requires "WHERE" conditional
     * expressions to be injected, but there is no scope to do that. Only scope
     * accessible is "FROM", prohibiting an easy implementation without larger
     * changes.}
     *
     * @return IdentificationVariableDeclaration
     */
    public function SubselectIdentificationVariableDeclaration()
    {
        /*
        NOT YET IMPLEMENTED!

        $glimpse = $this->lexer->glimpse();

        if ($glimpse['type'] == Lexer::T_DOT) {
            $associationPathExpression = $this->AssociationPathExpression();

            if ($this->lexer->isNextToken(Lexer::T_AS)) {
                $this->match(Lexer::T_AS);
            }

            $aliasIdentificationVariable = $this->AliasIdentificationVariable();
            $identificationVariable      = $associationPathExpression->identificationVariable;
            $field                       = $associationPathExpression->associationField;

            $class       = $this->queryComponents[$identificationVariable]['metadata'];
            $targetClass = $this->em->getClassMetadata($class->associationMappings[$field]['targetEntity']);

            // Building queryComponent
            $joinQueryComponent = array(
                'metadata'     => $targetClass,
                'parent'       => $identificationVariable,
                'relation'     => $class->getAssociationMapping($field),
                'map'          => null,
                'nestingLevel' => $this->nestingLevel,
                'token'        => $this->lexer->lookahead
            );

            $this->queryComponents[$aliasIdentificationVariable] = $joinQueryComponent;

            return new AST\SubselectIdentificationVariableDeclaration(
                $associationPathExpression, $aliasIdentificationVariable
            );
        }
        */

        return $this->IdentificationVariableDeclaration();
    }

    /**
     * Join ::= ["LEFT" ["OUTER"] | "INNER"] "JOIN"
     *          (JoinAssociationDeclaration | RangeVariableDeclaration)
     *          ["WITH" ConditionalExpression]
     *
     * @return Join
     */
    public function Join()
    {
        // Check Join type
        $joinType = AST\Join::JOIN_TYPE_INNER;

        switch (true) {
            case $this->lexer->isNextToken(Lexer::T_LEFT):
                $this->match(Lexer::T_LEFT);

                $joinType = AST\Join::JOIN_TYPE_LEFT;

                // Possible LEFT OUTER join
                if ($this->lexer->isNextToken(Lexer::T_OUTER)) {
                    $this->match(Lexer::T_OUTER);

                    $joinType = AST\Join::JOIN_TYPE_LEFTOUTER;
                }

                break;

            case $this->lexer->isNextToken(Lexer::T_INNER):
                $this->match(Lexer::T_INNER);
                break;

            default:
                // Do nothing
        }

        $this->match(Lexer::T_JOIN);

        $next            = $this->lexer->glimpse();
        $joinDeclaration = $next['type'] === Lexer::T_DOT ? $this->JoinAssociationDeclaration() : $this->RangeVariableDeclaration();
        $adhocConditions = $this->lexer->isNextToken(Lexer::T_WITH);
        $join            = new AST\Join($joinType, $joinDeclaration);

        // Describe non-root join declaration
        if ($joinDeclaration instanceof AST\RangeVariableDeclaration) {
            $joinDeclaration->isRoot = false;
        }

        // Check for ad-hoc Join conditions
        if ($adhocConditions) {
            $this->match(Lexer::T_WITH);

            $join->conditionalExpression = $this->ConditionalExpression();
        }

        return $join;
    }

    /**
     * RangeVariableDeclaration ::= AbstractSchemaName ["AS"] AliasIdentificationVariable
     *
     * @return RangeVariableDeclaration
     *
     * @throws QueryException
     */
    public function RangeVariableDeclaration()
    {
        if ($this->lexer->isNextToken(Lexer::T_OPEN_PARENTHESIS) && $this->lexer->glimpse()['type'] === Lexer::T_SELECT) {
            $this->semanticalError('Subquery is not supported here', $this->lexer->token);
        }

        $abstractSchemaName = $this->AbstractSchemaName();

        $this->validateAbstractSchemaName($abstractSchemaName);

        if ($this->lexer->isNextToken(Lexer::T_AS)) {
            $this->match(Lexer::T_AS);
        }

        $token                       = $this->lexer->lookahead;
        $aliasIdentificationVariable = $this->AliasIdentificationVariable();
        $classMetadata               = $this->em->getClassMetadata($abstractSchemaName);

        // Building queryComponent
        $queryComponent = [
            'metadata'     => $classMetadata,
            'parent'       => null,
            'relation'     => null,
            'map'          => null,
            'nestingLevel' => $this->nestingLevel,
            'token'        => $token,
        ];

        $this->queryComponents[$aliasIdentificationVariable] = $queryComponent;

        return new AST\RangeVariableDeclaration($abstractSchemaName, $aliasIdentificationVariable);
    }

    /**
     * JoinAssociationDeclaration ::= JoinAssociationPathExpression ["AS"] AliasIdentificationVariable [IndexBy]
     *
     * @return AST\JoinAssociationDeclaration
     */
    public function JoinAssociationDeclaration()
    {
        $joinAssociationPathExpression = $this->JoinAssociationPathExpression();

        if ($this->lexer->isNextToken(Lexer::T_AS)) {
            $this->match(Lexer::T_AS);
        }

        $aliasIdentificationVariable = $this->AliasIdentificationVariable();
        $indexBy                     = $this->lexer->isNextToken(Lexer::T_INDEX) ? $this->IndexBy() : null;

        $identificationVariable = $joinAssociationPathExpression->identificationVariable;
        $field                  = $joinAssociationPathExpression->associationField;

        $class       = $this->queryComponents[$identificationVariable]['metadata'];
        $targetClass = $this->em->getClassMetadata($class->associationMappings[$field]['targetEntity']);

        // Building queryComponent
        $joinQueryComponent = [
            'metadata'     => $targetClass,
            'parent'       => $joinAssociationPathExpression->identificationVariable,
            'relation'     => $class->getAssociationMapping($field),
            'map'          => null,
            'nestingLevel' => $this->nestingLevel,
            'token'        => $this->lexer->lookahead,
        ];

        $this->queryComponents[$aliasIdentificationVariable] = $joinQueryComponent;

        return new AST\JoinAssociationDeclaration($joinAssociationPathExpression, $aliasIdentificationVariable, $indexBy);
    }

    /**
     * PartialObjectExpression ::= "PARTIAL" IdentificationVariable "." PartialFieldSet
     * PartialFieldSet ::= "{" SimpleStateField {"," SimpleStateField}* "}"
     *
     * @return PartialObjectExpression
     */
    public function PartialObjectExpression()
    {
        Deprecation::trigger(
            'doctrine/orm',
            'https://github.com/doctrine/orm/issues/8471',
            'PARTIAL syntax in DQL is deprecated.'
        );

        $this->match(Lexer::T_PARTIAL);

        $partialFieldSet = [];

        $identificationVariable = $this->IdentificationVariable();

        $this->match(Lexer::T_DOT);
        $this->match(Lexer::T_OPEN_CURLY_BRACE);
        $this->match(Lexer::T_IDENTIFIER);

        $field = $this->lexer->token['value'];

        // First field in partial expression might be embeddable property
        while ($this->lexer->isNextToken(Lexer::T_DOT)) {
            $this->match(Lexer::T_DOT);
            $this->match(Lexer::T_IDENTIFIER);
            $field .= '.' . $this->lexer->token['value'];
        }

        $partialFieldSet[] = $field;

        while ($this->lexer->isNextToken(Lexer::T_COMMA)) {
            $this->match(Lexer::T_COMMA);
            $this->match(Lexer::T_IDENTIFIER);

            $field = $this->lexer->token['value'];

            while ($this->lexer->isNextToken(Lexer::T_DOT)) {
                $this->match(Lexer::T_DOT);
                $this->match(Lexer::T_IDENTIFIER);
                $field .= '.' . $this->lexer->token['value'];
            }

            $partialFieldSet[] = $field;
        }

        $this->match(Lexer::T_CLOSE_CURLY_BRACE);

        $partialObjectExpression = new AST\PartialObjectExpression($identificationVariable, $partialFieldSet);

        // Defer PartialObjectExpression validation
        $this->deferredPartialObjectExpressions[] = [
            'expression'   => $partialObjectExpression,
            'nestingLevel' => $this->nestingLevel,
            'token'        => $this->lexer->token,
        ];

        return $partialObjectExpression;
    }

    /**
     * NewObjectExpression ::= "NEW" AbstractSchemaName "(" NewObjectArg {"," NewObjectArg}* ")"
     *
     * @return NewObjectExpression
     */
    public function NewObjectExpression()
    {
        $this->match(Lexer::T_NEW);

        $className = $this->AbstractSchemaName(); // note that this is not yet validated
        $token     = $this->lexer->token;

        $this->match(Lexer::T_OPEN_PARENTHESIS);

        $args[] = $this->NewObjectArg();

        while ($this->lexer->isNextToken(Lexer::T_COMMA)) {
            $this->match(Lexer::T_COMMA);

            $args[] = $this->NewObjectArg();
        }

        $this->match(Lexer::T_CLOSE_PARENTHESIS);

        $expression = new AST\NewObjectExpression($className, $args);

        // Defer NewObjectExpression validation
        $this->deferredNewObjectExpressions[] = [
            'token'        => $token,
            'expression'   => $expression,
            'nestingLevel' => $this->nestingLevel,
        ];

        return $expression;
    }

    /**
     * NewObjectArg ::= ScalarExpression | "(" Subselect ")"
     *
     * @return mixed
     */
    public function NewObjectArg()
    {
        $token = $this->lexer->lookahead;
        $peek  = $this->lexer->glimpse();

        if ($token['type'] === Lexer::T_OPEN_PARENTHESIS && $peek['type'] === Lexer::T_SELECT) {
            $this->match(Lexer::T_OPEN_PARENTHESIS);
            $expression = $this->Subselect();
            $this->match(Lexer::T_CLOSE_PARENTHESIS);

            return $expression;
        }

        return $this->ScalarExpression();
    }

    /**
     * IndexBy ::= "INDEX" "BY" SingleValuedPathExpression
     *
     * @return IndexBy
     */
    public function IndexBy()
    {
        $this->match(Lexer::T_INDEX);
        $this->match(Lexer::T_BY);
        $pathExpr = $this->SingleValuedPathExpression();

        // Add the INDEX BY info to the query component
        $this->queryComponents[$pathExpr->identificationVariable]['map'] = $pathExpr->field;

        return new AST\IndexBy($pathExpr);
    }

    /**
     * ScalarExpression ::= SimpleArithmeticExpression | StringPrimary | DateTimePrimary |
     *                      StateFieldPathExpression | BooleanPrimary | CaseExpression |
     *                      InstanceOfExpression
     *
     * @return mixed One of the possible expressions or subexpressions.
     */
    public function ScalarExpression()
    {
        $lookahead = $this->lexer->lookahead['type'];
        $peek      = $this->lexer->glimpse();

        switch (true) {
            case $lookahead === Lexer::T_INTEGER:
            case $lookahead === Lexer::T_FLOAT:
            // SimpleArithmeticExpression : (- u.value ) or ( + u.value )  or ( - 1 ) or ( + 1 )
            case $lookahead === Lexer::T_MINUS:
            case $lookahead === Lexer::T_PLUS:
                return $this->SimpleArithmeticExpression();

            case $lookahead === Lexer::T_STRING:
                return $this->StringPrimary();

            case $lookahead === Lexer::T_TRUE:
            case $lookahead === Lexer::T_FALSE:
                $this->match($lookahead);

                return new AST\Literal(AST\Literal::BOOLEAN, $this->lexer->token['value']);

            case $lookahead === Lexer::T_INPUT_PARAMETER:
                switch (true) {
                    case $this->isMathOperator($peek):
                        // :param + u.value
                        return $this->SimpleArithmeticExpression();

                    default:
                        return $this->InputParameter();
                }
            case $lookahead === Lexer::T_CASE:
            case $lookahead === Lexer::T_COALESCE:
            case $lookahead === Lexer::T_NULLIF:
                // Since NULLIF and COALESCE can be identified as a function,
                // we need to check these before checking for FunctionDeclaration
                return $this->CaseExpression();

            case $lookahead === Lexer::T_OPEN_PARENTHESIS:
                return $this->SimpleArithmeticExpression();

            // this check must be done before checking for a filed path expression
            case $this->isFunction():
                $this->lexer->peek(); // "("

                switch (true) {
                    case $this->isMathOperator($this->peekBeyondClosingParenthesis()):
                        // SUM(u.id) + COUNT(u.id)
                        return $this->SimpleArithmeticExpression();

                    default:
                        // IDENTITY(u)
                        return $this->FunctionDeclaration();
                }

                break;
            // it is no function, so it must be a field path
            case $lookahead === Lexer::T_IDENTIFIER:
                $this->lexer->peek(); // lookahead => '.'
                $this->lexer->peek(); // lookahead => token after '.'
                $peek = $this->lexer->peek(); // lookahead => token after the token after the '.'
                $this->lexer->resetPeek();

                if ($this->isMathOperator($peek)) {
                    return $this->SimpleArithmeticExpression();
                }

                return $this->StateFieldPathExpression();

            default:
                $this->syntaxError();
        }
    }

    /**
     * CaseExpression ::= GeneralCaseExpression | SimpleCaseExpression | CoalesceExpression | NullifExpression
     * GeneralCaseExpression ::= "CASE" WhenClause {WhenClause}* "ELSE" ScalarExpression "END"
     * WhenClause ::= "WHEN" ConditionalExpression "THEN" ScalarExpression
     * SimpleCaseExpression ::= "CASE" CaseOperand SimpleWhenClause {SimpleWhenClause}* "ELSE" ScalarExpression "END"
     * CaseOperand ::= StateFieldPathExpression | TypeDiscriminator
     * SimpleWhenClause ::= "WHEN" ScalarExpression "THEN" ScalarExpression
     * CoalesceExpression ::= "COALESCE" "(" ScalarExpression {"," ScalarExpression}* ")"
     * NullifExpression ::= "NULLIF" "(" ScalarExpression "," ScalarExpression ")"
     *
     * @return mixed One of the possible expressions or subexpressions.
     */
    public function CaseExpression()
    {
        $lookahead = $this->lexer->lookahead['type'];

        switch ($lookahead) {
            case Lexer::T_NULLIF:
                return $this->NullIfExpression();

            case Lexer::T_COALESCE:
                return $this->CoalesceExpression();

            case Lexer::T_CASE:
                $this->lexer->resetPeek();
                $peek = $this->lexer->peek();

                if ($peek['type'] === Lexer::T_WHEN) {
                    return $this->GeneralCaseExpression();
                }

                return $this->SimpleCaseExpression();

            default:
                // Do nothing
                break;
        }

        $this->syntaxError();
    }

    /**
     * CoalesceExpression ::= "COALESCE" "(" ScalarExpression {"," ScalarExpression}* ")"
     *
     * @return CoalesceExpression
     */
    public function CoalesceExpression()
    {
        $this->match(Lexer::T_COALESCE);
        $this->match(Lexer::T_OPEN_PARENTHESIS);

        // Process ScalarExpressions (1..N)
        $scalarExpressions   = [];
        $scalarExpressions[] = $this->ScalarExpression();

        while ($this->lexer->isNextToken(Lexer::T_COMMA)) {
            $this->match(Lexer::T_COMMA);

            $scalarExpressions[] = $this->ScalarExpression();
        }

        $this->match(Lexer::T_CLOSE_PARENTHESIS);

        return new AST\CoalesceExpression($scalarExpressions);
    }

    /**
     * NullIfExpression ::= "NULLIF" "(" ScalarExpression "," ScalarExpression ")"
     *
     * @return NullIfExpression
     */
    public function NullIfExpression()
    {
        $this->match(Lexer::T_NULLIF);
        $this->match(Lexer::T_OPEN_PARENTHESIS);

        $firstExpression = $this->ScalarExpression();
        $this->match(Lexer::T_COMMA);
        $secondExpression = $this->ScalarExpression();

        $this->match(Lexer::T_CLOSE_PARENTHESIS);

        return new AST\NullIfExpression($firstExpression, $secondExpression);
    }

    /**
     * GeneralCaseExpression ::= "CASE" WhenClause {WhenClause}* "ELSE" ScalarExpression "END"
     *
     * @return GeneralCaseExpression
     */
    public function GeneralCaseExpression()
    {
        $this->match(Lexer::T_CASE);

        // Process WhenClause (1..N)
        $whenClauses = [];

        do {
            $whenClauses[] = $this->WhenClause();
        } while ($this->lexer->isNextToken(Lexer::T_WHEN));

        $this->match(Lexer::T_ELSE);
        $scalarExpression = $this->ScalarExpression();
        $this->match(Lexer::T_END);

        return new AST\GeneralCaseExpression($whenClauses, $scalarExpression);
    }

    /**
     * SimpleCaseExpression ::= "CASE" CaseOperand SimpleWhenClause {SimpleWhenClause}* "ELSE" ScalarExpression "END"
     * CaseOperand ::= StateFieldPathExpression | TypeDiscriminator
     *
     * @return AST\SimpleCaseExpression
     */
    public function SimpleCaseExpression()
    {
        $this->match(Lexer::T_CASE);
        $caseOperand = $this->StateFieldPathExpression();

        // Process SimpleWhenClause (1..N)
        $simpleWhenClauses = [];

        do {
            $simpleWhenClauses[] = $this->SimpleWhenClause();
        } while ($this->lexer->isNextToken(Lexer::T_WHEN));

        $this->match(Lexer::T_ELSE);
        $scalarExpression = $this->ScalarExpression();
        $this->match(Lexer::T_END);

        return new AST\SimpleCaseExpression($caseOperand, $simpleWhenClauses, $scalarExpression);
    }

    /**
     * WhenClause ::= "WHEN" ConditionalExpression "THEN" ScalarExpression
     *
     * @return WhenClause
     */
    public function WhenClause()
    {
        $this->match(Lexer::T_WHEN);
        $conditionalExpression = $this->ConditionalExpression();
        $this->match(Lexer::T_THEN);

        return new AST\WhenClause($conditionalExpression, $this->ScalarExpression());
    }

    /**
     * SimpleWhenClause ::= "WHEN" ScalarExpression "THEN" ScalarExpression
     *
     * @return SimpleWhenClause
     */
    public function SimpleWhenClause()
    {
        $this->match(Lexer::T_WHEN);
        $conditionalExpression = $this->ScalarExpression();
        $this->match(Lexer::T_THEN);

        return new AST\SimpleWhenClause($conditionalExpression, $this->ScalarExpression());
    }

    /**
     * SelectExpression ::= (
     *     IdentificationVariable | ScalarExpression | AggregateExpression | FunctionDeclaration |
     *     PartialObjectExpression | "(" Subselect ")" | CaseExpression | NewObjectExpression
     * ) [["AS"] ["HIDDEN"] AliasResultVariable]
     *
     * @return SelectExpression
     */
    public function SelectExpression()
    {
        $expression    = null;
        $identVariable = null;
        $peek          = $this->lexer->glimpse();
        $lookaheadType = $this->lexer->lookahead['type'];

        switch (true) {
            // ScalarExpression (u.name)
            case $lookaheadType === Lexer::T_IDENTIFIER && $peek['type'] === Lexer::T_DOT:
                $expression = $this->ScalarExpression();
                break;

            // IdentificationVariable (u)
            case $lookaheadType === Lexer::T_IDENTIFIER && $peek['type'] !== Lexer::T_OPEN_PARENTHESIS:
                $expression = $identVariable = $this->IdentificationVariable();
                break;

            // CaseExpression (CASE ... or NULLIF(...) or COALESCE(...))
            case $lookaheadType === Lexer::T_CASE:
            case $lookaheadType === Lexer::T_COALESCE:
            case $lookaheadType === Lexer::T_NULLIF:
                $expression = $this->CaseExpression();
                break;

            // DQL Function (SUM(u.value) or SUM(u.value) + 1)
            case $this->isFunction():
                $this->lexer->peek(); // "("

                switch (true) {
                    case $this->isMathOperator($this->peekBeyondClosingParenthesis()):
                        // SUM(u.id) + COUNT(u.id)
                        $expression = $this->ScalarExpression();
                        break;

                    default:
                        // IDENTITY(u)
                        $expression = $this->FunctionDeclaration();
                        break;
                }

                break;

            // PartialObjectExpression (PARTIAL u.{id, name})
            case $lookaheadType === Lexer::T_PARTIAL:
                $expression    = $this->PartialObjectExpression();
                $identVariable = $expression->identificationVariable;
                break;

            // Subselect
            case $lookaheadType === Lexer::T_OPEN_PARENTHESIS && $peek['type'] === Lexer::T_SELECT:
                $this->match(Lexer::T_OPEN_PARENTHESIS);
                $expression = $this->Subselect();
                $this->match(Lexer::T_CLOSE_PARENTHESIS);
                break;

            // Shortcut: ScalarExpression => SimpleArithmeticExpression
            case $lookaheadType === Lexer::T_OPEN_PARENTHESIS:
            case $lookaheadType === Lexer::T_INTEGER:
            case $lookaheadType === Lexer::T_STRING:
            case $lookaheadType === Lexer::T_FLOAT:
            // SimpleArithmeticExpression : (- u.value ) or ( + u.value )
            case $lookaheadType === Lexer::T_MINUS:
            case $lookaheadType === Lexer::T_PLUS:
                $expression = $this->SimpleArithmeticExpression();
                break;

            // NewObjectExpression (New ClassName(id, name))
            case $lookaheadType === Lexer::T_NEW:
                $expression = $this->NewObjectExpression();
                break;

            default:
                $this->syntaxError(
                    'IdentificationVariable | ScalarExpression | AggregateExpression | FunctionDeclaration | PartialObjectExpression | "(" Subselect ")" | CaseExpression',
                    $this->lexer->lookahead
                );
        }

        // [["AS"] ["HIDDEN"] AliasResultVariable]
        $mustHaveAliasResultVariable = false;

        if ($this->lexer->isNextToken(Lexer::T_AS)) {
            $this->match(Lexer::T_AS);

            $mustHaveAliasResultVariable = true;
        }

        $hiddenAliasResultVariable = false;

        if ($this->lexer->isNextToken(Lexer::T_HIDDEN)) {
            $this->match(Lexer::T_HIDDEN);

            $hiddenAliasResultVariable = true;
        }

        $aliasResultVariable = null;

        if ($mustHaveAliasResultVariable || $this->lexer->isNextToken(Lexer::T_IDENTIFIER)) {
            $token               = $this->lexer->lookahead;
            $aliasResultVariable = $this->AliasResultVariable();

            // Include AliasResultVariable in query components.
            $this->queryComponents[$aliasResultVariable] = [
                'resultVariable' => $expression,
                'nestingLevel'   => $this->nestingLevel,
                'token'          => $token,
            ];
        }

        // AST

        $expr = new AST\SelectExpression($expression, $aliasResultVariable, $hiddenAliasResultVariable);

        if ($identVariable) {
            $this->identVariableExpressions[$identVariable] = $expr;
        }

        return $expr;
    }

    /**
     * SimpleSelectExpression ::= (
     *      StateFieldPathExpression | IdentificationVariable | FunctionDeclaration |
     *      AggregateExpression | "(" Subselect ")" | ScalarExpression
     * ) [["AS"] AliasResultVariable]
     *
     * @return SimpleSelectExpression
     */
    public function SimpleSelectExpression()
    {
        $peek = $this->lexer->glimpse();

        switch ($this->lexer->lookahead['type']) {
            case Lexer::T_IDENTIFIER:
                switch (true) {
                    case $peek['type'] === Lexer::T_DOT:
                        $expression = $this->StateFieldPathExpression();

                        return new AST\SimpleSelectExpression($expression);

                    case $peek['type'] !== Lexer::T_OPEN_PARENTHESIS:
                        $expression = $this->IdentificationVariable();

                        return new AST\SimpleSelectExpression($expression);

                    case $this->isFunction():
                        // SUM(u.id) + COUNT(u.id)
                        if ($this->isMathOperator($this->peekBeyondClosingParenthesis())) {
                            return new AST\SimpleSelectExpression($this->ScalarExpression());
                        }

                        // COUNT(u.id)
                        if ($this->isAggregateFunction($this->lexer->lookahead['type'])) {
                            return new AST\SimpleSelectExpression($this->AggregateExpression());
                        }

                        // IDENTITY(u)
                        return new AST\SimpleSelectExpression($this->FunctionDeclaration());

                    default:
                        // Do nothing
                }

                break;

            case Lexer::T_OPEN_PARENTHESIS:
                if ($peek['type'] !== Lexer::T_SELECT) {
                    // Shortcut: ScalarExpression => SimpleArithmeticExpression
                    $expression = $this->SimpleArithmeticExpression();

                    return new AST\SimpleSelectExpression($expression);
                }

                // Subselect
                $this->match(Lexer::T_OPEN_PARENTHESIS);
                $expression = $this->Subselect();
                $this->match(Lexer::T_CLOSE_PARENTHESIS);

                return new AST\SimpleSelectExpression($expression);

            default:
                // Do nothing
        }

        $this->lexer->peek();

        $expression = $this->ScalarExpression();
        $expr       = new AST\SimpleSelectExpression($expression);

        if ($this->lexer->isNextToken(Lexer::T_AS)) {
            $this->match(Lexer::T_AS);
        }

        if ($this->lexer->isNextToken(Lexer::T_IDENTIFIER)) {
            $token                             = $this->lexer->lookahead;
            $resultVariable                    = $this->AliasResultVariable();
            $expr->fieldIdentificationVariable = $resultVariable;

            // Include AliasResultVariable in query components.
            $this->queryComponents[$resultVariable] = [
                'resultvariable' => $expr,
                'nestingLevel'   => $this->nestingLevel,
                'token'          => $token,
            ];
        }

        return $expr;
    }

    /**
     * ConditionalExpression ::= ConditionalTerm {"OR" ConditionalTerm}*
     *
     * @return AST\ConditionalExpression|AST\ConditionalFactor|AST\ConditionalPrimary|AST\ConditionalTerm
     */
    public function ConditionalExpression()
    {
        $conditionalTerms   = [];
        $conditionalTerms[] = $this->ConditionalTerm();

        while ($this->lexer->isNextToken(Lexer::T_OR)) {
            $this->match(Lexer::T_OR);

            $conditionalTerms[] = $this->ConditionalTerm();
        }

        // Phase 1 AST optimization: Prevent AST\ConditionalExpression
        // if only one AST\ConditionalTerm is defined
        if (count($conditionalTerms) === 1) {
            return $conditionalTerms[0];
        }

        return new AST\ConditionalExpression($conditionalTerms);
    }

    /**
     * ConditionalTerm ::= ConditionalFactor {"AND" ConditionalFactor}*
     *
     * @return AST\ConditionalFactor|AST\ConditionalPrimary|AST\ConditionalTerm
     */
    public function ConditionalTerm()
    {
        $conditionalFactors   = [];
        $conditionalFactors[] = $this->ConditionalFactor();

        while ($this->lexer->isNextToken(Lexer::T_AND)) {
            $this->match(Lexer::T_AND);

            $conditionalFactors[] = $this->ConditionalFactor();
        }

        // Phase 1 AST optimization: Prevent AST\ConditionalTerm
        // if only one AST\ConditionalFactor is defined
        if (count($conditionalFactors) === 1) {
            return $conditionalFactors[0];
        }

        return new AST\ConditionalTerm($conditionalFactors);
    }

    /**
     * ConditionalFactor ::= ["NOT"] ConditionalPrimary
     *
     * @return AST\ConditionalFactor|AST\ConditionalPrimary
     */
    public function ConditionalFactor()
    {
        $not = false;

        if ($this->lexer->isNextToken(Lexer::T_NOT)) {
            $this->match(Lexer::T_NOT);

            $not = true;
        }

        $conditionalPrimary = $this->ConditionalPrimary();

        // Phase 1 AST optimization: Prevent AST\ConditionalFactor
        // if only one AST\ConditionalPrimary is defined
        if (! $not) {
            return $conditionalPrimary;
        }

        $conditionalFactor      = new AST\ConditionalFactor($conditionalPrimary);
        $conditionalFactor->not = $not;

        return $conditionalFactor;
    }

    /**
     * ConditionalPrimary ::= SimpleConditionalExpression | "(" ConditionalExpression ")"
     *
     * @return ConditionalPrimary
     */
    public function ConditionalPrimary()
    {
        $condPrimary = new AST\ConditionalPrimary();

        if (! $this->lexer->isNextToken(Lexer::T_OPEN_PARENTHESIS)) {
            $condPrimary->simpleConditionalExpression = $this->SimpleConditionalExpression();

            return $condPrimary;
        }

        // Peek beyond the matching closing parenthesis ')'
        $peek = $this->peekBeyondClosingParenthesis();

        if (
            $peek !== null && (
            in_array($peek['value'], ['=', '<', '<=', '<>', '>', '>=', '!='], true) ||
            in_array($peek['type'], [Lexer::T_NOT, Lexer::T_BETWEEN, Lexer::T_LIKE, Lexer::T_IN, Lexer::T_IS, Lexer::T_EXISTS], true) ||
            $this->isMathOperator($peek)
            )
        ) {
            $condPrimary->simpleConditionalExpression = $this->SimpleConditionalExpression();

            return $condPrimary;
        }

        $this->match(Lexer::T_OPEN_PARENTHESIS);
        $condPrimary->conditionalExpression = $this->ConditionalExpression();
        $this->match(Lexer::T_CLOSE_PARENTHESIS);

        return $condPrimary;
    }

    /**
     * SimpleConditionalExpression ::=
     *      ComparisonExpression | BetweenExpression | LikeExpression |
     *      InExpression | NullComparisonExpression | ExistsExpression |
     *      EmptyCollectionComparisonExpression | CollectionMemberExpression |
     *      InstanceOfExpression
     *
     * @return AST\BetweenExpression|
     *         AST\CollectionMemberExpression|
     *         AST\ComparisonExpression|
     *         AST\EmptyCollectionComparisonExpression|
     *         AST\ExistsExpression|
     *         AST\InExpression|
     *         AST\InstanceOfExpression|
     *         AST\LikeExpression|
     *         AST\NullComparisonExpression
     */
    public function SimpleConditionalExpression()
    {
        if ($this->lexer->isNextToken(Lexer::T_EXISTS)) {
            return $this->ExistsExpression();
        }

        $token     = $this->lexer->lookahead;
        $peek      = $this->lexer->glimpse();
        $lookahead = $token;

        if ($this->lexer->isNextToken(Lexer::T_NOT)) {
            $token = $this->lexer->glimpse();
        }

        if ($token['type'] === Lexer::T_IDENTIFIER || $token['type'] === Lexer::T_INPUT_PARAMETER || $this->isFunction()) {
            // Peek beyond the matching closing parenthesis.
            $beyond = $this->lexer->peek();

            switch ($peek['value']) {
                case '(':
                    // Peeks beyond the matched closing parenthesis.
                    $token = $this->peekBeyondClosingParenthesis(false);

                    if ($token['type'] === Lexer::T_NOT) {
                        $token = $this->lexer->peek();
                    }

                    if ($token['type'] === Lexer::T_IS) {
                        $lookahead = $this->lexer->peek();
                    }

                    break;

                default:
                    // Peek beyond the PathExpression or InputParameter.
                    $token = $beyond;

                    while ($token['value'] === '.') {
                        $this->lexer->peek();

                        $token = $this->lexer->peek();
                    }

                    // Also peek beyond a NOT if there is one.
                    if ($token['type'] === Lexer::T_NOT) {
                        $token = $this->lexer->peek();
                    }

                    // We need to go even further in case of IS (differentiate between NULL and EMPTY)
                    $lookahead = $this->lexer->peek();
            }

            // Also peek beyond a NOT if there is one.
            if ($lookahead['type'] === Lexer::T_NOT) {
                $lookahead = $this->lexer->peek();
            }

            $this->lexer->resetPeek();
        }

        if ($token['type'] === Lexer::T_BETWEEN) {
            return $this->BetweenExpression();
        }

        if ($token['type'] === Lexer::T_LIKE) {
            return $this->LikeExpression();
        }

        if ($token['type'] === Lexer::T_IN) {
            return $this->InExpression();
        }

        if ($token['type'] === Lexer::T_INSTANCE) {
            return $this->InstanceOfExpression();
        }

        if ($token['type'] === Lexer::T_MEMBER) {
            return $this->CollectionMemberExpression();
        }

        if ($token['type'] === Lexer::T_IS && $lookahead['type'] === Lexer::T_NULL) {
            return $this->NullComparisonExpression();
        }

        if ($token['type'] === Lexer::T_IS && $lookahead['type'] === Lexer::T_EMPTY) {
            return $this->EmptyCollectionComparisonExpression();
        }

        return $this->ComparisonExpression();
    }

    /**
     * EmptyCollectionComparisonExpression ::= CollectionValuedPathExpression "IS" ["NOT"] "EMPTY"
     *
     * @return EmptyCollectionComparisonExpression
     */
    public function EmptyCollectionComparisonExpression()
    {
        $emptyCollectionCompExpr = new AST\EmptyCollectionComparisonExpression(
            $this->CollectionValuedPathExpression()
        );
        $this->match(Lexer::T_IS);

        if ($this->lexer->isNextToken(Lexer::T_NOT)) {
            $this->match(Lexer::T_NOT);
            $emptyCollectionCompExpr->not = true;
        }

        $this->match(Lexer::T_EMPTY);

        return $emptyCollectionCompExpr;
    }

    /**
     * CollectionMemberExpression ::= EntityExpression ["NOT"] "MEMBER" ["OF"] CollectionValuedPathExpression
     *
     * EntityExpression ::= SingleValuedAssociationPathExpression | SimpleEntityExpression
     * SimpleEntityExpression ::= IdentificationVariable | InputParameter
     *
     * @return CollectionMemberExpression
     */
    public function CollectionMemberExpression()
    {
        $not        = false;
        $entityExpr = $this->EntityExpression();

        if ($this->lexer->isNextToken(Lexer::T_NOT)) {
            $this->match(Lexer::T_NOT);

            $not = true;
        }

        $this->match(Lexer::T_MEMBER);

        if ($this->lexer->isNextToken(Lexer::T_OF)) {
            $this->match(Lexer::T_OF);
        }

        $collMemberExpr      = new AST\CollectionMemberExpression(
            $entityExpr,
            $this->CollectionValuedPathExpression()
        );
        $collMemberExpr->not = $not;

        return $collMemberExpr;
    }

    /**
     * Literal ::= string | char | integer | float | boolean
     *
     * @return Literal
     */
    public function Literal()
    {
        switch ($this->lexer->lookahead['type']) {
            case Lexer::T_STRING:
                $this->match(Lexer::T_STRING);

                return new AST\Literal(AST\Literal::STRING, $this->lexer->token['value']);

            case Lexer::T_INTEGER:
            case Lexer::T_FLOAT:
                $this->match(
                    $this->lexer->isNextToken(Lexer::T_INTEGER) ? Lexer::T_INTEGER : Lexer::T_FLOAT
                );

                return new AST\Literal(AST\Literal::NUMERIC, $this->lexer->token['value']);

            case Lexer::T_TRUE:
            case Lexer::T_FALSE:
                $this->match(
                    $this->lexer->isNextToken(Lexer::T_TRUE) ? Lexer::T_TRUE : Lexer::T_FALSE
                );

                return new AST\Literal(AST\Literal::BOOLEAN, $this->lexer->token['value']);

            default:
                $this->syntaxError('Literal');
        }
    }

    /**
     * InParameter ::= Literal | InputParameter
     *
     * @return AST\InputParameter|AST\Literal
     */
    public function InParameter()
    {
        if ($this->lexer->lookahead['type'] === Lexer::T_INPUT_PARAMETER) {
            return $this->InputParameter();
        }

        return $this->Literal();
    }

    /**
     * InputParameter ::= PositionalParameter | NamedParameter
     *
     * @return InputParameter
     */
    public function InputParameter()
    {
        $this->match(Lexer::T_INPUT_PARAMETER);

        return new AST\InputParameter($this->lexer->token['value']);
    }

    /**
     * ArithmeticExpression ::= SimpleArithmeticExpression | "(" Subselect ")"
     *
     * @return ArithmeticExpression
     */
    public function ArithmeticExpression()
    {
        $expr = new AST\ArithmeticExpression();

        if ($this->lexer->isNextToken(Lexer::T_OPEN_PARENTHESIS)) {
            $peek = $this->lexer->glimpse();

            if ($peek['type'] === Lexer::T_SELECT) {
                $this->match(Lexer::T_OPEN_PARENTHESIS);
                $expr->subselect = $this->Subselect();
                $this->match(Lexer::T_CLOSE_PARENTHESIS);

                return $expr;
            }
        }

        $expr->simpleArithmeticExpression = $this->SimpleArithmeticExpression();

        return $expr;
    }

    /**
     * SimpleArithmeticExpression ::= ArithmeticTerm {("+" | "-") ArithmeticTerm}*
     *
     * @return SimpleArithmeticExpression
     */
    public function SimpleArithmeticExpression()
    {
        $terms   = [];
        $terms[] = $this->ArithmeticTerm();

        while (($isPlus = $this->lexer->isNextToken(Lexer::T_PLUS)) || $this->lexer->isNextToken(Lexer::T_MINUS)) {
            $this->match($isPlus ? Lexer::T_PLUS : Lexer::T_MINUS);

            $terms[] = $this->lexer->token['value'];
            $terms[] = $this->ArithmeticTerm();
        }

        // Phase 1 AST optimization: Prevent AST\SimpleArithmeticExpression
        // if only one AST\ArithmeticTerm is defined
        if (count($terms) === 1) {
            return $terms[0];
        }

        return new AST\SimpleArithmeticExpression($terms);
    }

    /**
     * ArithmeticTerm ::= ArithmeticFactor {("*" | "/") ArithmeticFactor}*
     *
     * @return ArithmeticTerm
     */
    public function ArithmeticTerm()
    {
        $factors   = [];
        $factors[] = $this->ArithmeticFactor();

        while (($isMult = $this->lexer->isNextToken(Lexer::T_MULTIPLY)) || $this->lexer->isNextToken(Lexer::T_DIVIDE)) {
            $this->match($isMult ? Lexer::T_MULTIPLY : Lexer::T_DIVIDE);

            $factors[] = $this->lexer->token['value'];
            $factors[] = $this->ArithmeticFactor();
        }

        // Phase 1 AST optimization: Prevent AST\ArithmeticTerm
        // if only one AST\ArithmeticFactor is defined
        if (count($factors) === 1) {
            return $factors[0];
        }

        return new AST\ArithmeticTerm($factors);
    }

    /**
     * ArithmeticFactor ::= [("+" | "-")] ArithmeticPrimary
     *
     * @return ArithmeticFactor
     */
    public function ArithmeticFactor()
    {
        $sign = null;

        $isPlus = $this->lexer->isNextToken(Lexer::T_PLUS);
        if ($isPlus || $this->lexer->isNextToken(Lexer::T_MINUS)) {
            $this->match($isPlus ? Lexer::T_PLUS : Lexer::T_MINUS);
            $sign = $isPlus;
        }

        $primary = $this->ArithmeticPrimary();

        // Phase 1 AST optimization: Prevent AST\ArithmeticFactor
        // if only one AST\ArithmeticPrimary is defined
        if ($sign === null) {
            return $primary;
        }

        return new AST\ArithmeticFactor($primary, $sign);
    }

    /**
     * ArithmeticPrimary ::= SingleValuedPathExpression | Literal | ParenthesisExpression
     *          | FunctionsReturningNumerics | AggregateExpression | FunctionsReturningStrings
     *          | FunctionsReturningDatetime | IdentificationVariable | ResultVariable
     *          | InputParameter | CaseExpression
     *
     * @return Node|string
     */
    public function ArithmeticPrimary()
    {
        if ($this->lexer->isNextToken(Lexer::T_OPEN_PARENTHESIS)) {
            $this->match(Lexer::T_OPEN_PARENTHESIS);

            $expr = $this->SimpleArithmeticExpression();

            $this->match(Lexer::T_CLOSE_PARENTHESIS);

            return new AST\ParenthesisExpression($expr);
        }

        switch ($this->lexer->lookahead['type']) {
            case Lexer::T_COALESCE:
            case Lexer::T_NULLIF:
            case Lexer::T_CASE:
                return $this->CaseExpression();

            case Lexer::T_IDENTIFIER:
                $peek = $this->lexer->glimpse();

                if ($peek !== null && $peek['value'] === '(') {
                    return $this->FunctionDeclaration();
                }

                if ($peek !== null && $peek['value'] === '.') {
                    return $this->SingleValuedPathExpression();
                }

                if (isset($this->queryComponents[$this->lexer->lookahead['value']]['resultVariable'])) {
                    return $this->ResultVariable();
                }

                return $this->StateFieldPathExpression();

            case Lexer::T_INPUT_PARAMETER:
                return $this->InputParameter();

            default:
                $peek = $this->lexer->glimpse();

                if ($peek !== null && $peek['value'] === '(') {
                    return $this->FunctionDeclaration();
                }

                return $this->Literal();
        }
    }

    /**
     * StringExpression ::= StringPrimary | ResultVariable | "(" Subselect ")"
     *
     * @return Subselect|Node|string
     */
    public function StringExpression()
    {
        $peek = $this->lexer->glimpse();

        // Subselect
        if ($this->lexer->isNextToken(Lexer::T_OPEN_PARENTHESIS) && $peek['type'] === Lexer::T_SELECT) {
            $this->match(Lexer::T_OPEN_PARENTHESIS);
            $expr = $this->Subselect();
            $this->match(Lexer::T_CLOSE_PARENTHESIS);

            return $expr;
        }

        // ResultVariable (string)
        if (
            $this->lexer->isNextToken(Lexer::T_IDENTIFIER) &&
            isset($this->queryComponents[$this->lexer->lookahead['value']]['resultVariable'])
        ) {
            return $this->ResultVariable();
        }

        return $this->StringPrimary();
    }

    /**
     * StringPrimary ::= StateFieldPathExpression | string | InputParameter | FunctionsReturningStrings | AggregateExpression | CaseExpression
     *
     * @return Node
     */
    public function StringPrimary()
    {
        $lookaheadType = $this->lexer->lookahead['type'];

        switch ($lookaheadType) {
            case Lexer::T_IDENTIFIER:
                $peek = $this->lexer->glimpse();

                if ($peek['value'] === '.') {
                    return $this->StateFieldPathExpression();
                }

                if ($peek['value'] === '(') {
                    // do NOT directly go to FunctionsReturningString() because it doesn't check for custom functions.
                    return $this->FunctionDeclaration();
                }

                $this->syntaxError("'.' or '('");
                break;

            case Lexer::T_STRING:
                $this->match(Lexer::T_STRING);

                return new AST\Literal(AST\Literal::STRING, $this->lexer->token['value']);

            case Lexer::T_INPUT_PARAMETER:
                return $this->InputParameter();

            case Lexer::T_CASE:
            case Lexer::T_COALESCE:
            case Lexer::T_NULLIF:
                return $this->CaseExpression();

            default:
                if ($this->isAggregateFunction($lookaheadType)) {
                    return $this->AggregateExpression();
                }
        }

        $this->syntaxError(
            'StateFieldPathExpression | string | InputParameter | FunctionsReturningStrings | AggregateExpression'
        );
    }

    /**
     * EntityExpression ::= SingleValuedAssociationPathExpression | SimpleEntityExpression
     *
     * @return AST\InputParameter|PathExpression
     */
    public function EntityExpression()
    {
        $glimpse = $this->lexer->glimpse();

        if ($this->lexer->isNextToken(Lexer::T_IDENTIFIER) && $glimpse['value'] === '.') {
            return $this->SingleValuedAssociationPathExpression();
        }

        return $this->SimpleEntityExpression();
    }

    /**
     * SimpleEntityExpression ::= IdentificationVariable | InputParameter
     *
     * @return AST\InputParameter|AST\PathExpression
     */
    public function SimpleEntityExpression()
    {
        if ($this->lexer->isNextToken(Lexer::T_INPUT_PARAMETER)) {
            return $this->InputParameter();
        }

        return $this->StateFieldPathExpression();
    }

    /**
     * AggregateExpression ::=
     *  ("AVG" | "MAX" | "MIN" | "SUM" | "COUNT") "(" ["DISTINCT"] SimpleArithmeticExpression ")"
     *
     * @return AggregateExpression
     */
    public function AggregateExpression()
    {
        $lookaheadType = $this->lexer->lookahead['type'];
        $isDistinct    = false;

        if (! in_array($lookaheadType, [Lexer::T_COUNT, Lexer::T_AVG, Lexer::T_MAX, Lexer::T_MIN, Lexer::T_SUM], true)) {
            $this->syntaxError('One of: MAX, MIN, AVG, SUM, COUNT');
        }

        $this->match($lookaheadType);
        $functionName = $this->lexer->token['value'];
        $this->match(Lexer::T_OPEN_PARENTHESIS);

        if ($this->lexer->isNextToken(Lexer::T_DISTINCT)) {
            $this->match(Lexer::T_DISTINCT);
            $isDistinct = true;
        }

        $pathExp = $this->SimpleArithmeticExpression();

        $this->match(Lexer::T_CLOSE_PARENTHESIS);

        return new AST\AggregateExpression($functionName, $pathExp, $isDistinct);
    }

    /**
     * QuantifiedExpression ::= ("ALL" | "ANY" | "SOME") "(" Subselect ")"
     *
     * @return QuantifiedExpression
     */
    public function QuantifiedExpression()
    {
        $lookaheadType = $this->lexer->lookahead['type'];
        $value         = $this->lexer->lookahead['value'];

        if (! in_array($lookaheadType, [Lexer::T_ALL, Lexer::T_ANY, Lexer::T_SOME], true)) {
            $this->syntaxError('ALL, ANY or SOME');
        }

        $this->match($lookaheadType);
        $this->match(Lexer::T_OPEN_PARENTHESIS);

        $qExpr       = new AST\QuantifiedExpression($this->Subselect());
        $qExpr->type = $value;

        $this->match(Lexer::T_CLOSE_PARENTHESIS);

        return $qExpr;
    }

    /**
     * BetweenExpression ::= ArithmeticExpression ["NOT"] "BETWEEN" ArithmeticExpression "AND" ArithmeticExpression
     *
     * @return BetweenExpression
     */
    public function BetweenExpression()
    {
        $not        = false;
        $arithExpr1 = $this->ArithmeticExpression();

        if ($this->lexer->isNextToken(Lexer::T_NOT)) {
            $this->match(Lexer::T_NOT);
            $not = true;
        }

        $this->match(Lexer::T_BETWEEN);
        $arithExpr2 = $this->ArithmeticExpression();
        $this->match(Lexer::T_AND);
        $arithExpr3 = $this->ArithmeticExpression();

        $betweenExpr      = new AST\BetweenExpression($arithExpr1, $arithExpr2, $arithExpr3);
        $betweenExpr->not = $not;

        return $betweenExpr;
    }

    /**
     * ComparisonExpression ::= ArithmeticExpression ComparisonOperator ( QuantifiedExpression | ArithmeticExpression )
     *
     * @return ComparisonExpression
     */
    public function ComparisonExpression()
    {
        $this->lexer->glimpse();

        $leftExpr  = $this->ArithmeticExpression();
        $operator  = $this->ComparisonOperator();
        $rightExpr = $this->isNextAllAnySome()
            ? $this->QuantifiedExpression()
            : $this->ArithmeticExpression();

        return new AST\ComparisonExpression($leftExpr, $operator, $rightExpr);
    }

    /**
     * InExpression ::= SingleValuedPathExpression ["NOT"] "IN" "(" (InParameter {"," InParameter}* | Subselect) ")"
     *
     * @return InExpression
     */
    public function InExpression()
    {
        $inExpression = new AST\InExpression($this->ArithmeticExpression());

        if ($this->lexer->isNextToken(Lexer::T_NOT)) {
            $this->match(Lexer::T_NOT);
            $inExpression->not = true;
        }

        $this->match(Lexer::T_IN);
        $this->match(Lexer::T_OPEN_PARENTHESIS);

        if ($this->lexer->isNextToken(Lexer::T_SELECT)) {
            $inExpression->subselect = $this->Subselect();
        } else {
            $literals   = [];
            $literals[] = $this->InParameter();

            while ($this->lexer->isNextToken(Lexer::T_COMMA)) {
                $this->match(Lexer::T_COMMA);
                $literals[] = $this->InParameter();
            }

            $inExpression->literals = $literals;
        }

        $this->match(Lexer::T_CLOSE_PARENTHESIS);

        return $inExpression;
    }

    /**
     * InstanceOfExpression ::= IdentificationVariable ["NOT"] "INSTANCE" ["OF"] (InstanceOfParameter | "(" InstanceOfParameter {"," InstanceOfParameter}* ")")
     *
     * @return InstanceOfExpression
     */
    public function InstanceOfExpression()
    {
        $instanceOfExpression = new AST\InstanceOfExpression($this->IdentificationVariable());

        if ($this->lexer->isNextToken(Lexer::T_NOT)) {
            $this->match(Lexer::T_NOT);
            $instanceOfExpression->not = true;
        }

        $this->match(Lexer::T_INSTANCE);
        $this->match(Lexer::T_OF);

        $exprValues = [];

        if ($this->lexer->isNextToken(Lexer::T_OPEN_PARENTHESIS)) {
            $this->match(Lexer::T_OPEN_PARENTHESIS);

            $exprValues[] = $this->InstanceOfParameter();

            while ($this->lexer->isNextToken(Lexer::T_COMMA)) {
                $this->match(Lexer::T_COMMA);

                $exprValues[] = $this->InstanceOfParameter();
            }

            $this->match(Lexer::T_CLOSE_PARENTHESIS);

            $instanceOfExpression->value = $exprValues;

            return $instanceOfExpression;
        }

        $exprValues[] = $this->InstanceOfParameter();

        $instanceOfExpression->value = $exprValues;

        return $instanceOfExpression;
    }

    /**
     * InstanceOfParameter ::= AbstractSchemaName | InputParameter
     *
     * @return mixed
     */
    public function InstanceOfParameter()
    {
        if ($this->lexer->isNextToken(Lexer::T_INPUT_PARAMETER)) {
            $this->match(Lexer::T_INPUT_PARAMETER);

            return new AST\InputParameter($this->lexer->token['value']);
        }

        $abstractSchemaName = $this->AbstractSchemaName();

        $this->validateAbstractSchemaName($abstractSchemaName);

        return $abstractSchemaName;
    }

    /**
     * LikeExpression ::= StringExpression ["NOT"] "LIKE" StringPrimary ["ESCAPE" char]
     *
     * @return LikeExpression
     */
    public function LikeExpression()
    {
        $stringExpr = $this->StringExpression();
        $not        = false;

        if ($this->lexer->isNextToken(Lexer::T_NOT)) {
            $this->match(Lexer::T_NOT);
            $not = true;
        }

        $this->match(Lexer::T_LIKE);

        if ($this->lexer->isNextToken(Lexer::T_INPUT_PARAMETER)) {
            $this->match(Lexer::T_INPUT_PARAMETER);
            $stringPattern = new AST\InputParameter($this->lexer->token['value']);
        } else {
            $stringPattern = $this->StringPrimary();
        }

        $escapeChar = null;

        if ($this->lexer->lookahead !== null && $this->lexer->lookahead['type'] === Lexer::T_ESCAPE) {
            $this->match(Lexer::T_ESCAPE);
            $this->match(Lexer::T_STRING);

            $escapeChar = new AST\Literal(AST\Literal::STRING, $this->lexer->token['value']);
        }

        $likeExpr      = new AST\LikeExpression($stringExpr, $stringPattern, $escapeChar);
        $likeExpr->not = $not;

        return $likeExpr;
    }

    /**
     * NullComparisonExpression ::= (InputParameter | NullIfExpression | CoalesceExpression | AggregateExpression | FunctionDeclaration | IdentificationVariable | SingleValuedPathExpression | ResultVariable) "IS" ["NOT"] "NULL"
     *
     * @return NullComparisonExpression
     */
    public function NullComparisonExpression()
    {
        switch (true) {
            case $this->lexer->isNextToken(Lexer::T_INPUT_PARAMETER):
                $this->match(Lexer::T_INPUT_PARAMETER);

                $expr = new AST\InputParameter($this->lexer->token['value']);
                break;

            case $this->lexer->isNextToken(Lexer::T_NULLIF):
                $expr = $this->NullIfExpression();
                break;

            case $this->lexer->isNextToken(Lexer::T_COALESCE):
                $expr = $this->CoalesceExpression();
                break;

            case $this->isFunction():
                $expr = $this->FunctionDeclaration();
                break;

            default:
                // We need to check if we are in a IdentificationVariable or SingleValuedPathExpression
                $glimpse = $this->lexer->glimpse();

                if ($glimpse['type'] === Lexer::T_DOT) {
                    $expr = $this->SingleValuedPathExpression();

                    // Leave switch statement
                    break;
                }

                $lookaheadValue = $this->lexer->lookahead['value'];

                // Validate existing component
                if (! isset($this->queryComponents[$lookaheadValue])) {
                    $this->semanticalError('Cannot add having condition on undefined result variable.');
                }

                // Validate SingleValuedPathExpression (ie.: "product")
                if (isset($this->queryComponents[$lookaheadValue]['metadata'])) {
                    $expr = $this->SingleValuedPathExpression();
                    break;
                }

                // Validating ResultVariable
                if (! isset($this->queryComponents[$lookaheadValue]['resultVariable'])) {
                    $this->semanticalError('Cannot add having condition on a non result variable.');
                }

                $expr = $this->ResultVariable();
                break;
        }

        $nullCompExpr = new AST\NullComparisonExpression($expr);

        $this->match(Lexer::T_IS);

        if ($this->lexer->isNextToken(Lexer::T_NOT)) {
            $this->match(Lexer::T_NOT);

            $nullCompExpr->not = true;
        }

        $this->match(Lexer::T_NULL);

        return $nullCompExpr;
    }

    /**
     * ExistsExpression ::= ["NOT"] "EXISTS" "(" Subselect ")"
     *
     * @return ExistsExpression
     */
    public function ExistsExpression()
    {
        $not = false;

        if ($this->lexer->isNextToken(Lexer::T_NOT)) {
            $this->match(Lexer::T_NOT);
            $not = true;
        }

        $this->match(Lexer::T_EXISTS);
        $this->match(Lexer::T_OPEN_PARENTHESIS);

        $existsExpression      = new AST\ExistsExpression($this->Subselect());
        $existsExpression->not = $not;

        $this->match(Lexer::T_CLOSE_PARENTHESIS);

        return $existsExpression;
    }

    /**
     * ComparisonOperator ::= "=" | "<" | "<=" | "<>" | ">" | ">=" | "!="
     *
     * @return string
     */
    public function ComparisonOperator()
    {
        switch ($this->lexer->lookahead['value']) {
            case '=':
                $this->match(Lexer::T_EQUALS);

                return '=';

            case '<':
                $this->match(Lexer::T_LOWER_THAN);
                $operator = '<';

                if ($this->lexer->isNextToken(Lexer::T_EQUALS)) {
                    $this->match(Lexer::T_EQUALS);
                    $operator .= '=';
                } elseif ($this->lexer->isNextToken(Lexer::T_GREATER_THAN)) {
                    $this->match(Lexer::T_GREATER_THAN);
                    $operator .= '>';
                }

                return $operator;

            case '>':
                $this->match(Lexer::T_GREATER_THAN);
                $operator = '>';

                if ($this->lexer->isNextToken(Lexer::T_EQUALS)) {
                    $this->match(Lexer::T_EQUALS);
                    $operator .= '=';
                }

                return $operator;

            case '!':
                $this->match(Lexer::T_NEGATE);
                $this->match(Lexer::T_EQUALS);

                return '<>';

            default:
                $this->syntaxError('=, <, <=, <>, >, >=, !=');
        }
    }

    /**
     * FunctionDeclaration ::= FunctionsReturningStrings | FunctionsReturningNumerics | FunctionsReturningDatetime
     *
     * @return FunctionNode
     */
    public function FunctionDeclaration()
    {
        $token    = $this->lexer->lookahead;
        $funcName = strtolower($token['value']);

        $customFunctionDeclaration = $this->CustomFunctionDeclaration();

        // Check for custom functions functions first!
        switch (true) {
            case $customFunctionDeclaration !== null:
                return $customFunctionDeclaration;

            case isset(self::$stringFunctions[$funcName]):
                return $this->FunctionsReturningStrings();

            case isset(self::$numericFunctions[$funcName]):
                return $this->FunctionsReturningNumerics();

            case isset(self::$datetimeFunctions[$funcName]):
                return $this->FunctionsReturningDatetime();

            default:
                $this->syntaxError('known function', $token);
        }
    }

    /**
     * Helper function for FunctionDeclaration grammar rule.
     */
    private function CustomFunctionDeclaration(): ?FunctionNode
    {
        $token    = $this->lexer->lookahead;
        $funcName = strtolower($token['value']);

        // Check for custom functions afterwards
        $config = $this->em->getConfiguration();

        switch (true) {
            case $config->getCustomStringFunction($funcName) !== null:
                return $this->CustomFunctionsReturningStrings();

            case $config->getCustomNumericFunction($funcName) !== null:
                return $this->CustomFunctionsReturningNumerics();

            case $config->getCustomDatetimeFunction($funcName) !== null:
                return $this->CustomFunctionsReturningDatetime();

            default:
                return null;
        }
    }

    /**
     * FunctionsReturningNumerics ::=
     *      "LENGTH" "(" StringPrimary ")" |
     *      "LOCATE" "(" StringPrimary "," StringPrimary ["," SimpleArithmeticExpression]")" |
     *      "ABS" "(" SimpleArithmeticExpression ")" |
     *      "SQRT" "(" SimpleArithmeticExpression ")" |
     *      "MOD" "(" SimpleArithmeticExpression "," SimpleArithmeticExpression ")" |
     *      "SIZE" "(" CollectionValuedPathExpression ")" |
     *      "DATE_DIFF" "(" ArithmeticPrimary "," ArithmeticPrimary ")" |
     *      "BIT_AND" "(" ArithmeticPrimary "," ArithmeticPrimary ")" |
     *      "BIT_OR" "(" ArithmeticPrimary "," ArithmeticPrimary ")"
     *
     * @return FunctionNode
     */
    public function FunctionsReturningNumerics()
    {
        $funcNameLower = strtolower($this->lexer->lookahead['value']);
        $funcClass     = self::$numericFunctions[$funcNameLower];

        $function = new $funcClass($funcNameLower);
        $function->parse($this);

        return $function;
    }

    /**
     * @return FunctionNode
     */
    public function CustomFunctionsReturningNumerics()
    {
        // getCustomNumericFunction is case-insensitive
        $functionName  = strtolower($this->lexer->lookahead['value']);
        $functionClass = $this->em->getConfiguration()->getCustomNumericFunction($functionName);

        assert($functionClass !== null);

        $function = is_string($functionClass)
            ? new $functionClass($functionName)
            : call_user_func($functionClass, $functionName);

        $function->parse($this);

        return $function;
    }

    /**
     * FunctionsReturningDateTime ::=
     *     "CURRENT_DATE" |
     *     "CURRENT_TIME" |
     *     "CURRENT_TIMESTAMP" |
     *     "DATE_ADD" "(" ArithmeticPrimary "," ArithmeticPrimary "," StringPrimary ")" |
     *     "DATE_SUB" "(" ArithmeticPrimary "," ArithmeticPrimary "," StringPrimary ")"
     *
     * @return FunctionNode
     */
    public function FunctionsReturningDatetime()
    {
        $funcNameLower = strtolower($this->lexer->lookahead['value']);
        $funcClass     = self::$datetimeFunctions[$funcNameLower];

        $function = new $funcClass($funcNameLower);
        $function->parse($this);

        return $function;
    }

    /**
     * @return FunctionNode
     */
    public function CustomFunctionsReturningDatetime()
    {
        // getCustomDatetimeFunction is case-insensitive
        $functionName  = $this->lexer->lookahead['value'];
        $functionClass = $this->em->getConfiguration()->getCustomDatetimeFunction($functionName);

        assert($functionClass !== null);

        $function = is_string($functionClass)
            ? new $functionClass($functionName)
            : call_user_func($functionClass, $functionName);

        $function->parse($this);

        return $function;
    }

    /**
     * FunctionsReturningStrings ::=
     *   "CONCAT" "(" StringPrimary "," StringPrimary {"," StringPrimary}* ")" |
     *   "SUBSTRING" "(" StringPrimary "," SimpleArithmeticExpression "," SimpleArithmeticExpression ")" |
     *   "TRIM" "(" [["LEADING" | "TRAILING" | "BOTH"] [char] "FROM"] StringPrimary ")" |
     *   "LOWER" "(" StringPrimary ")" |
     *   "UPPER" "(" StringPrimary ")" |
     *   "IDENTITY" "(" SingleValuedAssociationPathExpression {"," string} ")"
     *
     * @return FunctionNode
     */
    public function FunctionsReturningStrings()
    {
        $funcNameLower = strtolower($this->lexer->lookahead['value']);
        $funcClass     = self::$stringFunctions[$funcNameLower];

        $function = new $funcClass($funcNameLower);
        $function->parse($this);

        return $function;
    }

    /**
     * @return FunctionNode
     */
    public function CustomFunctionsReturningStrings()
    {
        // getCustomStringFunction is case-insensitive
        $functionName  = $this->lexer->lookahead['value'];
        $functionClass = $this->em->getConfiguration()->getCustomStringFunction($functionName);

        assert($functionClass !== null);

        $function = is_string($functionClass)
            ? new $functionClass($functionName)
            : call_user_func($functionClass, $functionName);

        $function->parse($this);

        return $function;
    }
}<|MERGE_RESOLUTION|>--- conflicted
+++ resolved
@@ -525,13 +525,8 @@
         $pos    = strpos($dql, ' ', $length > $pos ? $pos : $length);
         $length = $pos !== false ? $pos - $token['position'] : $distance;
 
-<<<<<<< HEAD
-        $tokenPos = isset($token['position']) && $token['position'] > 0 ? $token['position'] : '-1';
-        $tokenStr = substr($dql, (int) $token['position'], $length);
-=======
         $tokenPos = $token['position'] > 0 ? $token['position'] : '-1';
         $tokenStr = substr($dql, $token['position'], $length);
->>>>>>> 3b9e04e9
 
         // Building informative message
         $message = 'line 0, col ' . $tokenPos . " near '" . $tokenStr . "': Error: " . $message;
