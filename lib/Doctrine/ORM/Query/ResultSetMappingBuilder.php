--- conflicted
+++ resolved
@@ -8,7 +8,6 @@
 use Doctrine\ORM\EntityManagerInterface;
 use Doctrine\ORM\Internal\SQLResultCasing;
 use Doctrine\ORM\Mapping\ClassMetadata;
-use Doctrine\ORM\Mapping\ClassMetadataInfo;
 use Doctrine\ORM\Utility\PersisterHelper;
 use InvalidArgumentException;
 
@@ -230,192 +229,6 @@
     }
 
     /**
-<<<<<<< HEAD
-=======
-     * Adds the mappings of the results of native SQL queries to the result set.
-     *
-     * @deprecated This method is deprecated and will be removed in Doctrine ORM 3.0.
-     *
-     * @param mixed[] $queryMapping
-     *
-     * @return ResultSetMappingBuilder
-     */
-    public function addNamedNativeQueryMapping(ClassMetadataInfo $class, array $queryMapping)
-    {
-        if (isset($queryMapping['resultClass'])) {
-            return $this->addNamedNativeQueryResultClassMapping($class, $queryMapping['resultClass']);
-        }
-
-        return $this->addNamedNativeQueryResultSetMapping($class, $queryMapping['resultSetMapping']);
-    }
-
-    /**
-     * Adds the class mapping of the results of native SQL queries to the result set.
-     *
-     * @deprecated This method is deprecated and will be removed in Doctrine ORM 3.0.
-     *
-     * @param string $resultClassName
-     *
-     * @return $this
-     */
-    public function addNamedNativeQueryResultClassMapping(ClassMetadataInfo $class, $resultClassName)
-    {
-        $classMetadata = $this->em->getClassMetadata($resultClassName);
-        assert($classMetadata->reflClass !== null);
-
-        $shortName = $classMetadata->reflClass->getShortName();
-        $alias     = strtolower($shortName[0]) . '0';
-
-        $this->addEntityResult($class->name, $alias);
-
-        if ($classMetadata->discriminatorColumn) {
-            $discrColumn = $classMetadata->discriminatorColumn;
-
-            $this->setDiscriminatorColumn($alias, $discrColumn['name']);
-            $this->addMetaResult($alias, $discrColumn['name'], $discrColumn['fieldName'], false, $discrColumn['type']);
-        }
-
-        foreach ($classMetadata->getColumnNames() as $key => $columnName) {
-            $propertyName = $classMetadata->getFieldName($columnName);
-
-            $this->addFieldResult($alias, $columnName, $propertyName);
-        }
-
-        foreach ($classMetadata->associationMappings as $associationMapping) {
-            if ($associationMapping['isOwningSide'] && $associationMapping['type'] & ClassMetadata::TO_ONE) {
-                $targetClass = $this->em->getClassMetadata($associationMapping['targetEntity']);
-
-                foreach ($associationMapping['joinColumns'] as $joinColumn) {
-                    $columnName = $joinColumn['name'];
-                    $columnType = PersisterHelper::getTypeOfColumn($joinColumn['referencedColumnName'], $targetClass, $this->em);
-
-                    $this->addMetaResult($alias, $columnName, $columnName, $classMetadata->isIdentifier($columnName), $columnType);
-                }
-            }
-        }
-
-        return $this;
-    }
-
-    /**
-     * Adds the result set mapping of the results of native SQL queries to the result set.
-     *
-     * @deprecated This method is deprecated and will be removed in Doctrine ORM 3.0.
-     *
-     * @param string $resultSetMappingName
-     *
-     * @return $this
-     */
-    public function addNamedNativeQueryResultSetMapping(ClassMetadataInfo $class, $resultSetMappingName)
-    {
-        if ($class->reflClass === null) {
-            throw new LogicException('Given class metadata has now class reflector.');
-        }
-
-        $counter       = 0;
-        $resultMapping = $class->getSqlResultSetMapping($resultSetMappingName);
-        $rootShortName = $class->reflClass->getShortName();
-        $rootAlias     = strtolower($rootShortName[0]) . $counter;
-
-        if (isset($resultMapping['entities'])) {
-            foreach ($resultMapping['entities'] as $entityMapping) {
-                $classMetadata = $this->em->getClassMetadata($entityMapping['entityClass']);
-                assert($classMetadata->reflClass !== null);
-
-                if ($class->reflClass->name === $classMetadata->reflClass->name) {
-                    $this->addEntityResult($classMetadata->name, $rootAlias);
-                    $this->addNamedNativeQueryEntityResultMapping($classMetadata, $entityMapping, $rootAlias);
-                } else {
-                    $shortName    = $classMetadata->reflClass->getShortName();
-                    $joinAlias    = strtolower($shortName[0]) . ++$counter;
-                    $associations = $class->getAssociationsByTargetClass($classMetadata->name);
-
-                    $this->addNamedNativeQueryEntityResultMapping($classMetadata, $entityMapping, $joinAlias);
-
-                    foreach ($associations as $relation => $mapping) {
-                        $this->addJoinedEntityResult($mapping['targetEntity'], $joinAlias, $rootAlias, $relation);
-                    }
-                }
-            }
-        }
-
-        if (isset($resultMapping['columns'])) {
-            foreach ($resultMapping['columns'] as $entityMapping) {
-                $type = isset($class->fieldNames[$entityMapping['name']])
-                    ? PersisterHelper::getTypeOfColumn($entityMapping['name'], $class, $this->em)
-                    : 'string';
-
-                $this->addScalarResult($entityMapping['name'], $entityMapping['name'], $type);
-            }
-        }
-
-        return $this;
-    }
-
-    /**
-     * Adds the entity result mapping of the results of native SQL queries to the result set.
-     *
-     * @deprecated This method is deprecated and will be removed in Doctrine ORM 3.0.
-     *
-     * @param mixed[] $entityMapping
-     * @param string  $alias
-     *
-     * @return $this
-     *
-     * @throws MappingException
-     * @throws InvalidArgumentException
-     */
-    public function addNamedNativeQueryEntityResultMapping(ClassMetadataInfo $classMetadata, array $entityMapping, $alias)
-    {
-        if (isset($entityMapping['discriminatorColumn']) && $entityMapping['discriminatorColumn']) {
-            $discriminatorColumn = $entityMapping['discriminatorColumn'];
-            $discriminatorType   = $classMetadata->getDiscriminatorColumn()['type'];
-
-            $this->setDiscriminatorColumn($alias, $discriminatorColumn);
-            $this->addMetaResult($alias, $discriminatorColumn, $discriminatorColumn, false, $discriminatorType);
-        }
-
-        if (isset($entityMapping['fields']) && ! empty($entityMapping['fields'])) {
-            foreach ($entityMapping['fields'] as $field) {
-                $fieldName = $field['name'];
-                $relation  = null;
-
-                if (str_contains($fieldName, '.')) {
-                    [$relation, $fieldName] = explode('.', $fieldName);
-                }
-
-                if (isset($classMetadata->associationMappings[$relation])) {
-                    if ($relation) {
-                        $associationMapping = $classMetadata->associationMappings[$relation];
-                        $joinAlias          = $alias . $relation;
-                        $parentAlias        = $alias;
-
-                        $this->addJoinedEntityResult($associationMapping['targetEntity'], $joinAlias, $parentAlias, $relation);
-                        $this->addFieldResult($joinAlias, $field['column'], $fieldName);
-                    } else {
-                        $this->addFieldResult($alias, $field['column'], $fieldName, $classMetadata->name);
-                    }
-                } else {
-                    if (! isset($classMetadata->fieldMappings[$fieldName])) {
-                        throw new InvalidArgumentException("Entity '" . $classMetadata->name . "' has no field '" . $fieldName . "'. ");
-                    }
-
-                    $this->addFieldResult($alias, $field['column'], $fieldName, $classMetadata->name);
-                }
-            }
-        } else {
-            foreach ($classMetadata->getColumnNames() as $columnName) {
-                $propertyName = $classMetadata->getFieldName($columnName);
-
-                $this->addFieldResult($alias, $columnName, $propertyName);
-            }
-        }
-
-        return $this;
-    }
-
-    /**
->>>>>>> b4da0ece
      * Generates the Select clause from this ResultSetMappingBuilder.
      *
      * Works only for all the entity results. The select parts for scalar
