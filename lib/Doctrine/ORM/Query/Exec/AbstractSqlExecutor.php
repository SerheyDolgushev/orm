--- conflicted
+++ resolved
@@ -4,8 +4,10 @@
 
 namespace Doctrine\ORM\Query\Exec;
 
+use Doctrine\DBAL\ArrayParameterType;
 use Doctrine\DBAL\Cache\QueryCacheProfile;
 use Doctrine\DBAL\Connection;
+use Doctrine\DBAL\ParameterType;
 use Doctrine\DBAL\Result;
 use Doctrine\DBAL\Types\Type;
 
@@ -15,6 +17,8 @@
  * @link        http://www.doctrine-project.org
  *
  * @todo Rename: AbstractSQLExecutor
+ * @psalm-type WrapperParameterType = string|Type|ParameterType::*|ArrayParameterType::*
+ * @psalm-type WrapperParameterTypeArray = array<int<0, max>, WrapperParameterType>|array<string, WrapperParameterType>
  */
 abstract class AbstractSqlExecutor
 {
@@ -49,18 +53,9 @@
     /**
      * Executes all sql statements.
      *
-<<<<<<< HEAD
-     * @param Connection $conn The database connection that is used to execute the queries.
-     * @psalm-param list<mixed>|array<string, mixed> $params The parameters.
-     * @psalm-param array<int, int|string|Type|null>|
-     *              array<string, int|string|Type|null> $types The parameter types.
-=======
-     * @param Connection                                                           $conn   The database connection that is used to execute the queries.
-     * @param list<mixed>|array<string, mixed>                                     $params The parameters.
-     * @param array<int, int|string|Type|null>|array<string, int|string|Type|null> $types  The parameter types.
-     *
-     * @return Result|int
->>>>>>> 70bcff74
+     * @param Connection                       $conn   The database connection that is used to execute the queries.
+     * @param list<mixed>|array<string, mixed> $params The parameters.
+     * @psalm-param WrapperParameterTypeArray  $types  The parameter types.
      */
     abstract public function execute(Connection $conn, array $params, array $types): Result|int;
 }