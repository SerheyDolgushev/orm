<?php

declare(strict_types=1);

namespace Doctrine\ORM\Query;

use Doctrine\ORM\Exception\ORMException;
use Doctrine\ORM\Mapping\AssociationMapping;
use Doctrine\ORM\Query\AST\PathExpression;
use Exception;
use Stringable;
use Throwable;

class QueryException extends Exception implements ORMException
{
    public static function dqlError(string $dql): self
    {
        return new self($dql);
    }

    public static function syntaxError(string $message, Throwable|null $previous = null): self
    {
        return new self('[Syntax Error] ' . $message, 0, $previous);
    }

    public static function semanticalError(string $message, Throwable|null $previous = null): self
    {
        return new self('[Semantical Error] ' . $message, 0, $previous);
    }

    public static function invalidLockMode(): self
    {
        return new self('Invalid lock mode hint provided.');
    }

    public static function invalidParameterType(string $expected, string $received): self
    {
        return new self('Invalid parameter type, ' . $received . ' given, but ' . $expected . ' expected.');
    }

    public static function invalidParameterPosition(string $pos): self
    {
        return new self('Invalid parameter position: ' . $pos);
    }

    public static function tooManyParameters(int $expected, int $received): self
    {
        return new self('Too many parameters: the query defines ' . $expected . ' parameters and you bound ' . $received);
    }

    public static function tooFewParameters(int $expected, int $received): self
    {
        return new self('Too few parameters: the query defines ' . $expected . ' parameters but you only bound ' . $received);
    }

    public static function invalidParameterFormat(string $value): self
    {
        return new self('Invalid parameter format, ' . $value . ' given, but :<name> or ?<num> expected.');
    }

    public static function unknownParameter(string $key): self
    {
        return new self('Invalid parameter: token ' . $key . ' is not defined in the query.');
    }

    public static function parameterTypeMismatch(): self
    {
        return new self('DQL Query parameter and type numbers mismatch, but have to be exactly equal.');
    }

    public static function invalidPathExpression(PathExpression $pathExpr): self
    {
        return new self(
            "Invalid PathExpression '" . $pathExpr->identificationVariable . '.' . $pathExpr->field . "'.",
        );
    }

    public static function invalidLiteral(string|Stringable $literal): self
    {
        return new self("Invalid literal '" . $literal . "'");
    }

    public static function iterateWithFetchJoinCollectionNotAllowed(AssociationMapping $assoc): self
    {
        return new self(
            'Invalid query operation: Not allowed to iterate over fetch join collections ' .
            'in class ' . $assoc->sourceEntity . ' association ' . $assoc->fieldName,
        );
    }

    /**
     * @param string[] $assoc
     * @psalm-param array<string, string> $assoc
     */
    public static function overwritingJoinConditionsNotYetSupported(array $assoc): self
    {
        return new self(
            'Unsupported query operation: It is not yet possible to overwrite the join ' .
            'conditions in class ' . $assoc['sourceEntityName'] . ' association ' . $assoc['fieldName'] . '. ' .
            'Use WITH to append additional join conditions to the association.',
        );
    }

    public static function associationPathInverseSideNotSupported(PathExpression $pathExpr): self
    {
        return new self(
            'A single-valued association path expression to an inverse side is not supported in DQL queries. ' .
            'Instead of "' . $pathExpr->identificationVariable . '.' . $pathExpr->field . '" use an explicit join.',
        );
    }

    public static function iterateWithFetchJoinNotAllowed(AssociationMapping $assoc): self
    {
        return new self(
            'Iterate with fetch join in class ' . $assoc->sourceEntity .
            ' using association ' . $assoc->fieldName . ' not allowed.',
        );
    }

<<<<<<< HEAD
    public static function iterateWithMixedResultNotAllowed(): self
=======
    public static function eagerFetchJoinWithNotAllowed(string $sourceEntity, string $fieldName): QueryException
    {
        return new self(
            'Associations with fetch-mode=EAGER may not be using WITH conditions in
             "' . $sourceEntity . '#' . $fieldName . '".'
        );
    }

    public static function iterateWithMixedResultNotAllowed(): QueryException
>>>>>>> 1267f482
    {
        return new self('Iterating a query with mixed results (using scalars) is not supported.');
    }

    public static function associationPathCompositeKeyNotSupported(): self
    {
        return new self(
            'A single-valued association path expression to an entity with a composite primary ' .
            'key is not supported. Explicitly name the components of the composite primary key ' .
            'in the query.',
        );
    }

    public static function instanceOfUnrelatedClass(string $className, string $rootClass): self
    {
        return new self("Cannot check if a child of '" . $rootClass . "' is instanceof '" . $className . "', " .
            'inheritance hierarchy does not exists between these two classes.');
    }

    public static function invalidQueryComponent(string $dqlAlias): self
    {
        return new self(
            "Invalid query component given for DQL alias '" . $dqlAlias . "', " .
            "requires 'metadata', 'parent', 'relation', 'map', 'nestingLevel' and 'token' keys.",
        );
    }
}<|MERGE_RESOLUTION|>--- conflicted
+++ resolved
@@ -117,19 +117,15 @@
         );
     }
 
-<<<<<<< HEAD
-    public static function iterateWithMixedResultNotAllowed(): self
-=======
-    public static function eagerFetchJoinWithNotAllowed(string $sourceEntity, string $fieldName): QueryException
+    public static function eagerFetchJoinWithNotAllowed(string $sourceEntity, string $fieldName): self
     {
         return new self(
             'Associations with fetch-mode=EAGER may not be using WITH conditions in
-             "' . $sourceEntity . '#' . $fieldName . '".'
+             "' . $sourceEntity . '#' . $fieldName . '".',
         );
     }
 
-    public static function iterateWithMixedResultNotAllowed(): QueryException
->>>>>>> 1267f482
+    public static function iterateWithMixedResultNotAllowed(): self
     {
         return new self('Iterating a query with mixed results (using scalars) is not supported.');
     }
