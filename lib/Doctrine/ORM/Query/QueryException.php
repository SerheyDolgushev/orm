<?php

declare(strict_types=1);

namespace Doctrine\ORM\Query;

use Doctrine\ORM\Exception\ORMException;
use Doctrine\ORM\Query\AST\PathExpression;
use Exception;

<<<<<<< HEAD
/**
 * Description of QueryException.
 *
 * @link    www.doctrine-project.org
 */
class QueryException extends Exception implements ORMException
=======
class QueryException extends ORMException
>>>>>>> 18d6bc37
{
    /**
     * @param string $dql
     *
     * @return QueryException
     */
    public static function dqlError($dql)
    {
        return new self($dql);
    }

    /**
     * @param string         $message
     * @param Exception|null $previous
     *
     * @return QueryException
     */
    public static function syntaxError($message, $previous = null)
    {
        return new self('[Syntax Error] ' . $message, 0, $previous);
    }

    /**
     * @param string         $message
     * @param Exception|null $previous
     *
     * @return QueryException
     */
    public static function semanticalError($message, $previous = null)
    {
        return new self('[Semantical Error] ' . $message, 0, $previous);
    }

    /**
     * @return QueryException
     */
    public static function invalidLockMode()
    {
        return new self('Invalid lock mode hint provided.');
    }

    /**
     * @param string $expected
     * @param string $received
     *
     * @return QueryException
     */
    public static function invalidParameterType($expected, $received)
    {
        return new self('Invalid parameter type, ' . $received . ' given, but ' . $expected . ' expected.');
    }

    /**
     * @param string $pos
     *
     * @return QueryException
     */
    public static function invalidParameterPosition($pos)
    {
        return new self('Invalid parameter position: ' . $pos);
    }

    /**
     * @param int $expected
     * @param int $received
     *
     * @return QueryException
     */
    public static function tooManyParameters($expected, $received)
    {
        return new self('Too many parameters: the query defines ' . $expected . ' parameters and you bound ' . $received);
    }

    /**
     * @param int $expected
     * @param int $received
     *
     * @return QueryException
     */
    public static function tooFewParameters($expected, $received)
    {
        return new self('Too few parameters: the query defines ' . $expected . ' parameters but you only bound ' . $received);
    }

    /**
     * @param string $value
     *
     * @return QueryException
     */
    public static function invalidParameterFormat($value)
    {
        return new self('Invalid parameter format, ' . $value . ' given, but :<name> or ?<num> expected.');
    }

    /**
     * @param string $key
     *
     * @return QueryException
     */
    public static function unknownParameter($key)
    {
        return new self('Invalid parameter: token ' . $key . ' is not defined in the query.');
    }

    /**
     * @return QueryException
     */
    public static function parameterTypeMismatch()
    {
        return new self('DQL Query parameter and type numbers mismatch, but have to be exactly equal.');
    }

    /**
     * @param PathExpression $pathExpr
     *
     * @return QueryException
     */
    public static function invalidPathExpression($pathExpr)
    {
        return new self(
            "Invalid PathExpression '" . $pathExpr->identificationVariable . '.' . $pathExpr->field . "'."
        );
    }

    /**
     * @param string $literal
     *
     * @return QueryException
     */
    public static function invalidLiteral($literal)
    {
        return new self("Invalid literal '" . $literal . "'");
    }

    /**
     * @param string[] $assoc
     * @psalm-param array<string, string> $assoc
     *
     * @return QueryException
     */
    public static function iterateWithFetchJoinCollectionNotAllowed($assoc)
    {
        return new self(
            'Invalid query operation: Not allowed to iterate over fetch join collections ' .
            'in class ' . $assoc['sourceEntity'] . ' association ' . $assoc['fieldName']
        );
    }

    /**
     * @return QueryException
     */
    public static function partialObjectsAreDangerous()
    {
        return new self(
            'Loading partial objects is dangerous. Fetch full objects or consider ' .
            'using a different fetch mode. If you really want partial objects, ' .
            'set the doctrine.forcePartialLoad query hint to TRUE.'
        );
    }

    /**
     * @param string[] $assoc
     * @psalm-param array<string, string> $assoc
     *
     * @return QueryException
     */
    public static function overwritingJoinConditionsNotYetSupported($assoc)
    {
        return new self(
            'Unsupported query operation: It is not yet possible to overwrite the join ' .
            'conditions in class ' . $assoc['sourceEntityName'] . ' association ' . $assoc['fieldName'] . '. ' .
            'Use WITH to append additional join conditions to the association.'
        );
    }

    /**
     * @return QueryException
     */
    public static function associationPathInverseSideNotSupported(PathExpression $pathExpr)
    {
        return new self(
            'A single-valued association path expression to an inverse side is not supported in DQL queries. ' .
            'Instead of "' . $pathExpr->identificationVariable . '.' . $pathExpr->field . '" use an explicit join.'
        );
    }

    /**
     * @param string[] $assoc
     * @psalm-param array<string, string> $assoc
     *
     * @return QueryException
     */
    public static function iterateWithFetchJoinNotAllowed($assoc)
    {
        return new self(
            'Iterate with fetch join in class ' . $assoc['sourceEntity'] .
            ' using association ' . $assoc['fieldName'] . ' not allowed.'
        );
    }

    public static function iterateWithMixedResultNotAllowed(): QueryException
    {
        return new self('Iterating a query with mixed results (using scalars) is not supported.');
    }

    /**
     * @return QueryException
     */
    public static function associationPathCompositeKeyNotSupported()
    {
        return new self(
            'A single-valued association path expression to an entity with a composite primary ' .
            'key is not supported. Explicitly name the components of the composite primary key ' .
            'in the query.'
        );
    }

    /**
     * @param string $className
     * @param string $rootClass
     *
     * @return QueryException
     */
    public static function instanceOfUnrelatedClass($className, $rootClass)
    {
        return new self("Cannot check if a child of '" . $rootClass . "' is instanceof '" . $className . "', " .
            'inheritance hierarchy does not exists between these two classes.');
    }

    /**
     * @param string $dqlAlias
     *
     * @return QueryException
     */
    public static function invalidQueryComponent($dqlAlias)
    {
        return new self(
            "Invalid query component given for DQL alias '" . $dqlAlias . "', " .
            "requires 'metadata', 'parent', 'relation', 'map', 'nestingLevel' and 'token' keys."
        );
    }
}<|MERGE_RESOLUTION|>--- conflicted
+++ resolved
@@ -8,16 +8,7 @@
 use Doctrine\ORM\Query\AST\PathExpression;
 use Exception;
 
-<<<<<<< HEAD
-/**
- * Description of QueryException.
- *
- * @link    www.doctrine-project.org
- */
 class QueryException extends Exception implements ORMException
-=======
-class QueryException extends ORMException
->>>>>>> 18d6bc37
 {
     /**
      * @param string $dql
