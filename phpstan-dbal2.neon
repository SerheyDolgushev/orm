--- conflicted
+++ resolved
@@ -25,14 +25,11 @@
             message: '/^Call to an undefined method Doctrine\\Common\\Cache\\Cache::deleteAll\(\)\.$/'
             count: 1
             path: lib/Doctrine/ORM/Tools/Console/Command/ClearCache/ResultCommand.php
-<<<<<<< HEAD
         # See https://github.com/doctrine/dbal/pull/5129
         -
             message: '/^Parameter #3 \$startPos of method Doctrine\\DBAL\\Platforms\\AbstractPlatform::getLocateExpression\(\) expects int\|false, string given\.$/'
             count: 1
             path: lib/Doctrine/ORM/Query/AST/Functions/LocateFunction.php
-=======
-
 
         # Won't get fixed in DBAL 2
         -
@@ -43,5 +40,4 @@
         -
             message: "#^Parameter \\#3 \\$length of method Doctrine\\\\DBAL\\\\Platforms\\\\AbstractPlatform\\:\\:getSubstringExpression\\(\\) expects int\\|null, string\\|null given\\.$#"
             count: 1
-            path: lib/Doctrine/ORM/Query/AST/Functions/SubstringFunction.php
->>>>>>> 760397c4
+            path: lib/Doctrine/ORM/Query/AST/Functions/SubstringFunction.php