--- conflicted
+++ resolved
@@ -6,14 +6,10 @@
 
 use Doctrine\Common\Collections\ArrayCollection;
 use Doctrine\Common\Collections\Criteria;
-<<<<<<< HEAD
 use Doctrine\DBAL\ArrayParameterType;
 use Doctrine\DBAL\ParameterType;
+use Doctrine\ORM\Internal\CriteriaOrderings;
 use Doctrine\ORM\Internal\QueryType;
-=======
-use Doctrine\Deprecations\Deprecation;
-use Doctrine\ORM\Internal\CriteriaOrderings;
->>>>>>> feb27f00
 use Doctrine\ORM\Query\Expr;
 use Doctrine\ORM\Query\Parameter;
 use Doctrine\ORM\Query\QueryExpressionVisitor;
@@ -45,33 +41,8 @@
  */
 class QueryBuilder implements Stringable
 {
-<<<<<<< HEAD
-=======
     use CriteriaOrderings;
 
-    /** @deprecated */
-    public const SELECT = 0;
-
-    /** @deprecated */
-    public const DELETE = 1;
-
-    /** @deprecated */
-    public const UPDATE = 2;
-
-    /** @deprecated */
-    public const STATE_DIRTY = 0;
-
-    /** @deprecated */
-    public const STATE_CLEAN = 1;
-
-    /**
-     * The EntityManager used by this QueryBuilder.
-     *
-     * @var EntityManagerInterface
-     */
-    private $em;
-
->>>>>>> feb27f00
     /**
      * The array of DQL parts collected.
      *
