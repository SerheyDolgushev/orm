<?php

declare(strict_types=1);

namespace Doctrine\ORM;

use Doctrine\Common\Collections\ArrayCollection;
use Doctrine\Common\Collections\Criteria;
use Doctrine\DBAL\ArrayParameterType;
use Doctrine\DBAL\ParameterType;
use Doctrine\ORM\Internal\NoUnknownNamedArguments;
use Doctrine\ORM\Internal\QueryType;
use Doctrine\ORM\Query\Expr;
use Doctrine\ORM\Query\Parameter;
use Doctrine\ORM\Query\QueryExpressionVisitor;
use InvalidArgumentException;
use RuntimeException;
use Stringable;

use function array_keys;
use function array_unshift;
use function assert;
use function count;
use function implode;
use function in_array;
use function is_array;
use function is_numeric;
use function is_object;
use function is_string;
use function key;
use function reset;
use function sprintf;
use function str_starts_with;
use function strpos;
use function strrpos;
use function substr;

/**
 * This class is responsible for building DQL query strings via an object oriented
 * PHP interface.
 */
class QueryBuilder implements Stringable
{
    use NoUnknownNamedArguments;

    /**
     * The array of DQL parts collected.
     *
     * @psalm-var array<string, mixed>
     */
    private array $dqlParts = [
        'distinct' => false,
        'select'  => [],
        'from'    => [],
        'join'    => [],
        'set'     => [],
        'where'   => null,
        'groupBy' => [],
        'having'  => null,
        'orderBy' => [],
    ];

<<<<<<< HEAD
    private QueryType $type = QueryType::Select;
=======
    /**
     * The type of query this is. Can be select, update or delete.
     *
     * @var int
     * @psalm-var self::SELECT|self::DELETE|self::UPDATE
     * @phpstan-ignore classConstant.deprecated
     */
    private $type = self::SELECT;

    /**
     * The state of the query object. Can be dirty or clean.
     *
     * @var int
     * @psalm-var self::STATE_*
     * @phpstan-ignore classConstant.deprecated
     */
    private $state = self::STATE_CLEAN;
>>>>>>> d80a8311

    /**
     * The complete DQL string for this query.
     */
    private string|null $dql = null;

    /**
     * The query parameters.
     *
     * @psalm-var ArrayCollection<int, Parameter>
     */
    private ArrayCollection $parameters;

    /**
     * The index of the first result to retrieve.
     */
    private int $firstResult = 0;

    /**
     * The maximum number of results to retrieve.
     */
    private int|null $maxResults = null;

    /**
     * Keeps root entity alias names for join entities.
     *
     * @psalm-var array<string, string>
     */
    private array $joinRootAliases = [];

    /**
     * Whether to use second level cache, if available.
     */
    protected bool $cacheable = false;

    /**
     * Second level cache region name.
     */
    protected string|null $cacheRegion = null;

    /**
     * Second level query cache mode.
     *
     * @psalm-var Cache::MODE_*|null
     */
    protected int|null $cacheMode = null;

    protected int $lifetime = 0;

    /**
     * The counter of bound parameters.
     *
     * @var int<0, max>
     */
    private int $boundCounter = 0;

    /**
     * Initializes a new <tt>QueryBuilder</tt> that uses the given <tt>EntityManager</tt>.
     *
     * @param EntityManagerInterface $em The EntityManager to use.
     */
    public function __construct(
        private readonly EntityManagerInterface $em,
    ) {
        $this->parameters = new ArrayCollection();
    }

    /**
     * Gets an ExpressionBuilder used for object-oriented construction of query expressions.
     * This producer method is intended for convenient inline usage. Example:
     *
     * <code>
     *     $qb = $em->createQueryBuilder();
     *     $qb
     *         ->select('u')
     *         ->from('User', 'u')
     *         ->where($qb->expr()->eq('u.id', 1));
     * </code>
     *
     * For more complex expression construction, consider storing the expression
     * builder object in a local variable.
     */
    public function expr(): Expr
    {
        return $this->em->getExpressionBuilder();
    }

    /**
     * Enable/disable second level query (result) caching for this query.
     *
     * @return $this
     */
    public function setCacheable(bool $cacheable): static
    {
        $this->cacheable = $cacheable;

        return $this;
    }

    /**
     * Are the query results enabled for second level cache?
     */
    public function isCacheable(): bool
    {
        return $this->cacheable;
    }

    /** @return $this */
    public function setCacheRegion(string $cacheRegion): static
    {
        $this->cacheRegion = $cacheRegion;

        return $this;
    }

    /**
     * Obtain the name of the second level query cache region in which query results will be stored
     *
     * @return string|null The cache region name; NULL indicates the default region.
     */
    public function getCacheRegion(): string|null
    {
        return $this->cacheRegion;
    }

    public function getLifetime(): int
    {
        return $this->lifetime;
    }

    /**
     * Sets the life-time for this query into second level cache.
     *
     * @return $this
     */
    public function setLifetime(int $lifetime): static
    {
        $this->lifetime = $lifetime;

        return $this;
    }

    /** @psalm-return Cache::MODE_*|null */
    public function getCacheMode(): int|null
    {
        return $this->cacheMode;
    }

    /**
     * @psalm-param Cache::MODE_* $cacheMode
     *
     * @return $this
     */
    public function setCacheMode(int $cacheMode): static
    {
        $this->cacheMode = $cacheMode;

        return $this;
    }

    /**
     * Gets the associated EntityManager for this query builder.
     */
    public function getEntityManager(): EntityManagerInterface
    {
        return $this->em;
    }

    /**
     * Gets the complete DQL string formed by the current specifications of this QueryBuilder.
     *
     * <code>
     *     $qb = $em->createQueryBuilder()
     *         ->select('u')
     *         ->from('User', 'u');
     *     echo $qb->getDql(); // SELECT u FROM User u
     * </code>
     */
    public function getDQL(): string
    {
<<<<<<< HEAD
        return $this->dql ??= match ($this->type) {
            QueryType::Select => $this->getDQLForSelect(),
            QueryType::Delete => $this->getDQLForDelete(),
            QueryType::Update => $this->getDQLForUpdate(),
        };
=======
        // @phpstan-ignore classConstant.deprecated
        if ($this->dql !== null && $this->state === self::STATE_CLEAN) {
            return $this->dql;
        }

        switch ($this->type) {
            // @phpstan-ignore classConstant.deprecated
            case self::DELETE:
                $dql = $this->getDQLForDelete();
                break;

            // @phpstan-ignore classConstant.deprecated
            case self::UPDATE:
                $dql = $this->getDQLForUpdate();
                break;

            // @phpstan-ignore classConstant.deprecated
            case self::SELECT:
            default:
                $dql = $this->getDQLForSelect();
                break;
        }

        // @phpstan-ignore classConstant.deprecated
        $this->state = self::STATE_CLEAN;
        $this->dql   = $dql;

        return $dql;
>>>>>>> d80a8311
    }

    /**
     * Constructs a Query instance from the current specifications of the builder.
     *
     * <code>
     *     $qb = $em->createQueryBuilder()
     *         ->select('u')
     *         ->from('User', 'u');
     *     $q = $qb->getQuery();
     *     $results = $q->execute();
     * </code>
     */
    public function getQuery(): Query
    {
        $parameters = clone $this->parameters;
        $query      = $this->em->createQuery($this->getDQL())
            ->setParameters($parameters)
            ->setFirstResult($this->firstResult)
            ->setMaxResults($this->maxResults);

        if ($this->lifetime) {
            $query->setLifetime($this->lifetime);
        }

        if ($this->cacheMode) {
            $query->setCacheMode($this->cacheMode);
        }

        if ($this->cacheable) {
            $query->setCacheable($this->cacheable);
        }

        if ($this->cacheRegion) {
            $query->setCacheRegion($this->cacheRegion);
        }

        return $query;
    }

    /**
     * Finds the root entity alias of the joined entity.
     *
     * @param string $alias       The alias of the new join entity
     * @param string $parentAlias The parent entity alias of the join relationship
     */
    private function findRootAlias(string $alias, string $parentAlias): string
    {
        if (in_array($parentAlias, $this->getRootAliases(), true)) {
            $rootAlias = $parentAlias;
        } elseif (isset($this->joinRootAliases[$parentAlias])) {
            $rootAlias = $this->joinRootAliases[$parentAlias];
        } else {
            // Should never happen with correct joining order. Might be
            // thoughtful to throw exception instead.
            // @phpstan-ignore method.deprecated
            $rootAlias = $this->getRootAlias();
        }

        $this->joinRootAliases[$alias] = $rootAlias;

        return $rootAlias;
    }

    /**
     * Gets the FIRST root alias of the query. This is the first entity alias involved
     * in the construction of the query.
     *
     * <code>
     * $qb = $em->createQueryBuilder()
     *     ->select('u')
     *     ->from('User', 'u');
     *
     * echo $qb->getRootAlias(); // u
     * </code>
     *
     * @deprecated Please use $qb->getRootAliases() instead.
     *
     * @throws RuntimeException
     */
    public function getRootAlias(): string
    {
        $aliases = $this->getRootAliases();

        if (! isset($aliases[0])) {
            throw new RuntimeException('No alias was set before invoking getRootAlias().');
        }

        return $aliases[0];
    }

    /**
     * Gets the root aliases of the query. This is the entity aliases involved
     * in the construction of the query.
     *
     * <code>
     *     $qb = $em->createQueryBuilder()
     *         ->select('u')
     *         ->from('User', 'u');
     *
     *     $qb->getRootAliases(); // array('u')
     * </code>
     *
     * @return string[]
     * @psalm-return list<string>
     */
    public function getRootAliases(): array
    {
        $aliases = [];

        foreach ($this->dqlParts['from'] as &$fromClause) {
            if (is_string($fromClause)) {
                $spacePos = strrpos($fromClause, ' ');

                /** @psalm-var class-string $from */
                $from  = substr($fromClause, 0, $spacePos);
                $alias = substr($fromClause, $spacePos + 1);

                $fromClause = new Query\Expr\From($from, $alias);
            }

            $aliases[] = $fromClause->getAlias();
        }

        return $aliases;
    }

    /**
     * Gets all the aliases that have been used in the query.
     * Including all select root aliases and join aliases
     *
     * <code>
     *     $qb = $em->createQueryBuilder()
     *         ->select('u')
     *         ->from('User', 'u')
     *         ->join('u.articles','a');
     *
     *     $qb->getAllAliases(); // array('u','a')
     * </code>
     *
     * @return string[]
     * @psalm-return list<string>
     */
    public function getAllAliases(): array
    {
        return [...$this->getRootAliases(), ...array_keys($this->joinRootAliases)];
    }

    /**
     * Gets the root entities of the query. This is the entity classes involved
     * in the construction of the query.
     *
     * <code>
     *     $qb = $em->createQueryBuilder()
     *         ->select('u')
     *         ->from('User', 'u');
     *
     *     $qb->getRootEntities(); // array('User')
     * </code>
     *
     * @return string[]
     * @psalm-return list<class-string>
     */
    public function getRootEntities(): array
    {
        $entities = [];

        foreach ($this->dqlParts['from'] as &$fromClause) {
            if (is_string($fromClause)) {
                $spacePos = strrpos($fromClause, ' ');

                /** @psalm-var class-string $from */
                $from  = substr($fromClause, 0, $spacePos);
                $alias = substr($fromClause, $spacePos + 1);

                $fromClause = new Query\Expr\From($from, $alias);
            }

            $entities[] = $fromClause->getFrom();
        }

        return $entities;
    }

    /**
     * Sets a query parameter for the query being constructed.
     *
     * <code>
     *     $qb = $em->createQueryBuilder()
     *         ->select('u')
     *         ->from('User', 'u')
     *         ->where('u.id = :user_id')
     *         ->setParameter('user_id', 1);
     * </code>
     *
     * @param string|int                                       $key  The parameter position or name.
     * @param ParameterType|ArrayParameterType|string|int|null $type ParameterType::*, ArrayParameterType::* or \Doctrine\DBAL\Types\Type::* constant
     *
     * @return $this
     */
    public function setParameter(string|int $key, mixed $value, ParameterType|ArrayParameterType|string|int|null $type = null): static
    {
        $existingParameter = $this->getParameter($key);

        if ($existingParameter !== null) {
            $existingParameter->setValue($value, $type);

            return $this;
        }

        $this->parameters->add(new Parameter($key, $value, $type));

        return $this;
    }

    /**
     * Sets a collection of query parameters for the query being constructed.
     *
     * <code>
     *     $qb = $em->createQueryBuilder()
     *         ->select('u')
     *         ->from('User', 'u')
     *         ->where('u.id = :user_id1 OR u.id = :user_id2')
     *         ->setParameters(new ArrayCollection(array(
     *             new Parameter('user_id1', 1),
     *             new Parameter('user_id2', 2)
     *        )));
     * </code>
     *
     * @psalm-param ArrayCollection<int, Parameter> $parameters
     *
     * @return $this
     */
    public function setParameters(ArrayCollection $parameters): static
    {
        $this->parameters = $parameters;

        return $this;
    }

    /**
     * Gets all defined query parameters for the query being constructed.
     *
     * @psalm-return ArrayCollection<int, Parameter>
     */
    public function getParameters(): ArrayCollection
    {
        return $this->parameters;
    }

    /**
     * Gets a (previously set) query parameter of the query being constructed.
     */
    public function getParameter(string|int $key): Parameter|null
    {
        $key = Parameter::normalizeName($key);

        $filteredParameters = $this->parameters->filter(
            static fn (Parameter $parameter): bool => $key === $parameter->getName()
        );

        return ! $filteredParameters->isEmpty() ? $filteredParameters->first() : null;
    }

    /**
     * Sets the position of the first result to retrieve (the "offset").
     *
     * @return $this
     */
    public function setFirstResult(int|null $firstResult): static
    {
        $this->firstResult = (int) $firstResult;

        return $this;
    }

    /**
     * Gets the position of the first result the query object was set to retrieve (the "offset").
     */
    public function getFirstResult(): int
    {
        return $this->firstResult;
    }

    /**
     * Sets the maximum number of results to retrieve (the "limit").
     *
     * @return $this
     */
    public function setMaxResults(int|null $maxResults): static
    {
        $this->maxResults = $maxResults;

        return $this;
    }

    /**
     * Gets the maximum number of results the query object was set to retrieve (the "limit").
     * Returns NULL if {@link setMaxResults} was not applied to this query builder.
     */
    public function getMaxResults(): int|null
    {
        return $this->maxResults;
    }

    /**
     * Either appends to or replaces a single, generic query part.
     *
     * The available parts are: 'select', 'from', 'join', 'set', 'where',
     * 'groupBy', 'having' and 'orderBy'.
     *
     * @psalm-param string|object|list<string>|array{join: array<int|string, object>} $dqlPart
     *
     * @return $this
     */
    public function add(string $dqlPartName, string|object|array $dqlPart, bool $append = false): static
    {
        if ($append && ($dqlPartName === 'where' || $dqlPartName === 'having')) {
            throw new InvalidArgumentException(
                "Using \$append = true does not have an effect with 'where' or 'having' " .
                'parts. See QueryBuilder#andWhere() for an example for correct usage.',
            );
        }

        $isMultiple = is_array($this->dqlParts[$dqlPartName])
            && ! ($dqlPartName === 'join' && ! $append);

        // Allow adding any part retrieved from self::getDQLParts().
        if (is_array($dqlPart) && $dqlPartName !== 'join') {
            $dqlPart = reset($dqlPart);
        }

        // This is introduced for backwards compatibility reasons.
        // TODO: Remove for 3.0
        if ($dqlPartName === 'join') {
            $newDqlPart = [];

            foreach ($dqlPart as $k => $v) {
                // @phpstan-ignore method.deprecated
                $k = is_numeric($k) ? $this->getRootAlias() : $k;

                $newDqlPart[$k] = $v;
            }

            $dqlPart = $newDqlPart;
        }

        if ($append && $isMultiple) {
            if (is_array($dqlPart)) {
                $key = key($dqlPart);

                $this->dqlParts[$dqlPartName][$key][] = $dqlPart[$key];
            } else {
                $this->dqlParts[$dqlPartName][] = $dqlPart;
            }
        } else {
            $this->dqlParts[$dqlPartName] = $isMultiple ? [$dqlPart] : $dqlPart;
        }

<<<<<<< HEAD
        $this->dql = null;
=======
        // @phpstan-ignore classConstant.deprecated
        $this->state = self::STATE_DIRTY;
>>>>>>> d80a8311

        return $this;
    }

    /**
     * Specifies an item that is to be returned in the query result.
     * Replaces any previously specified selections, if any.
     *
     * <code>
     *     $qb = $em->createQueryBuilder()
     *         ->select('u', 'p')
     *         ->from('User', 'u')
     *         ->leftJoin('u.Phonenumbers', 'p');
     * </code>
     *
     * @return $this
     */
    public function select(mixed ...$select): static
    {
<<<<<<< HEAD
        self::validateVariadicParameter($select);

        $this->type = QueryType::Select;
=======
        // @phpstan-ignore classConstant.deprecated
        $this->type = self::SELECT;
>>>>>>> d80a8311

        if ($select === []) {
            return $this;
        }

        return $this->add('select', new Expr\Select($select), false);
    }

    /**
     * Adds a DISTINCT flag to this query.
     *
     * <code>
     *     $qb = $em->createQueryBuilder()
     *         ->select('u')
     *         ->distinct()
     *         ->from('User', 'u');
     * </code>
     *
     * @return $this
     */
    public function distinct(bool $flag = true): static
    {
        if ($this->dqlParts['distinct'] !== $flag) {
            $this->dqlParts['distinct'] = $flag;
<<<<<<< HEAD
            $this->dql                  = null;
=======
            // @phpstan-ignore classConstant.deprecated
            $this->state = self::STATE_DIRTY;
>>>>>>> d80a8311
        }

        return $this;
    }

    /**
     * Adds an item that is to be returned in the query result.
     *
     * <code>
     *     $qb = $em->createQueryBuilder()
     *         ->select('u')
     *         ->addSelect('p')
     *         ->from('User', 'u')
     *         ->leftJoin('u.Phonenumbers', 'p');
     * </code>
     *
     * @return $this
     */
    public function addSelect(mixed ...$select): static
    {
<<<<<<< HEAD
        self::validateVariadicParameter($select);

        $this->type = QueryType::Select;
=======
        // @phpstan-ignore classConstant.deprecated
        $this->type = self::SELECT;
>>>>>>> d80a8311

        if ($select === []) {
            return $this;
        }

        return $this->add('select', new Expr\Select($select), true);
    }

    /**
     * Turns the query being built into a bulk delete query that ranges over
     * a certain entity type.
     *
     * <code>
     *     $qb = $em->createQueryBuilder()
     *         ->delete('User', 'u')
     *         ->where('u.id = :user_id')
     *         ->setParameter('user_id', 1);
     * </code>
     *
     * @param class-string|null $delete The class/type whose instances are subject to the deletion.
     * @param string|null       $alias  The class/type alias used in the constructed query.
     *
     * @return $this
     */
    public function delete(string|null $delete = null, string|null $alias = null): static
    {
<<<<<<< HEAD
        $this->type = QueryType::Delete;
=======
        // @phpstan-ignore classConstant.deprecated
        $this->type = self::DELETE;
>>>>>>> d80a8311

        if (! $delete) {
            return $this;
        }

        if (! $alias) {
            throw new InvalidArgumentException(sprintf(
                '%s(): The alias for entity %s must not be omitted.',
                __METHOD__,
                $delete,
            ));
        }

        return $this->add('from', new Expr\From($delete, $alias));
    }

    /**
     * Turns the query being built into a bulk update query that ranges over
     * a certain entity type.
     *
     * <code>
     *     $qb = $em->createQueryBuilder()
     *         ->update('User', 'u')
     *         ->set('u.password', '?1')
     *         ->where('u.id = ?2');
     * </code>
     *
     * @param class-string|null $update The class/type whose instances are subject to the update.
     * @param string|null       $alias  The class/type alias used in the constructed query.
     *
     * @return $this
     */
    public function update(string|null $update = null, string|null $alias = null): static
    {
<<<<<<< HEAD
        $this->type = QueryType::Update;
=======
        // @phpstan-ignore classConstant.deprecated
        $this->type = self::UPDATE;
>>>>>>> d80a8311

        if (! $update) {
            return $this;
        }

        if (! $alias) {
            throw new InvalidArgumentException(sprintf(
                '%s(): The alias for entity %s must not be omitted.',
                __METHOD__,
                $update,
            ));
        }

        return $this->add('from', new Expr\From($update, $alias));
    }

    /**
     * Creates and adds a query root corresponding to the entity identified by the given alias,
     * forming a cartesian product with any existing query roots.
     *
     * <code>
     *     $qb = $em->createQueryBuilder()
     *         ->select('u')
     *         ->from('User', 'u');
     * </code>
     *
     * @param class-string $from    The class name.
     * @param string       $alias   The alias of the class.
     * @param string|null  $indexBy The index for the from.
     *
     * @return $this
     */
    public function from(string $from, string $alias, string|null $indexBy = null): static
    {
        return $this->add('from', new Expr\From($from, $alias, $indexBy), true);
    }

    /**
     * Updates a query root corresponding to an entity setting its index by. This method is intended to be used with
     * EntityRepository->createQueryBuilder(), which creates the initial FROM clause and do not allow you to update it
     * setting an index by.
     *
     * <code>
     *     $qb = $userRepository->createQueryBuilder('u')
     *         ->indexBy('u', 'u.id');
     *
     *     // Is equivalent to...
     *
     *     $qb = $em->createQueryBuilder()
     *         ->select('u')
     *         ->from('User', 'u', 'u.id');
     * </code>
     *
     * @return $this
     *
     * @throws Query\QueryException
     */
    public function indexBy(string $alias, string $indexBy): static
    {
        $rootAliases = $this->getRootAliases();

        if (! in_array($alias, $rootAliases, true)) {
            throw new Query\QueryException(
                sprintf('Specified root alias %s must be set before invoking indexBy().', $alias),
            );
        }

        foreach ($this->dqlParts['from'] as &$fromClause) {
            assert($fromClause instanceof Expr\From);
            if ($fromClause->getAlias() !== $alias) {
                continue;
            }

            $fromClause = new Expr\From($fromClause->getFrom(), $fromClause->getAlias(), $indexBy);
        }

        return $this;
    }

    /**
     * Creates and adds a join over an entity association to the query.
     *
     * The entities in the joined association will be fetched as part of the query
     * result if the alias used for the joined association is placed in the select
     * expressions.
     *
     * <code>
     *     $qb = $em->createQueryBuilder()
     *         ->select('u')
     *         ->from('User', 'u')
     *         ->join('u.Phonenumbers', 'p', Expr\Join::WITH, 'p.is_primary = 1');
     * </code>
     *
     * @psalm-param Expr\Join::ON|Expr\Join::WITH|null $conditionType
     *
     * @return $this
     */
    public function join(
        string $join,
        string $alias,
        string|null $conditionType = null,
        string|Expr\Composite|Expr\Comparison|Expr\Func|null $condition = null,
        string|null $indexBy = null,
    ): static {
        return $this->innerJoin($join, $alias, $conditionType, $condition, $indexBy);
    }

    /**
     * Creates and adds a join over an entity association to the query.
     *
     * The entities in the joined association will be fetched as part of the query
     * result if the alias used for the joined association is placed in the select
     * expressions.
     *
     *     [php]
     *     $qb = $em->createQueryBuilder()
     *         ->select('u')
     *         ->from('User', 'u')
     *         ->innerJoin('u.Phonenumbers', 'p', Expr\Join::WITH, 'p.is_primary = 1');
     *
     * @psalm-param Expr\Join::ON|Expr\Join::WITH|null $conditionType
     *
     * @return $this
     */
    public function innerJoin(
        string $join,
        string $alias,
        string|null $conditionType = null,
        string|Expr\Composite|Expr\Comparison|Expr\Func|null $condition = null,
        string|null $indexBy = null,
    ): static {
        $parentAlias = substr($join, 0, (int) strpos($join, '.'));

        $rootAlias = $this->findRootAlias($alias, $parentAlias);

        $join = new Expr\Join(
            Expr\Join::INNER_JOIN,
            $join,
            $alias,
            $conditionType,
            $condition,
            $indexBy,
        );

        return $this->add('join', [$rootAlias => $join], true);
    }

    /**
     * Creates and adds a left join over an entity association to the query.
     *
     * The entities in the joined association will be fetched as part of the query
     * result if the alias used for the joined association is placed in the select
     * expressions.
     *
     * <code>
     *     $qb = $em->createQueryBuilder()
     *         ->select('u')
     *         ->from('User', 'u')
     *         ->leftJoin('u.Phonenumbers', 'p', Expr\Join::WITH, 'p.is_primary = 1');
     * </code>
     *
     * @psalm-param Expr\Join::ON|Expr\Join::WITH|null $conditionType
     *
     * @return $this
     */
    public function leftJoin(
        string $join,
        string $alias,
        string|null $conditionType = null,
        string|Expr\Composite|Expr\Comparison|Expr\Func|null $condition = null,
        string|null $indexBy = null,
    ): static {
        $parentAlias = substr($join, 0, (int) strpos($join, '.'));

        $rootAlias = $this->findRootAlias($alias, $parentAlias);

        $join = new Expr\Join(
            Expr\Join::LEFT_JOIN,
            $join,
            $alias,
            $conditionType,
            $condition,
            $indexBy,
        );

        return $this->add('join', [$rootAlias => $join], true);
    }

    /**
     * Sets a new value for a field in a bulk update query.
     *
     * <code>
     *     $qb = $em->createQueryBuilder()
     *         ->update('User', 'u')
     *         ->set('u.password', '?1')
     *         ->where('u.id = ?2');
     * </code>
     *
     * @return $this
     */
    public function set(string $key, mixed $value): static
    {
        return $this->add('set', new Expr\Comparison($key, Expr\Comparison::EQ, $value), true);
    }

    /**
     * Specifies one or more restrictions to the query result.
     * Replaces any previously specified restrictions, if any.
     *
     * <code>
     *     $qb = $em->createQueryBuilder()
     *         ->select('u')
     *         ->from('User', 'u')
     *         ->where('u.id = ?');
     *
     *     // You can optionally programmatically build and/or expressions
     *     $qb = $em->createQueryBuilder();
     *
     *     $or = $qb->expr()->orX();
     *     $or->add($qb->expr()->eq('u.id', 1));
     *     $or->add($qb->expr()->eq('u.id', 2));
     *
     *     $qb->update('User', 'u')
     *         ->set('u.password', '?')
     *         ->where($or);
     * </code>
     *
     * @return $this
     */
    public function where(mixed ...$predicates): static
    {
        self::validateVariadicParameter($predicates);

        if (! (count($predicates) === 1 && $predicates[0] instanceof Expr\Composite)) {
            $predicates = new Expr\Andx($predicates);
        }

        return $this->add('where', $predicates);
    }

    /**
     * Adds one or more restrictions to the query results, forming a logical
     * conjunction with any previously specified restrictions.
     *
     * <code>
     *     $qb = $em->createQueryBuilder()
     *         ->select('u')
     *         ->from('User', 'u')
     *         ->where('u.username LIKE ?')
     *         ->andWhere('u.is_active = 1');
     * </code>
     *
     * @see where()
     *
     * @return $this
     */
    public function andWhere(mixed ...$where): static
    {
        self::validateVariadicParameter($where);

        $dql = $this->getDQLPart('where');

        if ($dql instanceof Expr\Andx) {
            $dql->addMultiple($where);
        } else {
            array_unshift($where, $dql);
            $dql = new Expr\Andx($where);
        }

        return $this->add('where', $dql);
    }

    /**
     * Adds one or more restrictions to the query results, forming a logical
     * disjunction with any previously specified restrictions.
     *
     * <code>
     *     $qb = $em->createQueryBuilder()
     *         ->select('u')
     *         ->from('User', 'u')
     *         ->where('u.id = 1')
     *         ->orWhere('u.id = 2');
     * </code>
     *
     * @see where()
     *
     * @return $this
     */
    public function orWhere(mixed ...$where): static
    {
        self::validateVariadicParameter($where);

        $dql = $this->getDQLPart('where');

        if ($dql instanceof Expr\Orx) {
            $dql->addMultiple($where);
        } else {
            array_unshift($where, $dql);
            $dql = new Expr\Orx($where);
        }

        return $this->add('where', $dql);
    }

    /**
     * Specifies a grouping over the results of the query.
     * Replaces any previously specified groupings, if any.
     *
     * <code>
     *     $qb = $em->createQueryBuilder()
     *         ->select('u')
     *         ->from('User', 'u')
     *         ->groupBy('u.id');
     * </code>
     *
     * @return $this
     */
    public function groupBy(string ...$groupBy): static
    {
        self::validateVariadicParameter($groupBy);

        return $this->add('groupBy', new Expr\GroupBy($groupBy));
    }

    /**
     * Adds a grouping expression to the query.
     *
     * <code>
     *     $qb = $em->createQueryBuilder()
     *         ->select('u')
     *         ->from('User', 'u')
     *         ->groupBy('u.lastLogin')
     *         ->addGroupBy('u.createdAt');
     * </code>
     *
     * @return $this
     */
    public function addGroupBy(string ...$groupBy): static
    {
        self::validateVariadicParameter($groupBy);

        return $this->add('groupBy', new Expr\GroupBy($groupBy), true);
    }

    /**
     * Specifies a restriction over the groups of the query.
     * Replaces any previous having restrictions, if any.
     *
     * @return $this
     */
    public function having(mixed ...$having): static
    {
        self::validateVariadicParameter($having);

        if (! (count($having) === 1 && ($having[0] instanceof Expr\Andx || $having[0] instanceof Expr\Orx))) {
            $having = new Expr\Andx($having);
        }

        return $this->add('having', $having);
    }

    /**
     * Adds a restriction over the groups of the query, forming a logical
     * conjunction with any existing having restrictions.
     *
     * @return $this
     */
    public function andHaving(mixed ...$having): static
    {
        self::validateVariadicParameter($having);

        $dql = $this->getDQLPart('having');

        if ($dql instanceof Expr\Andx) {
            $dql->addMultiple($having);
        } else {
            array_unshift($having, $dql);
            $dql = new Expr\Andx($having);
        }

        return $this->add('having', $dql);
    }

    /**
     * Adds a restriction over the groups of the query, forming a logical
     * disjunction with any existing having restrictions.
     *
     * @return $this
     */
    public function orHaving(mixed ...$having): static
    {
        self::validateVariadicParameter($having);

        $dql = $this->getDQLPart('having');

        if ($dql instanceof Expr\Orx) {
            $dql->addMultiple($having);
        } else {
            array_unshift($having, $dql);
            $dql = new Expr\Orx($having);
        }

        return $this->add('having', $dql);
    }

    /**
     * Specifies an ordering for the query results.
     * Replaces any previously specified orderings, if any.
     *
     * @return $this
     */
    public function orderBy(string|Expr\OrderBy $sort, string|null $order = null): static
    {
        $orderBy = $sort instanceof Expr\OrderBy ? $sort : new Expr\OrderBy($sort, $order);

        return $this->add('orderBy', $orderBy);
    }

    /**
     * Adds an ordering to the query results.
     *
     * @return $this
     */
    public function addOrderBy(string|Expr\OrderBy $sort, string|null $order = null): static
    {
        $orderBy = $sort instanceof Expr\OrderBy ? $sort : new Expr\OrderBy($sort, $order);

        return $this->add('orderBy', $orderBy, true);
    }

    /**
     * Adds criteria to the query.
     *
     * Adds where expressions with AND operator.
     * Adds orderings.
     * Overrides firstResult and maxResults if they're set.
     *
     * @return $this
     *
     * @throws Query\QueryException
     */
    public function addCriteria(Criteria $criteria): static
    {
        $allAliases = $this->getAllAliases();
        if (! isset($allAliases[0])) {
            throw new Query\QueryException('No aliases are set before invoking addCriteria().');
        }

        $visitor = new QueryExpressionVisitor($this->getAllAliases());

        $whereExpression = $criteria->getWhereExpression();
        if ($whereExpression) {
            $this->andWhere($visitor->dispatch($whereExpression));
            foreach ($visitor->getParameters() as $parameter) {
                $this->parameters->add($parameter);
            }
        }

        foreach ($criteria->orderings() as $sort => $order) {
            $hasValidAlias = false;
            foreach ($allAliases as $alias) {
                if (str_starts_with($sort . '.', $alias . '.')) {
                    $hasValidAlias = true;
                    break;
                }
            }

            if (! $hasValidAlias) {
                $sort = $allAliases[0] . '.' . $sort;
            }

            $this->addOrderBy($sort, $order->value);
        }

        // Overwrite limits only if they was set in criteria
        $firstResult = $criteria->getFirstResult();
        if ($firstResult > 0) {
            $this->setFirstResult($firstResult);
        }

        $maxResults = $criteria->getMaxResults();
        if ($maxResults !== null) {
            $this->setMaxResults($maxResults);
        }

        return $this;
    }

    /**
     * Gets a query part by its name.
     */
    public function getDQLPart(string $queryPartName): mixed
    {
        return $this->dqlParts[$queryPartName];
    }

    /**
     * Gets all query parts.
     *
     * @psalm-return array<string, mixed> $dqlParts
     */
    public function getDQLParts(): array
    {
        return $this->dqlParts;
    }

    private function getDQLForDelete(): string
    {
         return 'DELETE'
              . $this->getReducedDQLQueryPart('from', ['pre' => ' ', 'separator' => ', '])
              . $this->getReducedDQLQueryPart('where', ['pre' => ' WHERE '])
              . $this->getReducedDQLQueryPart('orderBy', ['pre' => ' ORDER BY ', 'separator' => ', ']);
    }

    private function getDQLForUpdate(): string
    {
         return 'UPDATE'
              . $this->getReducedDQLQueryPart('from', ['pre' => ' ', 'separator' => ', '])
              . $this->getReducedDQLQueryPart('set', ['pre' => ' SET ', 'separator' => ', '])
              . $this->getReducedDQLQueryPart('where', ['pre' => ' WHERE '])
              . $this->getReducedDQLQueryPart('orderBy', ['pre' => ' ORDER BY ', 'separator' => ', ']);
    }

    private function getDQLForSelect(): string
    {
        $dql = 'SELECT'
             . ($this->dqlParts['distinct'] === true ? ' DISTINCT' : '')
             . $this->getReducedDQLQueryPart('select', ['pre' => ' ', 'separator' => ', ']);

        $fromParts   = $this->getDQLPart('from');
        $joinParts   = $this->getDQLPart('join');
        $fromClauses = [];

        // Loop through all FROM clauses
        if (! empty($fromParts)) {
            $dql .= ' FROM ';

            foreach ($fromParts as $from) {
                $fromClause = (string) $from;

                if ($from instanceof Expr\From && isset($joinParts[$from->getAlias()])) {
                    foreach ($joinParts[$from->getAlias()] as $join) {
                        $fromClause .= ' ' . ((string) $join);
                    }
                }

                $fromClauses[] = $fromClause;
            }
        }

        $dql .= implode(', ', $fromClauses)
              . $this->getReducedDQLQueryPart('where', ['pre' => ' WHERE '])
              . $this->getReducedDQLQueryPart('groupBy', ['pre' => ' GROUP BY ', 'separator' => ', '])
              . $this->getReducedDQLQueryPart('having', ['pre' => ' HAVING '])
              . $this->getReducedDQLQueryPart('orderBy', ['pre' => ' ORDER BY ', 'separator' => ', ']);

        return $dql;
    }

    /** @psalm-param array<string, mixed> $options */
    private function getReducedDQLQueryPart(string $queryPartName, array $options = []): string
    {
        $queryPart = $this->getDQLPart($queryPartName);

        if (empty($queryPart)) {
            return $options['empty'] ?? '';
        }

        return ($options['pre'] ?? '')
             . (is_array($queryPart) ? implode($options['separator'], $queryPart) : $queryPart)
             . ($options['post'] ?? '');
    }

    /**
     * Resets DQL parts.
     *
     * @param string[]|null $parts
     * @psalm-param list<string>|null $parts
     *
     * @return $this
     */
    public function resetDQLParts(array|null $parts = null): static
    {
        if ($parts === null) {
            $parts = array_keys($this->dqlParts);
        }

        foreach ($parts as $part) {
            $this->resetDQLPart($part);
        }

        return $this;
    }

    /**
     * Resets single DQL part.
     *
     * @return $this
     */
    public function resetDQLPart(string $part): static
    {
        $this->dqlParts[$part] = is_array($this->dqlParts[$part]) ? [] : null;
<<<<<<< HEAD
        $this->dql             = null;
=======
        // @phpstan-ignore classConstant.deprecated
        $this->state = self::STATE_DIRTY;
>>>>>>> d80a8311

        return $this;
    }

    /**
     * Creates a new named parameter and bind the value $value to it.
     *
     * The parameter $value specifies the value that you want to bind. If
     * $placeholder is not provided createNamedParameter() will automatically
     * create a placeholder for you. An automatic placeholder will be of the
     * name ':dcValue1', ':dcValue2' etc.
     *
     * Example:
     *  <code>
     *   $qb = $em->createQueryBuilder();
     *   $qb
     *      ->select('u')
     *      ->from('User', 'u')
     *      ->where('u.username = ' . $qb->createNamedParameter('Foo', Types::STRING))
     *      ->orWhere('u.username = ' . $qb->createNamedParameter('Bar', Types::STRING))
     *  </code>
     *
     * @param ParameterType|ArrayParameterType|string|int|null $type        ParameterType::*, ArrayParameterType::* or \Doctrine\DBAL\Types\Type::* constant
     * @param non-empty-string|null                            $placeholder The name to bind with. The string must start with a colon ':'.
     *
     * @return non-empty-string the placeholder name used.
     */
    public function createNamedParameter(mixed $value, ParameterType|ArrayParameterType|string|int|null $type = null, string|null $placeholder = null): string
    {
        if ($placeholder === null) {
            $this->boundCounter++;
            $placeholder = ':dcValue' . $this->boundCounter;
        }

        $this->setParameter(substr($placeholder, 1), $value, $type);

        return $placeholder;
    }

    /**
     * Gets a string representation of this QueryBuilder which corresponds to
     * the final DQL query being constructed.
     */
    public function __toString(): string
    {
        return $this->getDQL();
    }

    /**
     * Deep clones all expression objects in the DQL parts.
     *
     * @return void
     */
    public function __clone()
    {
        foreach ($this->dqlParts as $part => $elements) {
            if (is_array($this->dqlParts[$part])) {
                foreach ($this->dqlParts[$part] as $idx => $element) {
                    if (is_object($element)) {
                        $this->dqlParts[$part][$idx] = clone $element;
                    }
                }
            } elseif (is_object($elements)) {
                $this->dqlParts[$part] = clone $elements;
            }
        }

        $parameters = [];

        foreach ($this->parameters as $parameter) {
            $parameters[] = clone $parameter;
        }

        $this->parameters = new ArrayCollection($parameters);
    }
}<|MERGE_RESOLUTION|>--- conflicted
+++ resolved
@@ -60,27 +60,7 @@
         'orderBy' => [],
     ];
 
-<<<<<<< HEAD
     private QueryType $type = QueryType::Select;
-=======
-    /**
-     * The type of query this is. Can be select, update or delete.
-     *
-     * @var int
-     * @psalm-var self::SELECT|self::DELETE|self::UPDATE
-     * @phpstan-ignore classConstant.deprecated
-     */
-    private $type = self::SELECT;
-
-    /**
-     * The state of the query object. Can be dirty or clean.
-     *
-     * @var int
-     * @psalm-var self::STATE_*
-     * @phpstan-ignore classConstant.deprecated
-     */
-    private $state = self::STATE_CLEAN;
->>>>>>> d80a8311
 
     /**
      * The complete DQL string for this query.
@@ -261,42 +241,11 @@
      */
     public function getDQL(): string
     {
-<<<<<<< HEAD
         return $this->dql ??= match ($this->type) {
             QueryType::Select => $this->getDQLForSelect(),
             QueryType::Delete => $this->getDQLForDelete(),
             QueryType::Update => $this->getDQLForUpdate(),
         };
-=======
-        // @phpstan-ignore classConstant.deprecated
-        if ($this->dql !== null && $this->state === self::STATE_CLEAN) {
-            return $this->dql;
-        }
-
-        switch ($this->type) {
-            // @phpstan-ignore classConstant.deprecated
-            case self::DELETE:
-                $dql = $this->getDQLForDelete();
-                break;
-
-            // @phpstan-ignore classConstant.deprecated
-            case self::UPDATE:
-                $dql = $this->getDQLForUpdate();
-                break;
-
-            // @phpstan-ignore classConstant.deprecated
-            case self::SELECT:
-            default:
-                $dql = $this->getDQLForSelect();
-                break;
-        }
-
-        // @phpstan-ignore classConstant.deprecated
-        $this->state = self::STATE_CLEAN;
-        $this->dql   = $dql;
-
-        return $dql;
->>>>>>> d80a8311
     }
 
     /**
@@ -656,12 +605,7 @@
             $this->dqlParts[$dqlPartName] = $isMultiple ? [$dqlPart] : $dqlPart;
         }
 
-<<<<<<< HEAD
         $this->dql = null;
-=======
-        // @phpstan-ignore classConstant.deprecated
-        $this->state = self::STATE_DIRTY;
->>>>>>> d80a8311
 
         return $this;
     }
@@ -681,14 +625,9 @@
      */
     public function select(mixed ...$select): static
     {
-<<<<<<< HEAD
         self::validateVariadicParameter($select);
 
         $this->type = QueryType::Select;
-=======
-        // @phpstan-ignore classConstant.deprecated
-        $this->type = self::SELECT;
->>>>>>> d80a8311
 
         if ($select === []) {
             return $this;
@@ -713,12 +652,7 @@
     {
         if ($this->dqlParts['distinct'] !== $flag) {
             $this->dqlParts['distinct'] = $flag;
-<<<<<<< HEAD
             $this->dql                  = null;
-=======
-            // @phpstan-ignore classConstant.deprecated
-            $this->state = self::STATE_DIRTY;
->>>>>>> d80a8311
         }
 
         return $this;
@@ -739,14 +673,9 @@
      */
     public function addSelect(mixed ...$select): static
     {
-<<<<<<< HEAD
         self::validateVariadicParameter($select);
 
         $this->type = QueryType::Select;
-=======
-        // @phpstan-ignore classConstant.deprecated
-        $this->type = self::SELECT;
->>>>>>> d80a8311
 
         if ($select === []) {
             return $this;
@@ -773,12 +702,7 @@
      */
     public function delete(string|null $delete = null, string|null $alias = null): static
     {
-<<<<<<< HEAD
         $this->type = QueryType::Delete;
-=======
-        // @phpstan-ignore classConstant.deprecated
-        $this->type = self::DELETE;
->>>>>>> d80a8311
 
         if (! $delete) {
             return $this;
@@ -813,12 +737,7 @@
      */
     public function update(string|null $update = null, string|null $alias = null): static
     {
-<<<<<<< HEAD
         $this->type = QueryType::Update;
-=======
-        // @phpstan-ignore classConstant.deprecated
-        $this->type = self::UPDATE;
->>>>>>> d80a8311
 
         if (! $update) {
             return $this;
@@ -1421,12 +1340,7 @@
     public function resetDQLPart(string $part): static
     {
         $this->dqlParts[$part] = is_array($this->dqlParts[$part]) ? [] : null;
-<<<<<<< HEAD
         $this->dql             = null;
-=======
-        // @phpstan-ignore classConstant.deprecated
-        $this->state = self::STATE_DIRTY;
->>>>>>> d80a8311
 
         return $this;
     }
