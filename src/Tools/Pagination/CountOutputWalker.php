--- conflicted
+++ resolved
@@ -53,21 +53,13 @@
         parent::__construct($query, $parserResult, $queryComponents);
     }
 
-<<<<<<< HEAD
-    public function walkSelectStatement(SelectStatement $selectStatement): string
-=======
-    protected function createSqlForFinalizer(SelectStatement $AST): string
->>>>>>> 8ed6c223
+    protected function createSqlForFinalizer(SelectStatement $selectStatement): string
     {
         if ($this->platform instanceof SQLServerPlatform) {
             $selectStatement->orderByClause = null;
         }
 
-<<<<<<< HEAD
-        $sql = parent::walkSelectStatement($selectStatement);
-=======
-        $sql = parent::createSqlForFinalizer($AST);
->>>>>>> 8ed6c223
+        $sql = parent::createSqlForFinalizer($selectStatement);
 
         if ($selectStatement->groupByClause) {
             return sprintf(
