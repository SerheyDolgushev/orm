--- conflicted
+++ resolved
@@ -44,16 +44,13 @@
 use Doctrine\ORM\Persisters\Entity\JoinedSubclassPersister;
 use Doctrine\ORM\Persisters\Entity\SingleTablePersister;
 use Doctrine\ORM\Proxy\InternalProxy;
+use Doctrine\ORM\Query\SqlWalker;
 use Doctrine\ORM\Utility\IdentifierFlattener;
 use Doctrine\Persistence\PropertyChangedListener;
 use Exception;
 use InvalidArgumentException;
 use RuntimeException;
-<<<<<<< HEAD
 use Stringable;
-use Throwable;
-=======
->>>>>>> 8ed6c223
 use UnexpectedValueException;
 
 use function array_chunk;
@@ -2359,13 +2356,10 @@
      */
     public function createEntity(string $className, array $data, array &$hints = []): object
     {
-<<<<<<< HEAD
         if (isset($hints[SqlWalker::HINT_PARTIAL])) {
             throw HydrationException::partialObjectHydrationDisallowed();
         }
 
-=======
->>>>>>> 8ed6c223
         $class = $this->em->getClassMetadata($className);
 
         $id     = $this->identifierFlattener->flattenIdentifier($class, $data);
