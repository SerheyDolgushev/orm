--- conflicted
+++ resolved
@@ -59,13 +59,8 @@
             $this->trimChar = $lexer->token->value;
         }
 
-<<<<<<< HEAD
-        if ($this->leading || $this->trailing || $this->both || $this->trimChar) {
+        if ($this->leading || $this->trailing || $this->both || ($this->trimChar !== false)) {
             $parser->match(TokenType::T_FROM);
-=======
-        if ($this->leading || $this->trailing || $this->both || ($this->trimChar !== false)) {
-            $parser->match(Lexer::T_FROM);
->>>>>>> 0efac091
         }
 
         $this->stringPrimary = $parser->StringPrimary();
