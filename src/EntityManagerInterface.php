<?php

declare(strict_types=1);

namespace Doctrine\ORM;

use DateTimeInterface;
use Doctrine\Common\EventManager;
use Doctrine\DBAL\Connection;
use Doctrine\DBAL\LockMode;
use Doctrine\ORM\Exception\ORMException;
use Doctrine\ORM\Internal\Hydration\AbstractHydrator;
use Doctrine\ORM\Mapping\ClassMetadataFactory;
use Doctrine\ORM\Proxy\ProxyFactory;
use Doctrine\ORM\Query\Expr;
use Doctrine\ORM\Query\FilterCollection;
use Doctrine\ORM\Query\ResultSetMapping;
use Doctrine\Persistence\ObjectManager;

interface EntityManagerInterface extends ObjectManager
{
    /**
     * {@inheritDoc}
     *
     * @param class-string<T> $className
     *
     * @return EntityRepository<T>
     *
     * @template T of object
     */
    public function getRepository(string $className): EntityRepository;

    /**
     * Returns the cache API for managing the second level cache regions or NULL if the cache is not enabled.
     */
    public function getCache(): Cache|null;

    /**
     * Gets the database connection object used by the EntityManager.
     */
    public function getConnection(): Connection;

    public function getMetadataFactory(): ClassMetadataFactory;

    /**
     * Gets an ExpressionBuilder used for object-oriented construction of query expressions.
     *
     * Example:
     *
     * <code>
     *     $qb = $em->createQueryBuilder();
     *     $expr = $em->getExpressionBuilder();
     *     $qb->select('u')->from('User', 'u')
     *         ->where($expr->orX($expr->eq('u.id', 1), $expr->eq('u.id', 2)));
     * </code>
     */
    public function getExpressionBuilder(): Expr;

    /**
     * Starts a transaction on the underlying database connection.
     */
    public function beginTransaction(): void;

    /**
     * Executes a function in a transaction.
     *
     * The function gets passed this EntityManager instance as an (optional) parameter.
     *
     * {@link flush} is invoked prior to transaction commit.
     *
     * If an exception occurs during execution of the function or flushing or transaction commit,
     * the transaction is rolled back, the EntityManager closed and the exception re-thrown.
     *
     * @psalm-param callable(self): T $func The function to execute transactionally.
     *
     * @return mixed The value returned from the closure.
     * @psalm-return T
     *
     * @template T
     */
    public function wrapInTransaction(callable $func): mixed;

    /**
     * Commits a transaction on the underlying database connection.
     */
    public function commit(): void;

    /**
     * Performs a rollback on the underlying database connection.
     */
    public function rollback(): void;

    /**
     * Creates a new Query object.
     *
     * @param string $dql The DQL string.
     */
    public function createQuery(string $dql = ''): Query;

    /**
     * Creates a native SQL query.
     */
    public function createNativeQuery(string $sql, ResultSetMapping $rsm): NativeQuery;

    /**
     * Create a QueryBuilder instance
     */
    public function createQueryBuilder(): QueryBuilder;

    /**
     * Finds an Entity by its identifier.
     *
     * @param string            $className   The class name of the entity to find.
     * @param mixed             $id          The identity of the entity to find.
     * @param LockMode|int|null $lockMode    One of the \Doctrine\DBAL\LockMode::* constants
     *                                       or NULL if no specific lock mode should be used
     *                                       during the search.
     * @param int|null          $lockVersion The version of the entity to find when using
     *                                       optimistic locking.
     * @psalm-param class-string<T> $className
     * @psalm-param LockMode::*|null $lockMode
     *
     * @return object|null The entity instance or NULL if the entity can not be found.
     * @psalm-return T|null
     *
     * @throws OptimisticLockException
     * @throws ORMInvalidArgumentException
     * @throws TransactionRequiredException
     * @throws ORMException
     *
     * @template T of object
     */
    public function find(string $className, mixed $id, LockMode|int|null $lockMode = null, int|null $lockVersion = null): object|null;

    /**
     * Refreshes the persistent state of an object from the database,
     * overriding any local changes that have not yet been persisted.
     *
     * @param LockMode|int|null $lockMode One of the \Doctrine\DBAL\LockMode::* constants
     *                                    or NULL if no specific lock mode should be used
     *                                    during the search.
     * @psalm-param LockMode::*|null $lockMode
     *
     * @throws ORMInvalidArgumentException
     * @throws ORMException
     * @throws TransactionRequiredException
     */
    public function refresh(object $object, LockMode|int|null $lockMode = null): void;

    /**
     * Gets a reference to the entity identified by the given type and identifier
     * without actually loading it, if the entity is not yet loaded.
     *
     * @param class-string<T> $entityName The name of the entity type.
     * @param mixed           $id         The entity identifier.
     *
<<<<<<< HEAD
     * @psalm-return T|null
     *
     * @throws ORMException
     *
     * @template T of object
=======
     * @return T|null The entity reference.
     *
     * @throws ORMException
     *
     * @template T
     */
    public function getReference($entityName, $id);

    /**
     * Gets a partial reference to the entity identified by the given type and identifier
     * without actually loading it, if the entity is not yet loaded.
     *
     * The returned reference may be a partial object if the entity is not yet loaded/managed.
     * If it is a partial object it will not initialize the rest of the entity state on access.
     * Thus you can only ever safely access the identifier of an entity obtained through
     * this method.
     *
     * The use-cases for partial references involve maintaining bidirectional associations
     * without loading one side of the association or to update an entity without loading it.
     * Note, however, that in the latter case the original (persistent) entity data will
     * never be visible to the application (especially not event listeners) as it will
     * never be loaded in the first place.
     *
     * @deprecated 2.7 This method is being removed from the ORM and won't have any replacement
     *
     * @param class-string<T> $entityName The name of the entity type.
     * @param mixed           $identifier The entity identifier.
     *
     * @return T|null The (partial) entity reference
     *
     * @template T
>>>>>>> 488a5dd3
     */
    public function getReference(string $entityName, mixed $id): object|null;

    /**
     * Closes the EntityManager. All entities that are currently managed
     * by this EntityManager become detached. The EntityManager may no longer
     * be used after it is closed.
     */
    public function close(): void;

    /**
     * Acquire a lock on the given entity.
     *
     * @psalm-param LockMode::* $lockMode
     *
     * @throws OptimisticLockException
     * @throws PessimisticLockException
     */
    public function lock(object $entity, LockMode|int $lockMode, DateTimeInterface|int|null $lockVersion = null): void;

    /**
     * Gets the EventManager used by the EntityManager.
     */
    public function getEventManager(): EventManager;

    /**
     * Gets the Configuration used by the EntityManager.
     */
    public function getConfiguration(): Configuration;

    /**
     * Check if the Entity manager is open or closed.
     */
    public function isOpen(): bool;

    /**
     * Gets the UnitOfWork used by the EntityManager to coordinate operations.
     */
    public function getUnitOfWork(): UnitOfWork;

    /**
     * Create a new instance for the given hydration mode.
     *
     * @psalm-param string|AbstractQuery::HYDRATE_* $hydrationMode
     *
     * @throws ORMException
     */
    public function newHydrator(string|int $hydrationMode): AbstractHydrator;

    /**
     * Gets the proxy factory used by the EntityManager to create entity proxies.
     */
    public function getProxyFactory(): ProxyFactory;

    /**
     * Gets the enabled filters.
     */
    public function getFilters(): FilterCollection;

    /**
     * Checks whether the state of the filter collection is clean.
     */
    public function isFiltersStateClean(): bool;

    /**
     * Checks whether the Entity Manager has filters.
     */
    public function hasFilters(): bool;

    /**
     * {@inheritDoc}
     *
     * @param string|class-string<T> $className
     *
     * @psalm-return ($className is class-string<T> ? Mapping\ClassMetadata<T> : Mapping\ClassMetadata<object>)
     *
     * @psalm-template T of object
     */
    public function getClassMetadata(string $className): Mapping\ClassMetadata;
}<|MERGE_RESOLUTION|>--- conflicted
+++ resolved
@@ -154,45 +154,11 @@
      * @param class-string<T> $entityName The name of the entity type.
      * @param mixed           $id         The entity identifier.
      *
-<<<<<<< HEAD
-     * @psalm-return T|null
+     * @return T|null The entity reference.
      *
      * @throws ORMException
      *
      * @template T of object
-=======
-     * @return T|null The entity reference.
-     *
-     * @throws ORMException
-     *
-     * @template T
-     */
-    public function getReference($entityName, $id);
-
-    /**
-     * Gets a partial reference to the entity identified by the given type and identifier
-     * without actually loading it, if the entity is not yet loaded.
-     *
-     * The returned reference may be a partial object if the entity is not yet loaded/managed.
-     * If it is a partial object it will not initialize the rest of the entity state on access.
-     * Thus you can only ever safely access the identifier of an entity obtained through
-     * this method.
-     *
-     * The use-cases for partial references involve maintaining bidirectional associations
-     * without loading one side of the association or to update an entity without loading it.
-     * Note, however, that in the latter case the original (persistent) entity data will
-     * never be visible to the application (especially not event listeners) as it will
-     * never be loaded in the first place.
-     *
-     * @deprecated 2.7 This method is being removed from the ORM and won't have any replacement
-     *
-     * @param class-string<T> $entityName The name of the entity type.
-     * @param mixed           $identifier The entity identifier.
-     *
-     * @return T|null The (partial) entity reference
-     *
-     * @template T
->>>>>>> 488a5dd3
      */
     public function getReference(string $entityName, mixed $id): object|null;
 
