--- conflicted
+++ resolved
@@ -11,39 +11,13 @@
 class EntityCacheEntry implements CacheEntry
 {
     /**
-<<<<<<< HEAD
-     * @param array<string,mixed> $data The entity map data
-     * @psalm-param class-string $class The entity class name
+     * @param class-string        $class The entity class name
+     * @param array<string,mixed> $data  The entity map data
      */
     public function __construct(
         public readonly string $class,
         public readonly array $data,
     ) {
-=======
-     * The entity map data
-     *
-     * @readonly Public only for performance reasons, it should be considered immutable.
-     * @var array<string,mixed>
-     */
-    public $data;
-
-    /**
-     * The entity class name
-     *
-     * @readonly Public only for performance reasons, it should be considered immutable.
-     * @var class-string
-     */
-    public $class;
-
-    /**
-     * @param class-string        $class The entity class.
-     * @param array<string,mixed> $data  The entity data.
-     */
-    public function __construct($class, array $data)
-    {
-        $this->class = $class;
-        $this->data  = $data;
->>>>>>> 488a5dd3
     }
 
     /**
