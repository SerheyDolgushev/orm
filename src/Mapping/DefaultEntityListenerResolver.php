<?php

declare(strict_types=1);

namespace Doctrine\ORM\Mapping;

use function trim;

/**
 * The default DefaultEntityListener
 */
class DefaultEntityListenerResolver implements EntityListenerResolver
{
<<<<<<< HEAD
    /** @psalm-var array<class-string, object> Map to store entity listener instances. */
    private array $instances = [];
=======
    /** @var array<class-string, object> Map to store entity listener instances. */
    private $instances = [];
>>>>>>> 488a5dd3

    public function clear(string|null $className = null): void
    {
        if ($className === null) {
            $this->instances = [];

            return;
        }

        $className = trim($className, '\\');
        unset($this->instances[$className]);
    }

    public function register(object $object): void
    {
        $this->instances[$object::class] = $object;
    }

    public function resolve(string $className): object
    {
        $className = trim($className, '\\');

        return $this->instances[$className] ??= new $className();
    }
}<|MERGE_RESOLUTION|>--- conflicted
+++ resolved
@@ -11,13 +11,8 @@
  */
 class DefaultEntityListenerResolver implements EntityListenerResolver
 {
-<<<<<<< HEAD
-    /** @psalm-var array<class-string, object> Map to store entity listener instances. */
+    /** @var array<class-string, object> Map to store entity listener instances. */
     private array $instances = [];
-=======
-    /** @var array<class-string, object> Map to store entity listener instances. */
-    private $instances = [];
->>>>>>> 488a5dd3
 
     public function clear(string|null $className = null): void
     {
