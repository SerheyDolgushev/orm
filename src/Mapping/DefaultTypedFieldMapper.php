--- conflicted
+++ resolved
@@ -53,23 +53,13 @@
             ! isset($mapping['type'])
             && ($type instanceof ReflectionNamedType)
         ) {
-<<<<<<< HEAD
             if (! $type->isBuiltin() && enum_exists($type->getName())) {
-                $mapping['enumType'] = $type->getName();
-
-=======
-            if (PHP_VERSION_ID >= 80100 && ! $type->isBuiltin() && enum_exists($type->getName())) {
->>>>>>> 4fc86294
                 $reflection = new ReflectionEnum($type->getName());
                 if (! $reflection->isBacked()) {
                     throw MappingException::backedEnumTypeRequired(
                         $field->class,
                         $mapping['fieldName'],
-<<<<<<< HEAD
-                        $mapping['enumType'],
-=======
-                        $type->getName()
->>>>>>> 4fc86294
+                        $type->getName(),
                     );
                 }
 
