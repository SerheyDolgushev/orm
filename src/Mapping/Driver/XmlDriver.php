--- conflicted
+++ resolved
@@ -118,79 +118,6 @@
             $metadata->enableCache($this->cacheToArray($xmlRoot->cache));
         }
 
-<<<<<<< HEAD
-=======
-        // Evaluate named queries
-        if (isset($xmlRoot->{'named-queries'})) {
-            foreach ($xmlRoot->{'named-queries'}->{'named-query'} ?? [] as $namedQueryElement) {
-                // @phpstan-ignore method.deprecated
-                $metadata->addNamedQuery(
-                    [
-                        'name'  => (string) $namedQueryElement['name'],
-                        'query' => (string) $namedQueryElement['query'],
-                    ]
-                );
-            }
-        }
-
-        // Evaluate native named queries
-        if (isset($xmlRoot->{'named-native-queries'})) {
-            foreach ($xmlRoot->{'named-native-queries'}->{'named-native-query'} ?? [] as $nativeQueryElement) {
-                // @phpstan-ignore method.deprecated
-                $metadata->addNamedNativeQuery(
-                    [
-                        'name'              => isset($nativeQueryElement['name']) ? (string) $nativeQueryElement['name'] : null,
-                        'query'             => isset($nativeQueryElement->query) ? (string) $nativeQueryElement->query : null,
-                        'resultClass'       => isset($nativeQueryElement['result-class']) ? (string) $nativeQueryElement['result-class'] : null,
-                        'resultSetMapping'  => isset($nativeQueryElement['result-set-mapping']) ? (string) $nativeQueryElement['result-set-mapping'] : null,
-                    ]
-                );
-            }
-        }
-
-        // Evaluate sql result set mapping
-        if (isset($xmlRoot->{'sql-result-set-mappings'})) {
-            foreach ($xmlRoot->{'sql-result-set-mappings'}->{'sql-result-set-mapping'} ?? [] as $rsmElement) {
-                $entities = [];
-                $columns  = [];
-                foreach ($rsmElement as $entityElement) {
-                    //<entity-result/>
-                    if (isset($entityElement['entity-class'])) {
-                        $entityResult = [
-                            'fields'                => [],
-                            'entityClass'           => (string) $entityElement['entity-class'],
-                            'discriminatorColumn'   => isset($entityElement['discriminator-column']) ? (string) $entityElement['discriminator-column'] : null,
-                        ];
-
-                        foreach ($entityElement as $fieldElement) {
-                            $entityResult['fields'][] = [
-                                'name'      => isset($fieldElement['name']) ? (string) $fieldElement['name'] : null,
-                                'column'    => isset($fieldElement['column']) ? (string) $fieldElement['column'] : null,
-                            ];
-                        }
-
-                        $entities[] = $entityResult;
-                    }
-
-                    //<column-result/>
-                    if (isset($entityElement['name'])) {
-                        $columns[] = [
-                            'name' => (string) $entityElement['name'],
-                        ];
-                    }
-                }
-
-                $metadata->addSqlResultSetMapping(
-                    [
-                        'name'          => (string) $rsmElement['name'],
-                        'entities'      => $entities,
-                        'columns'       => $columns,
-                    ]
-                );
-            }
-        }
-
->>>>>>> d80a8311
         if (isset($xmlRoot['inheritance-type'])) {
             $inheritanceType = (string) $xmlRoot['inheritance-type'];
             $metadata->setInheritanceType(constant('Doctrine\ORM\Mapping\ClassMetadata::INHERITANCE_TYPE_' . $inheritanceType));
@@ -484,12 +411,8 @@
                         /** @psalm-suppress DeprecatedConstant */
                         $orderBy[(string) $orderByField['name']] = isset($orderByField['direction'])
                             ? (string) $orderByField['direction']
-<<<<<<< HEAD
+                            // @phpstan-ignore classConstant.deprecated
                             : (enum_exists(Order::class) ? Order::Ascending->value : Criteria::ASC);
-=======
-                            // @phpstan-ignore classConstant.deprecated
-                            : (class_exists(Order::class) ? (Order::Ascending)->value : Criteria::ASC);
->>>>>>> d80a8311
                     }
 
                     $mapping['orderBy'] = $orderBy;
@@ -618,12 +541,8 @@
                         /** @psalm-suppress DeprecatedConstant */
                         $orderBy[(string) $orderByField['name']] = isset($orderByField['direction'])
                             ? (string) $orderByField['direction']
-<<<<<<< HEAD
+                            // @phpstan-ignore classConstant.deprecated
                             : (enum_exists(Order::class) ? Order::Ascending->value : Criteria::ASC);
-=======
-                            // @phpstan-ignore classConstant.deprecated
-                            : (class_exists(Order::class) ? (Order::Ascending)->value : Criteria::ASC);
->>>>>>> d80a8311
                     }
 
                     $mapping['orderBy'] = $orderBy;
