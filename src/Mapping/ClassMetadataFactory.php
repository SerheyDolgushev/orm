--- conflicted
+++ resolved
@@ -708,15 +708,7 @@
 
     protected function getDriver(): MappingDriver
     {
-<<<<<<< HEAD
         assert($this->driver !== null);
-=======
-        /** @var class-string $classString */
-        $classString = $this->em->getConfiguration()->getEntityNamespace($namespaceAlias) . '\\' . $simpleClassName;
-
-        return $classString;
-    }
->>>>>>> 488a5dd3
 
         return $this->driver;
     }
