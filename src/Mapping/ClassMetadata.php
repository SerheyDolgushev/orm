--- conflicted
+++ resolved
@@ -2108,22 +2108,12 @@
      * @param DiscriminatorColumnMapping|mixed[]|null $columnDef
      * @psalm-param DiscriminatorColumnMapping|array{
      *     name: string|null,
-<<<<<<< HEAD
-     *     fieldName?: string,
-     *     type?: string,
-     *     length?: int,
-     *     columnDefinition?: string|null,
-     *     enumType?: class-string<BackedEnum>|null,
-     *     options?:array<string,
-     *     mixed>|null
-=======
      *     fieldName?: string|null,
      *     type?: string|null,
      *     length?: int|null,
      *     columnDefinition?: string|null,
      *     enumType?: class-string<BackedEnum>|null,
      *     options?: array<string, mixed>|null
->>>>>>> 2a250b58
      * }|null $columnDef
      *
      * @throws MappingException
@@ -2145,19 +2135,9 @@
                 throw MappingException::duplicateColumnName($this->name, $columnDef['name']);
             }
 
-<<<<<<< HEAD
-            if (! isset($columnDef['fieldName'])) {
-                $columnDef['fieldName'] = $columnDef['name'];
-            }
-
-            if (! isset($columnDef['type'])) {
-                $columnDef['type'] = 'string';
-            }
-=======
             $columnDef['fieldName'] ??= $columnDef['name'];
             $columnDef['type']      ??= 'string';
             $columnDef['options']   ??= [];
->>>>>>> 2a250b58
 
             if (in_array($columnDef['type'], ['boolean', 'array', 'object', 'datetime', 'time', 'date'], true)) {
                 throw MappingException::invalidDiscriminatorColumnType($this->name, $columnDef['type']);
