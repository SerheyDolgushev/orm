--- conflicted
+++ resolved
@@ -37,21 +37,13 @@
         "symfony/var-exporter": "^6.3.9 || ^7.0"
     },
     "require-dev": {
-<<<<<<< HEAD
         "doctrine/coding-standard": "^12.0",
         "phpbench/phpbench": "^1.0",
         "phpdocumentor/guides-cli": "^1.4",
+        "phpstan/extension-installer": "^1.4",
         "phpstan/phpstan": "1.12.6",
+        "phpstan/phpstan-deprecation-rules": "^1.2",
         "phpunit/phpunit": "^10.4.0",
-=======
-        "doctrine/annotations": "^1.13 || ^2",
-        "doctrine/coding-standard": "^9.0.2 || ^12.0",
-        "phpbench/phpbench": "^0.16.10 || ^1.0",
-        "phpstan/extension-installer": "~1.1.0 || ^1.4",
-        "phpstan/phpstan": "~1.4.10 || 1.12.6",
-        "phpstan/phpstan-deprecation-rules": "^1",
-        "phpunit/phpunit": "^7.5 || ^8.5 || ^9.6",
->>>>>>> d80a8311
         "psr/log": "^1 || ^2 || ^3",
         "squizlabs/php_codesniffer": "3.7.2",
         "symfony/cache": "^5.4 || ^6.2 || ^7.0",
