{
    "name": "doctrine/orm",
    "type": "library",
    "description": "Object-Relational-Mapper for PHP",
    "keywords": ["orm", "database"],
    "homepage": "https://www.doctrine-project.org/projects/orm.html",
    "license": "MIT",
    "authors": [
        {"name": "Guilherme Blanco", "email": "guilhermeblanco@gmail.com"},
        {"name": "Roman Borschel", "email": "roman@code-factory.org"},
        {"name": "Benjamin Eberlei", "email": "kontakt@beberlei.de"},
        {"name": "Jonathan Wage", "email": "jonwage@gmail.com"},
        {"name": "Marco Pivetta", "email": "ocramius@gmail.com"}
    ],
    "config": {
        "allow-plugins": {
            "composer/package-versions-deprecated": true,
            "dealerdirect/phpcodesniffer-composer-installer": true
        },
        "sort-packages": true
    },
    "require": {
        "php": "^8.0",
        "composer-runtime-api": "^2",
        "ext-ctype": "*",
<<<<<<< HEAD
        "ext-pdo": "*",
=======
        "doctrine/cache": "^1.12.1 || ^2.1.1",
>>>>>>> 5f882b1c
        "doctrine/collections": "^1.5",
        "doctrine/common": "^3.0.3",
        "doctrine/dbal": "^3.3",
        "doctrine/deprecations": "^0.5.3",
        "doctrine/event-manager": "^1.1",
        "doctrine/inflector": "^1.4 || ^2.0",
        "doctrine/instantiator": "^1.3",
        "doctrine/lexer": "^1.0",
        "doctrine/persistence": "^2.2",
        "psr/cache": "^1 || ^2 || ^3",
        "symfony/console": "^3.0 || ^4.0 || ^5.0 || ^6.0"
    },
    "require-dev": {
        "doctrine/annotations": "^1.13",
        "doctrine/coding-standard": "^9.0",
        "phpbench/phpbench": "^1.0",
        "phpstan/phpstan": "1.4.3",
        "phpunit/phpunit": "^9.5",
        "psr/log": "^1 || ^2 || ^3",
        "squizlabs/php_codesniffer": "3.6.2",
        "symfony/cache": "^4.4 || ^5.4 || ^6.0",
        "vimeo/psalm": "4.19.0"
    },
    "conflict": {
        "doctrine/annotations": "<1.13 || >= 2.0"
    },
    "suggest": {
        "symfony/cache": "Provides cache support for Setup Tool with doctrine/cache 2.0"
    },
    "autoload": {
        "psr-4": { "Doctrine\\ORM\\": "lib/Doctrine/ORM" }
    },
    "autoload-dev": {
        "psr-4": {
            "Doctrine\\Tests\\": "tests/Doctrine/Tests",
            "Doctrine\\StaticAnalysis\\": "tests/Doctrine/StaticAnalysis",
            "Doctrine\\Performance\\": "tests/Doctrine/Performance"
        }
    },
    "bin": ["bin/doctrine"],
    "archive": {
        "exclude": ["!vendor", "tests", "*phpunit.xml", "build.xml", "build.properties", "composer.phar", "vendor/satooshi", "lib/vendor", "*.swp"]
    }
}<|MERGE_RESOLUTION|>--- conflicted
+++ resolved
@@ -23,11 +23,6 @@
         "php": "^8.0",
         "composer-runtime-api": "^2",
         "ext-ctype": "*",
-<<<<<<< HEAD
-        "ext-pdo": "*",
-=======
-        "doctrine/cache": "^1.12.1 || ^2.1.1",
->>>>>>> 5f882b1c
         "doctrine/collections": "^1.5",
         "doctrine/common": "^3.0.3",
         "doctrine/dbal": "^3.3",
