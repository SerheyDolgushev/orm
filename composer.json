--- conflicted
+++ resolved
@@ -23,16 +23,9 @@
         "php": "^8.1",
         "composer-runtime-api": "^2",
         "ext-ctype": "*",
-<<<<<<< HEAD
-        "doctrine/collections": "^2.0",
+        "doctrine/collections": "^2.1",
         "doctrine/common": "^3.3",
         "doctrine/dbal": "^3.5",
-=======
-        "doctrine/cache": "^1.12.1 || ^2.1.1",
-        "doctrine/collections": "^1.5 || ^2.1",
-        "doctrine/common": "^3.0.3",
-        "doctrine/dbal": "^2.13.1 || ^3.2",
->>>>>>> ae9fb8ca
         "doctrine/deprecations": "^0.5.3 || ^1",
         "doctrine/event-manager": "^1.2 || ^2",
         "doctrine/inflector": "^1.4 || ^2.0",
