--- conflicted
+++ resolved
@@ -36,32 +36,15 @@
         "symfony/console": "^5.4 || ^6.0 || ^7.0"
     },
     "require-dev": {
-<<<<<<< HEAD
         "doctrine/coding-standard": "^12.0",
         "phpbench/phpbench": "^1.0",
-        "phpstan/phpstan": "1.10.14",
+        "phpstan/phpstan": "1.10.18",
         "phpunit/phpunit": "^10.0.14",
         "psr/log": "^1 || ^2 || ^3",
         "squizlabs/php_codesniffer": "3.7.2",
-        "symfony/cache": "^5.4 || ^6.0",
+        "symfony/cache": "^5.4 || ^6.2",
         "symfony/var-exporter": "^5.4 || ^6.2",
-        "vimeo/psalm": "5.11.0"
-=======
-        "doctrine/annotations": "^1.13 || ^2",
-        "doctrine/coding-standard": "^9.0.2 || ^12.0",
-        "phpbench/phpbench": "^0.16.10 || ^1.0",
-        "phpstan/phpstan": "~1.4.10 || 1.10.18",
-        "phpunit/phpunit": "^7.5 || ^8.5 || ^9.6",
-        "psr/log": "^1 || ^2 || ^3",
-        "squizlabs/php_codesniffer": "3.7.2",
-        "symfony/cache": "^4.4 || ^5.4 || ^6.0",
-        "symfony/var-exporter": "^4.4 || ^5.4 || ^6.2",
-        "symfony/yaml": "^3.4 || ^4.0 || ^5.0 || ^6.0",
-        "vimeo/psalm": "4.30.0 || 5.12.0"
-    },
-    "conflict": {
-        "doctrine/annotations": "<1.13 || >= 3.0"
->>>>>>> 70bcff74
+        "vimeo/psalm": "5.12.0"
     },
     "suggest": {
         "ext-dom": "Provides support for XSD validation for XML mapping files",
