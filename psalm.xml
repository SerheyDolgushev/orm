--- conflicted
+++ resolved
@@ -17,11 +17,6 @@
         </ignoreFiles>
     </projectFiles>
     <issueHandlers>
-        <DeprecatedConstant>
-            <errorLevel type="suppress">
-                <file name="lib/Doctrine/ORM/Mapping/Driver/DatabaseDriver.php" />
-            </errorLevel>
-        </DeprecatedConstant>
         <DeprecatedClass>
             <errorLevel type="suppress">
                 <!-- Remove on 3.0.x -->
@@ -32,22 +27,12 @@
                 <referencedClass name="Doctrine\DBAL\Schema\Visitor\RemoveNamespacedAssets"/>
             </errorLevel>
         </DeprecatedClass>
-<<<<<<< HEAD
-=======
         <DeprecatedConstant>
             <errorLevel type="suppress">
-                <file name="lib/Doctrine/ORM/Configuration.php"/>
-                <file name="lib/Doctrine/ORM/Query/Lexer.php"/>
-                <file name="lib/Doctrine/ORM/Query/Parser.php"/>
+                <file name="lib/Doctrine/ORM/Mapping/Driver/DatabaseDriver.php" />
                 <file name="lib/Doctrine/ORM/QueryBuilder.php"/>
             </errorLevel>
         </DeprecatedConstant>
-        <DeprecatedInterface>
-            <errorLevel type="suppress">
-                <referencedClass name="Doctrine\ORM\Cache\MultiGetRegion"/>
-            </errorLevel>
-        </DeprecatedInterface>
->>>>>>> fa63a395
         <DeprecatedMethod>
             <errorLevel type="suppress">
                 <!-- We're calling the deprecated method for BC here. -->
