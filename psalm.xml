--- conflicted
+++ resolved
@@ -24,21 +24,7 @@
                 <!-- Remove on 3.0.x -->
                 <referencedClass name="Doctrine\DBAL\Schema\Visitor\RemoveNamespacedAssets"/>
                 <referencedClass name="Doctrine\ORM\Event\LifecycleEventArgs"/>
-<<<<<<< HEAD
-=======
-                <referencedClass name="Doctrine\ORM\Exception\UnknownEntityNamespace"/>
-                <referencedClass name="Doctrine\ORM\Mapping\Driver\YamlDriver"/>
                 <referencedClass name="Doctrine\ORM\Query\AST\InExpression"/>
-                <referencedClass name="Doctrine\ORM\Tools\Console\Command\ConvertDoctrine1SchemaCommand"/>
-                <referencedClass name="Doctrine\ORM\Tools\Console\Command\ConvertMappingCommand"/>
-                <referencedClass name="Doctrine\ORM\Tools\Console\Command\EnsureProductionSettingsCommand"/>
-                <referencedClass name="Doctrine\ORM\Tools\Console\Command\GenerateEntitiesCommand"/>
-                <referencedClass name="Doctrine\ORM\Tools\Console\Command\GenerateRepositoriesCommand"/>
-                <referencedClass name="Doctrine\ORM\Tools\Console\Helper\EntityManagerHelper"/>
-                <referencedClass name="Doctrine\ORM\Tools\Console\EntityManagerProvider\HelperSetManagerProvider"/>
-                <!-- https://github.com/vimeo/psalm/issues/8617 -->
-                <referencedClass name="Doctrine\ORM\Mapping\Annotation"/>
->>>>>>> 5a8541b4
             </errorLevel>
         </DeprecatedClass>
         <DeprecatedMethod>
@@ -48,20 +34,7 @@
                 <referencedMethod name="Doctrine\DBAL\Schema\Schema::visit"/>
                 <!-- Remove on 3.0.x -->
                 <referencedMethod name="Doctrine\DBAL\Schema\SchemaDiff::toSaveSql"/>
-<<<<<<< HEAD
-=======
-                <referencedMethod name="Doctrine\DBAL\Schema\SchemaDiff::toSql"/>
-                <referencedMethod name="Doctrine\ORM\Internal\Hydration\AbstractHydrator::hydrateRow"/>
-                <referencedMethod name="Doctrine\ORM\Configuration::ensureProductionSettings"/>
-                <referencedMethod name="Doctrine\ORM\Configuration::newDefaultAnnotationDriver"/>
-                <referencedMethod name="Doctrine\ORM\EntityManager::createConnection"/>
-                <referencedMethod name="Doctrine\ORM\Id\AbstractIdGenerator::generate"/>
-                <referencedMethod name="Doctrine\ORM\ORMInvalidArgumentException::invalidEntityName"/>
-                <referencedMethod name="Doctrine\ORM\ORMSetup::createDefaultAnnotationDriver"/>
                 <referencedMethod name="Doctrine\ORM\Query\SqlWalker::walkInExpression"/>
-                <referencedMethod name="Doctrine\ORM\Query\TreeWalkerAdapter::_getQueryComponents"/>
-                <file name="lib/Doctrine/ORM/Query/TreeWalkerChain.php"/>
->>>>>>> 5a8541b4
             </errorLevel>
         </DeprecatedMethod>
         <DeprecatedProperty>
@@ -92,17 +65,13 @@
                 <!-- In DBAL 4, the default column value is mixed. See https://github.com/doctrine/dbal/pull/3511 -->
                 <file name="lib/Doctrine/ORM/Mapping/Driver/DatabaseDriver.php"/>
             </errorLevel>
-<<<<<<< HEAD
         </MoreSpecificReturnType>
-=======
-        </InvalidClass>
         <InvalidParamDefault>
             <errorLevel type="suppress">
                 <!-- Remove on 3.0.x -->
                 <file name="lib/Doctrine/ORM/Query/AST/InstanceOfExpression.php"/>
             </errorLevel>
         </InvalidParamDefault>
->>>>>>> 5a8541b4
         <InvalidReturnType>
             <errorLevel type="suppress">
                 <!-- https://github.com/vimeo/psalm/issues/8819 -->
