<?xml version="1.0"?>
<psalm
    errorLevel="2"
    phpVersion="8.2"
    resolveFromConfigFile="true"
    findUnusedBaselineEntry="true"
    findUnusedCode="false"
    xmlns:xsi="http://www.w3.org/2001/XMLSchema-instance"
    xmlns="https://getpsalm.org/schema/config"
    xsi:schemaLocation="https://getpsalm.org/schema/config vendor/vimeo/psalm/config.xsd"
    errorBaseline="psalm-baseline.xml"
>
    <projectFiles>
        <directory name="src" />
        <directory name="tests/StaticAnalysis" />
        <ignoreFiles>
            <directory name="vendor" />
            <file name="src/Mapping/Driver/AttributeReader.php" />
        </ignoreFiles>
    </projectFiles>
    <enableExtensions>
        <extension name="simplexml" />
    </enableExtensions>
    <issueHandlers>
        <DeprecatedClass>
            <errorLevel type="suppress">
                <!-- DBAL 2 compatibility -->
                <referencedClass name="Doctrine\DBAL\Tools\Console\Command\ImportCommand"/>
                <referencedClass name="Doctrine\DBAL\Tools\Console\Helper\ConnectionHelper"/>
                <!-- The exception is thrown by a deprecated method. -->
                <referencedClass name="Doctrine\ORM\Cache\Exception\InvalidResultCacheDriver"/>
                <!-- We wire the command as long as DBAL ships it -->
                <referencedClass name="Doctrine\DBAL\Tools\Console\Command\ReservedWordsCommand" />
                <!-- Remove on 3.0.x -->
                <referencedClass name="Doctrine\Common\Persistence\PersistentObject"/>
                <referencedClass name="Doctrine\DBAL\Schema\Visitor\RemoveNamespacedAssets"/>
                <referencedClass name="Doctrine\ORM\Event\LifecycleEventArgs"/>
                <referencedClass name="Doctrine\ORM\Exception\UnknownEntityNamespace"/>
                <referencedClass name="Doctrine\ORM\Mapping\Driver\AnnotationDriver"/>
                <referencedClass name="Doctrine\ORM\Mapping\Driver\YamlDriver"/>
                <referencedClass name="Doctrine\ORM\Mapping\NamedNativeQueries"/>
                <referencedClass name="Doctrine\ORM\Mapping\NamedNativeQuery"/>
                <referencedClass name="Doctrine\ORM\Mapping\NamedQueries"/>
                <referencedClass name="Doctrine\ORM\Mapping\NamedQuery"/>
                <referencedClass name="Doctrine\ORM\Query\AST\InExpression"/>
                <referencedClass name="Doctrine\ORM\Tools\Console\Command\ConvertDoctrine1SchemaCommand"/>
                <referencedClass name="Doctrine\ORM\Tools\Console\Command\ConvertMappingCommand"/>
                <referencedClass name="Doctrine\ORM\Tools\Console\Command\EnsureProductionSettingsCommand"/>
                <referencedClass name="Doctrine\ORM\Tools\Console\Command\GenerateEntitiesCommand"/>
                <referencedClass name="Doctrine\ORM\Tools\Console\Command\GenerateRepositoriesCommand"/>
                <referencedClass name="Doctrine\ORM\Tools\Console\Helper\EntityManagerHelper"/>
                <referencedClass name="Doctrine\ORM\Tools\Console\EntityManagerProvider\HelperSetManagerProvider"/>
            </errorLevel>
        </DeprecatedClass>
        <DeprecatedConstant>
            <errorLevel type="suppress">
                <file name="src/Configuration.php"/>
                <file name="src/Query/Lexer.php"/>
                <file name="src/Query/Parser.php"/>
                <file name="src/QueryBuilder.php"/>
                <file name="src/Tools/EntityGenerator.php"/>
                <file name="src/Mapping/ClassMetadataInfo.php" />
                <file name="src/Tools/EntityGenerator.php" />
                <file name="src/Tools/Export/Driver/AbstractExporter.php" />
                <file name="src/Tools/SchemaTool.php" />
            </errorLevel>
        </DeprecatedConstant>
        <DeprecatedInterface>
            <errorLevel type="suppress">
                <!-- Remove on 3.0.x -->
                <referencedClass name="Doctrine\ORM\Cache\MultiGetRegion"/>
                <referencedClass name="Doctrine\ORM\Mapping\Annotation"/>
            </errorLevel>
        </DeprecatedInterface>
        <DeprecatedMethod>
            <errorLevel type="suppress">
                <!-- We're calling the deprecated method for BC here. -->
                <file name="src/Internal/SQLResultCasing.php"/>
                <referencedMethod name="Doctrine\DBAL\Platforms\AbstractPlatform::getIdentitySequenceName"/>
                <referencedMethod name="Doctrine\DBAL\Platforms\AbstractPlatform::usesSequenceEmulatedIdentityColumns"/>
                <!-- We need to keep the calls for DBAL 2.13 compatibility. -->
                <referencedMethod name="Doctrine\DBAL\Cache\QueryCacheProfile::getResultCacheDriver"/>
                <referencedMethod name="Doctrine\DBAL\Cache\QueryCacheProfile::setResultCacheDriver"/>
                <referencedMethod name="Doctrine\DBAL\Configuration::getResultCacheImpl"/>
                <referencedMethod name="Doctrine\DBAL\Configuration::setResultCacheImpl"/>
                <referencedMethod name="Doctrine\DBAL\Connection::getSchemaManager"/>
                <referencedMethod name="Doctrine\DBAL\Platforms\AbstractPlatform::getGuidExpression"/>
                <referencedMethod name="Doctrine\DBAL\Platforms\AbstractPlatform::supportsForeignKeyConstraints"/>
                <!-- Remove on 3.0.x -->
                <referencedMethod name="Doctrine\DBAL\Connection::getEventManager"/>
                <referencedMethod name="Doctrine\DBAL\Platforms\AbstractPlatform::getReadLockSQL"/>
                <referencedMethod name="Doctrine\DBAL\Platforms\AbstractPlatform::getWriteLockSQL"/>
                <referencedMethod name="Doctrine\DBAL\Schema\Schema::visit"/>
                <referencedMethod name="Doctrine\DBAL\Schema\SchemaDiff::toSaveSql"/>
                <referencedMethod name="Doctrine\DBAL\Schema\SchemaDiff::toSql"/>
                <referencedMethod name="Doctrine\ORM\Internal\Hydration\AbstractHydrator::hydrateRow"/>
                <referencedMethod name="Doctrine\ORM\Configuration::ensureProductionSettings"/>
                <referencedMethod name="Doctrine\ORM\Configuration::newDefaultAnnotationDriver"/>
                <referencedMethod name="Doctrine\ORM\EntityManager::createConnection"/>
                <referencedMethod name="Doctrine\ORM\EntityManagerInterface::getPartialReference"/>
                <referencedMethod name="Doctrine\ORM\Id\AbstractIdGenerator::generate"/>
                <referencedMethod name="Doctrine\ORM\ORMInvalidArgumentException::invalidEntityName"/>
                <referencedMethod name="Doctrine\ORM\ORMSetup::createDefaultAnnotationDriver"/>
                <referencedMethod name="Doctrine\ORM\Query\SqlWalker::walkInExpression"/>
                <referencedMethod name="Doctrine\ORM\Query\TreeWalkerAdapter::_getQueryComponents"/>
                <referencedMethod name="Doctrine\ORM\Mapping\ClassMetadataInfo::isInheritanceTypeTablePerClass"/>
                <file name="src/Query/TreeWalkerChain.php"/>
            </errorLevel>
        </DeprecatedMethod>
        <DeprecatedProperty>
            <errorLevel type="suppress">
                <referencedProperty name="Doctrine\ORM\Cache\Region\DefaultRegion::$cache"/>
                <referencedProperty name="Doctrine\ORM\Mapping\Driver\AttributeDriver::$entityAnnotationClasses"/>
            </errorLevel>
        </DeprecatedProperty>
        <DocblockTypeContradiction>
            <errorLevel type="suppress">
                <!-- We're catching invalid input here. -->
                <file name="src/Internal/Hydration/AbstractHydrator.php"/>

                <!-- DBAL 3.2 forward compatibility -->
                <file name="src/Tools/Pagination/CountOutputWalker.php"/>
                <file name="src/Tools/Pagination/LimitSubqueryOutputWalker.php"/>
                <!-- https://github.com/vimeo/psalm/issues/8520 -->
                <file name="src/PersistentCollection.php"/>
            </errorLevel>
        </DocblockTypeContradiction>
        <DuplicateClass>
            <errorLevel type="suppress">
                <file name="src/Tools/Console/CommandCompatibility.php"/>
                <file name="src/Tools/Console/Helper/EntityManagerHelper.php"/>
            </errorLevel>
        </DuplicateClass>
        <ForbiddenCode>
            <errorLevel type="suppress">
                <file name="src/Tools/Debug.php"/>
            </errorLevel>
        </ForbiddenCode>
        <InvalidArgument>
            <errorLevel type="suppress">
                <!-- Argument type changes in DBAL 3.2 -->
                <referencedFunction name="Doctrine\DBAL\Cache\QueryCacheProfile::__construct"/>
                <!-- https://github.com/vimeo/psalm/issues/9155 -->
                <referencedFunction name="Doctrine\ORM\Mapping\ClassMetadata::addInheritedAssociationMapping"/>
            </errorLevel>
        </InvalidArgument>
        <InvalidArrayAccess>
            <errorLevel type="suppress">
                <!-- https://github.com/vimeo/psalm/issues/9160 -->
                <file name="src/Mapping/ClassMetadataFactory.php"/>
            </errorLevel>
        </InvalidArrayAccess>
        <InvalidArrayAssignment>
            <errorLevel type="suppress">
                <!-- https://github.com/vimeo/psalm/issues/9160 -->
                <file name="src/Mapping/ClassMetadataFactory.php"/>
            </errorLevel>
        </InvalidArrayAssignment>
        <InvalidClass>
            <errorLevel type="suppress">
                <!-- Class name changes in DBAL 3. -->
                <referencedClass name="Doctrine\DBAL\Platforms\PostgreSQLPlatform" />
                <referencedClass name="Doctrine\DBAL\Platforms\MySQLPlatform" />
            </errorLevel>
        </InvalidClass>
        <InvalidParamDefault>
            <errorLevel type="suppress">
                <!-- Remove on 3.0.x -->
                <file name="src/Query/AST/InstanceOfExpression.php"/>
            </errorLevel>
        </InvalidParamDefault>
        <InvalidPropertyAssignmentValue>
            <errorLevel type="suppress">
                <!-- https://github.com/vimeo/psalm/issues/9155 -->
                <file name="src/Mapping/ClassMetadataFactory.php"/>
            </errorLevel>
        </InvalidPropertyAssignmentValue>
        <MethodSignatureMismatch>
            <errorLevel type="suppress">
                <!-- See https://github.com/vimeo/psalm/issues/7357 -->
                <file name="src/Mapping/ReflectionReadonlyProperty.php"/>
            </errorLevel>
        </MethodSignatureMismatch>
        <MissingDependency>
            <errorLevel type="suppress">
                <!-- DBAL 3.2 forward compatibility -->
                <file name="src/Internal/SQLResultCasing.php"/>
                <file name="src/Mapping/ClassMetadataFactory.php"/>
                <file name="src/Tools/Pagination/LimitSubqueryOutputWalker.php"/>
            </errorLevel>
        </MissingDependency>
        <MissingParamType>
            <errorLevel type="suppress">
                <!-- Persistence 2 compatibility -->
                <file name="src/EntityManager.php"/>
                <file name="src/Mapping/ClassMetadataFactory.php"/>
                <file name="src/Mapping/ClassMetadataInfo.php"/>
            </errorLevel>
        </MissingParamType>
        <NonInvariantDocblockPropertyType>
            <errorLevel type="suppress">
                <!-- Remove on 3.0.x -->
                <file name="src/Query/AST/InListExpression.php"/>
                <file name="src/Query/AST/InSubselectExpression.php"/>
            </errorLevel>
        </NonInvariantDocblockPropertyType>
        <PossiblyInvalidArgument>
            <errorLevel type="suppress">
                <!-- https://github.com/vimeo/psalm/issues/9155 -->
                <file name="src/Mapping/ClassMetadataFactory.php"/>
            </errorLevel>
        </PossiblyInvalidArgument>
        <PropertyNotSetInConstructor>
            <errorLevel type="suppress">
                <!-- Remove on 3.0.x -->
                <referencedProperty name="Doctrine\ORM\Cache\CacheKey::$hash"/>
            </errorLevel>
            <errorLevel type="suppress">
                <directory name="src/Query/AST" />
            </errorLevel>
        </PropertyNotSetInConstructor>
        <PropertyTypeCoercion>
            <errorLevel type="suppress">
                <file name="src/Mapping/ClassMetadataInfo.php"/>
            </errorLevel>
        </PropertyTypeCoercion>
        <RedundantCastGivenDocblockType>
            <errorLevel type="suppress">
                <!-- Can be removed once the "getMaxResults" methods of those classes have native parameter types -->
                <file name="src/Query.php"/>
                <file name="src/QueryBuilder.php"/>
            </errorLevel>
        </RedundantCastGivenDocblockType>
        <RedundantCondition>
            <errorLevel type="suppress">
                <!-- The SQLAnywherePlatform class may or may not exist depending on the DBAL version -->
                <file name="src/Mapping/ClassMetadataFactory.php"/>
            </errorLevel>
        </RedundantCondition>
        <ReferenceConstraintViolation>
            <errorLevel type="suppress">
                <!-- https://github.com/vimeo/psalm/issues/9155 -->
                <file name="src/Mapping/ClassMetadataFactory.php"/>
            </errorLevel>
        </ReferenceConstraintViolation>
        <TooManyArguments>
            <errorLevel type="suppress">
                <!-- Symfony cache supports passing a key prefix to the clear method. -->
                <referencedFunction name="Psr\Cache\CacheItemPoolInterface::clear"/>

                <!-- Persistence 2 compatibility -->
                <referencedFunction name="Doctrine\Persistence\ObjectManager::clear"/>

                <!-- Remove on 3.0.x -->
                <referencedFunction name="Doctrine\Persistence\ObjectManager::refresh"/>
            </errorLevel>
        </TooManyArguments>
        <TypeDoesNotContainType>
            <errorLevel type="suppress">
<<<<<<< HEAD
                <file name="src/Internal/SQLResultCasing.php"/>
                <file name="src/Mapping/ClassMetadataFactory.php"/>
=======
                <file name="lib/Doctrine/ORM/Internal/SQLResultCasing.php"/>
                <file name="lib/Doctrine/ORM/Mapping/ClassMetadataFactory.php"/>
                <file name="lib/Doctrine/ORM/Utility/LockSqlHelper.php"/>
>>>>>>> f58984c4
            </errorLevel>
        </TypeDoesNotContainType>
        <UndefinedClass>
            <errorLevel type="suppress">
                <referencedClass name="Doctrine\Common\Cache\ApcCache"/>
                <referencedClass name="Doctrine\Common\Cache\ArrayCache"/>
                <referencedClass name="Doctrine\Common\Cache\XcacheCache"/>

                <!-- DBAL 2 compatibility -->
                <referencedClass name="Doctrine\DBAL\Driver\ResultStatement"/>
                <referencedClass name="Doctrine\DBAL\ForwardCompatibility\Result"/>
                <referencedClass name="Doctrine\DBAL\Platforms\SQLAnywherePlatform"/>

                <!-- DBAL 3.2 forward compatibility -->
                <referencedClass name="Doctrine\DBAL\Platforms\PostgreSQLPlatform"/>
                <referencedClass name="Doctrine\DBAL\Platforms\SQLServerPlatform"/>

                <!-- Persistence 2 compatibility -->
                <referencedClass name="Doctrine\Persistence\ObjectManagerAware"/>

                <!-- Annotations 1 compatibility -->
                <referencedClass name="Doctrine\Common\Annotations\CachedReader"/>
            </errorLevel>
        </UndefinedClass>
        <UndefinedDocblockClass>
            <errorLevel type="suppress">
                <!-- DBAL 2 compatibility -->
                <referencedClass name="Doctrine\DBAL\Driver\ResultStatement"/>
            </errorLevel>
        </UndefinedDocblockClass>
        <UndefinedMethod>
            <errorLevel type="suppress">
                <!-- See https://github.com/doctrine/orm/issues/8884 -->
                <referencedMethod name="Doctrine\DBAL\Platforms\AbstractPlatform::getGuidExpression"/>
            </errorLevel>
        </UndefinedMethod>
        <MissingClosureReturnType>
            <errorLevel type="suppress">
                <file name="src/Tools/Pagination/Paginator.php"/>
            </errorLevel>
        </MissingClosureReturnType>
    </issueHandlers>
</psalm><|MERGE_RESOLUTION|>--- conflicted
+++ resolved
@@ -257,14 +257,9 @@
         </TooManyArguments>
         <TypeDoesNotContainType>
             <errorLevel type="suppress">
-<<<<<<< HEAD
                 <file name="src/Internal/SQLResultCasing.php"/>
                 <file name="src/Mapping/ClassMetadataFactory.php"/>
-=======
-                <file name="lib/Doctrine/ORM/Internal/SQLResultCasing.php"/>
-                <file name="lib/Doctrine/ORM/Mapping/ClassMetadataFactory.php"/>
-                <file name="lib/Doctrine/ORM/Utility/LockSqlHelper.php"/>
->>>>>>> f58984c4
+                <file name="src/Utility/LockSqlHelper.php"/>
             </errorLevel>
         </TypeDoesNotContainType>
         <UndefinedClass>
