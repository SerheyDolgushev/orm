<?xml version="1.0"?>
<psalm
    errorLevel="2"
    phpVersion="8.1"
    resolveFromConfigFile="true"
    xmlns:xsi="http://www.w3.org/2001/XMLSchema-instance"
    xmlns="https://getpsalm.org/schema/config"
    xsi:schemaLocation="https://getpsalm.org/schema/config vendor/vimeo/psalm/config.xsd"
    errorBaseline="psalm-baseline.xml"
>
    <projectFiles>
        <directory name="lib/Doctrine/ORM" />
        <directory name="tests/Doctrine/StaticAnalysis" />
        <ignoreFiles>
            <directory name="vendor" />
            <file name="lib/Doctrine/ORM/Mapping/Driver/AttributeReader.php" />
        </ignoreFiles>
    </projectFiles>
    <issueHandlers>
        <DeprecatedClass>
            <errorLevel type="suppress">
<<<<<<< HEAD
                <!-- Remove on 3.0.x -->
=======
                <!-- DBAL 2 compatibility -->
                <referencedClass name="Doctrine\DBAL\Tools\Console\Command\ImportCommand"/>
                <referencedClass name="Doctrine\DBAL\Tools\Console\Helper\ConnectionHelper"/>
                <!-- The exception is thrown by a deprecated method. -->
                <referencedClass name="Doctrine\ORM\Cache\Exception\InvalidResultCacheDriver"/>
                <!-- We wire the command as long as DBAL ships it -->
                <referencedClass name="Doctrine\DBAL\Tools\Console\Command\ReservedWordsCommand" />
                <!-- Remove on 3.0.x -->
                <referencedClass name="Doctrine\Common\Persistence\PersistentObject"/>
                <referencedClass name="Doctrine\DBAL\Schema\Visitor\RemoveNamespacedAssets"/>
>>>>>>> 827cb0c1
                <referencedClass name="Doctrine\ORM\Event\LifecycleEventArgs"/>
                <referencedClass name="Doctrine\ORM\Tools\Console\Helper\EntityManagerHelper"/>
                <referencedClass name="Doctrine\ORM\Tools\Console\EntityManagerProvider\HelperSetManagerProvider"/>
                <referencedClass name="Doctrine\DBAL\Tools\Console\Command\ReservedWordsCommand"/>
                <referencedClass name="Doctrine\DBAL\Schema\Visitor\RemoveNamespacedAssets"/>
            </errorLevel>
        </DeprecatedClass>
        <DeprecatedConstant>
            <errorLevel type="suppress">
<<<<<<< HEAD
                <file name="lib/Doctrine/ORM/Mapping/Driver/DatabaseDriver.php" />
=======
                <file name="lib/Doctrine/ORM/Configuration.php"/>
                <file name="lib/Doctrine/ORM/Query/Lexer.php"/>
                <file name="lib/Doctrine/ORM/Query/Parser.php"/>
                <file name="lib/Doctrine/ORM/QueryBuilder.php"/>
                <file name="lib/Doctrine/ORM/Tools/EntityGenerator.php"/>
>>>>>>> 827cb0c1
            </errorLevel>
        </DeprecatedConstant>
        <DeprecatedMethod>
            <errorLevel type="suppress">
                <!-- We're calling the deprecated method for BC here. -->
                <file name="lib/Doctrine/ORM/Internal/SQLResultCasing.php"/>
<<<<<<< HEAD
                <!-- Remove on 3.0.x -->
=======
                <referencedMethod name="Doctrine\DBAL\Platforms\AbstractPlatform::getIdentitySequenceName"/>
                <referencedMethod name="Doctrine\DBAL\Platforms\AbstractPlatform::usesSequenceEmulatedIdentityColumns"/>
                <!-- We need to keep the calls for DBAL 2.13 compatibility. -->
                <referencedMethod name="Doctrine\DBAL\Cache\QueryCacheProfile::getResultCacheDriver"/>
                <referencedMethod name="Doctrine\DBAL\Cache\QueryCacheProfile::setResultCacheDriver"/>
                <referencedMethod name="Doctrine\DBAL\Configuration::getResultCacheImpl"/>
                <referencedMethod name="Doctrine\DBAL\Configuration::setResultCacheImpl"/>
                <referencedMethod name="Doctrine\DBAL\Connection::getSchemaManager"/>
                <referencedMethod name="Doctrine\DBAL\Platforms\AbstractPlatform::getGuidExpression"/>
                <referencedMethod name="Doctrine\DBAL\Platforms\AbstractPlatform::supportsForeignKeyConstraints"/>
                <referencedMethod name="Doctrine\DBAL\Types\Type::getName"/>
                <!-- Remove on 3.0.x -->
                <referencedMethod name="Doctrine\DBAL\Schema\Schema::visit"/>
                <referencedMethod name="Doctrine\ORM\Internal\Hydration\AbstractHydrator::hydrateRow"/>
                <referencedMethod name="Doctrine\ORM\Configuration::ensureProductionSettings"/>
                <referencedMethod name="Doctrine\ORM\Configuration::newDefaultAnnotationDriver"/>
                <referencedMethod name="Doctrine\ORM\Id\AbstractIdGenerator::generate"/>
                <referencedMethod name="Doctrine\ORM\ORMInvalidArgumentException::invalidEntityName"/>
>>>>>>> 827cb0c1
                <referencedMethod name="Doctrine\ORM\Query\TreeWalkerAdapter::_getQueryComponents"/>
                <referencedMethod name="Doctrine\DBAL\Schema\Schema::visit"/>
                <file name="lib/Doctrine/ORM/Query/TreeWalkerChain.php"/>
            </errorLevel>
        </DeprecatedMethod>
        <DocblockTypeContradiction>
            <errorLevel type="suppress">
                <!-- We're catching invalid input here. -->
                <file name="lib/Doctrine/ORM/Internal/Hydration/AbstractHydrator.php"/>

                <!-- DBAL 3.2 forward compatibility -->
                <file name="lib/Doctrine/ORM/Tools/Pagination/CountOutputWalker.php"/>
                <file name="lib/Doctrine/ORM/Tools/Pagination/LimitSubqueryOutputWalker.php"/>
            </errorLevel>
        </DocblockTypeContradiction>
        <InvalidArgument>
            <errorLevel type="suppress">
                <!-- Argument type changes in DBAL 3.2 -->
                <referencedFunction name="Doctrine\DBAL\Cache\QueryCacheProfile::__construct"/>
            </errorLevel>
        </InvalidArgument>
        <InvalidClass>
            <errorLevel type="suppress">
                <!-- Class name changes in DBAL 3. -->
                <referencedClass name="Doctrine\DBAL\Platforms\PostgreSQLPlatform" />
            </errorLevel>
        </InvalidClass>
        <LessSpecificReturnStatement>
            <errorLevel type="suppress">
                <!-- In DBAL 4, column precision is nullable. See https://github.com/doctrine/dbal/pull/3511 -->
                <file name="lib/Doctrine/ORM/Mapping/Driver/DatabaseDriver.php"/>
            </errorLevel>
        </LessSpecificReturnStatement>
        <MoreSpecificReturnType>
            <errorLevel type="suppress">
                <!-- In DBAL 4, the default column value is mixed. See https://github.com/doctrine/dbal/pull/3511 -->
                <file name="lib/Doctrine/ORM/Mapping/Driver/DatabaseDriver.php"/>
            </errorLevel>
        </MoreSpecificReturnType>
        <MethodSignatureMismatch>
            <errorLevel type="suppress">
                <!-- See https://github.com/vimeo/psalm/issues/7357 -->
                <file name="lib/Doctrine/ORM/Mapping/ReflectionReadonlyProperty.php"/>
            </errorLevel>
        </MethodSignatureMismatch>
        <MissingDependency>
            <errorLevel type="suppress">
                <!-- DBAL 3.2 forward compatibility -->
                <file name="lib/Doctrine/ORM/Internal/SQLResultCasing.php"/>
                <file name="lib/Doctrine/ORM/Mapping/ClassMetadataFactory.php"/>
                <file name="lib/Doctrine/ORM/Tools/Pagination/LimitSubqueryOutputWalker.php"/>
            </errorLevel>
        </MissingDependency>
        <MissingParamType>
            <errorLevel type="suppress">
                <!-- Persistence 2 compatibility -->
                <file name="lib/Doctrine/ORM/EntityManager.php"/>
                <file name="lib/Doctrine/ORM/Mapping/ClassMetadataFactory.php"/>
                <file name="lib/Doctrine/ORM/Mapping/ClassMetadataInfo.php"/>
            </errorLevel>
        </MissingParamType>
        <RedundantCastGivenDocblockType>
            <errorLevel type="suppress">
                <!-- Can be removed once the "getMaxResults" methods of those classes have native parameter types -->
                <file name="lib/Doctrine/ORM/Query.php"/>
                <file name="lib/Doctrine/ORM/QueryBuilder.php"/>
            </errorLevel>
        </RedundantCastGivenDocblockType>
        <TooManyArguments>
            <errorLevel type="suppress">
                <!-- Symfony cache supports passing a key prefix to the clear method. -->
                <referencedFunction name="Psr\Cache\CacheItemPoolInterface::clear"/>

                <!-- Persistence 2 compatibility -->
                <referencedFunction name="Doctrine\Persistence\ObjectManager::clear"/>

                <!-- See https://github.com/doctrine/orm/issues/8850 -->
                <referencedFunction name="Doctrine\DBAL\Connection::lastInsertId"/>
            </errorLevel>
        </TooManyArguments>
        <TypeDoesNotContainNull>
            <errorLevel type="suppress">
                <!-- DBAL 3 compatibility -->
                <file name="lib/Doctrine/ORM/Tools/SchemaTool.php"/>
            </errorLevel>
        </TypeDoesNotContainNull>
        <TypeDoesNotContainType>
            <errorLevel type="suppress">
                <file name="lib/Doctrine/ORM/Internal/SQLResultCasing.php"/>
                <file name="lib/Doctrine/ORM/Mapping/ClassMetadataFactory.php"/>
                <!-- DBAL 3 compatibility -->
                <file name="lib/Doctrine/ORM/UnitOfWork.php"/>
            </errorLevel>
        </TypeDoesNotContainType>
        <UndefinedClass>
            <errorLevel type="suppress">
                <referencedClass name="Doctrine\Common\Cache\ApcCache"/>
                <referencedClass name="Doctrine\Common\Cache\ArrayCache"/>
                <referencedClass name="Doctrine\Common\Cache\XcacheCache"/>

                <!-- DBAL 3.2 forward compatibility -->
                <referencedClass name="Doctrine\DBAL\Platforms\PostgreSQLPlatform"/>
                <referencedClass name="Doctrine\DBAL\Platforms\SQLServerPlatform"/>

                <!-- Persistence 2 compatibility -->
                <referencedClass name="Doctrine\Persistence\ObjectManagerAware"/>

                <!-- See https://github.com/doctrine/dbal/pull/5432 -->
                <referencedClass name="Doctrine\DBAL\Schema\Visitor\RemoveNamespacedAssets"/>
            </errorLevel>
        </UndefinedClass>
        <UnhandledMatchCondition>
            <errorLevel type="suppress">
                <!-- We can be certain that those values are not matched. -->
                <file name="lib/Doctrine/ORM/Persisters/Entity/BasicEntityPersister.php"/>
            </errorLevel>
        </UnhandledMatchCondition>
        <ArgumentTypeCoercion>
            <errorLevel type="suppress">
                <!-- See https://github.com/JetBrains/phpstorm-stubs/pull/1383 -->
                <file name="lib/Doctrine/ORM/Mapping/ClassMetadataInfo.php"/>
            </errorLevel>
        </ArgumentTypeCoercion>
    </issueHandlers>
</psalm><|MERGE_RESOLUTION|>--- conflicted
+++ resolved
@@ -19,20 +19,10 @@
     <issueHandlers>
         <DeprecatedClass>
             <errorLevel type="suppress">
-<<<<<<< HEAD
-                <!-- Remove on 3.0.x -->
-=======
-                <!-- DBAL 2 compatibility -->
-                <referencedClass name="Doctrine\DBAL\Tools\Console\Command\ImportCommand"/>
-                <referencedClass name="Doctrine\DBAL\Tools\Console\Helper\ConnectionHelper"/>
-                <!-- The exception is thrown by a deprecated method. -->
-                <referencedClass name="Doctrine\ORM\Cache\Exception\InvalidResultCacheDriver"/>
                 <!-- We wire the command as long as DBAL ships it -->
                 <referencedClass name="Doctrine\DBAL\Tools\Console\Command\ReservedWordsCommand" />
                 <!-- Remove on 3.0.x -->
-                <referencedClass name="Doctrine\Common\Persistence\PersistentObject"/>
                 <referencedClass name="Doctrine\DBAL\Schema\Visitor\RemoveNamespacedAssets"/>
->>>>>>> 827cb0c1
                 <referencedClass name="Doctrine\ORM\Event\LifecycleEventArgs"/>
                 <referencedClass name="Doctrine\ORM\Tools\Console\Helper\EntityManagerHelper"/>
                 <referencedClass name="Doctrine\ORM\Tools\Console\EntityManagerProvider\HelperSetManagerProvider"/>
@@ -42,43 +32,20 @@
         </DeprecatedClass>
         <DeprecatedConstant>
             <errorLevel type="suppress">
-<<<<<<< HEAD
                 <file name="lib/Doctrine/ORM/Mapping/Driver/DatabaseDriver.php" />
-=======
-                <file name="lib/Doctrine/ORM/Configuration.php"/>
-                <file name="lib/Doctrine/ORM/Query/Lexer.php"/>
-                <file name="lib/Doctrine/ORM/Query/Parser.php"/>
-                <file name="lib/Doctrine/ORM/QueryBuilder.php"/>
-                <file name="lib/Doctrine/ORM/Tools/EntityGenerator.php"/>
->>>>>>> 827cb0c1
             </errorLevel>
         </DeprecatedConstant>
         <DeprecatedMethod>
             <errorLevel type="suppress">
                 <!-- We're calling the deprecated method for BC here. -->
                 <file name="lib/Doctrine/ORM/Internal/SQLResultCasing.php"/>
-<<<<<<< HEAD
-                <!-- Remove on 3.0.x -->
-=======
                 <referencedMethod name="Doctrine\DBAL\Platforms\AbstractPlatform::getIdentitySequenceName"/>
                 <referencedMethod name="Doctrine\DBAL\Platforms\AbstractPlatform::usesSequenceEmulatedIdentityColumns"/>
-                <!-- We need to keep the calls for DBAL 2.13 compatibility. -->
-                <referencedMethod name="Doctrine\DBAL\Cache\QueryCacheProfile::getResultCacheDriver"/>
-                <referencedMethod name="Doctrine\DBAL\Cache\QueryCacheProfile::setResultCacheDriver"/>
-                <referencedMethod name="Doctrine\DBAL\Configuration::getResultCacheImpl"/>
-                <referencedMethod name="Doctrine\DBAL\Configuration::setResultCacheImpl"/>
-                <referencedMethod name="Doctrine\DBAL\Connection::getSchemaManager"/>
-                <referencedMethod name="Doctrine\DBAL\Platforms\AbstractPlatform::getGuidExpression"/>
+                <!-- We need to keep the calls for DBAL 3.3 compatibility. -->
                 <referencedMethod name="Doctrine\DBAL\Platforms\AbstractPlatform::supportsForeignKeyConstraints"/>
                 <referencedMethod name="Doctrine\DBAL\Types\Type::getName"/>
                 <!-- Remove on 3.0.x -->
                 <referencedMethod name="Doctrine\DBAL\Schema\Schema::visit"/>
-                <referencedMethod name="Doctrine\ORM\Internal\Hydration\AbstractHydrator::hydrateRow"/>
-                <referencedMethod name="Doctrine\ORM\Configuration::ensureProductionSettings"/>
-                <referencedMethod name="Doctrine\ORM\Configuration::newDefaultAnnotationDriver"/>
-                <referencedMethod name="Doctrine\ORM\Id\AbstractIdGenerator::generate"/>
-                <referencedMethod name="Doctrine\ORM\ORMInvalidArgumentException::invalidEntityName"/>
->>>>>>> 827cb0c1
                 <referencedMethod name="Doctrine\ORM\Query\TreeWalkerAdapter::_getQueryComponents"/>
                 <referencedMethod name="Doctrine\DBAL\Schema\Schema::visit"/>
                 <file name="lib/Doctrine/ORM/Query/TreeWalkerChain.php"/>
