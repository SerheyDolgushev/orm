--- conflicted
+++ resolved
@@ -28,12 +28,6 @@
                 <referencedClass name="Doctrine\DBAL\Tools\Console\Command\ReservedWordsCommand" />
                 <!-- Remove on 3.0.x -->
                 <referencedClass name="Doctrine\DBAL\Schema\Visitor\RemoveNamespacedAssets"/>
-<<<<<<< HEAD
-                <referencedClass name="Doctrine\ORM\Internal\CommitOrder\Edge"/>
-                <referencedClass name="Doctrine\ORM\Internal\CommitOrder\Vertex"/>
-                <referencedClass name="Doctrine\ORM\Internal\CommitOrder\VertexState"/>
-                <referencedClass name="Doctrine\ORM\Internal\CommitOrderCalculator"/>
-=======
                 <referencedClass name="Doctrine\ORM\Event\LifecycleEventArgs"/>
                 <referencedClass name="Doctrine\ORM\Exception\UnknownEntityNamespace"/>
                 <referencedClass name="Doctrine\ORM\Mapping\Driver\YamlDriver"/>
@@ -45,7 +39,6 @@
                 <referencedClass name="Doctrine\ORM\Tools\Console\Command\GenerateRepositoriesCommand"/>
                 <referencedClass name="Doctrine\ORM\Tools\Console\Helper\EntityManagerHelper"/>
                 <referencedClass name="Doctrine\ORM\Tools\Console\EntityManagerProvider\HelperSetManagerProvider"/>
->>>>>>> 8ef5c801
             </errorLevel>
         </DeprecatedClass>
         <DeprecatedMethod>
