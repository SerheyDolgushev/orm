--- conflicted
+++ resolved
@@ -1,4 +1,3 @@
-<<<<<<< HEAD
 # Upgrade to 3.1
 
 ## Deprecate passing null to `ClassMetadata::fullyQualifiedClassName()`
@@ -682,8 +681,6 @@
 Use `toIterable()` instead.
 
 # Upgrade to 2.19
-=======
-# Upgrade to 2.19
 
 ## Deprecate calling `ClassMetadata::getAssociationMappedByTargetField()` with the owning side of an association
 
@@ -695,7 +692,6 @@
 If you do not know whether you are on the owning or inverse side of an association,
 you can use  `Doctrine\ORM\Mapping\ClassMetadata::isAssociationInverseSide()`
 to find out.
->>>>>>> abd9186d
 
 ## Deprecate `Doctrine\ORM\Query\Lexer::T_*` constants
 
