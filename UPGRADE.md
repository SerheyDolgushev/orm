<<<<<<< HEAD
# Upgrade to 3.0

## BC BREAK: Remove support for `Type::canRequireSQLConversion()`

This feature was deprecated in DBAL 3.3.0 and will be removed in DBAL 4.0.
The value conversion methods are now called regardless of the type.

The `MappingException::sqlConversionNotAllowedForIdentifiers()` method has been removed
as no longer relevant.

## BC Break: Removed the `doctrine` binary.

The documentation explains how the console tools can be bootstrapped for
standalone usage:

https://www.doctrine-project.org/projects/doctrine-orm/en/stable/reference/tools.html

The method `ConsoleRunner::printCliConfigTemplate()` has been removed as well
because it was only useful in the context of the `doctrine` binary.

## BC Break: Removed `EntityManagerHelper` and related logic

All console commands require a `$entityManagerProvider` to be passed via the
constructor. Commands won't try to get the entity manager from a previously
registered `em` console helper.

The following classes have been removed:

* `Doctrine\ORM\Tools\Console\EntityManagerProvider\HelperSetManagerProvider`
* `Doctrine\ORM\Tools\Console\Helper\EntityManagerHelper`

The following breaking changes have been applied to `Doctrine\ORM\Tools\Console\ConsoleRunner`:

* The method `createHelperSet()` has been removed.
* The methods `run()` and `createApplication()` don't accept an instance of
  `HelperSet` as first argument anymore.
* The method `addCommands()` requires an instance of `EntityManagerProvider`
  as second argument now.

## BC Break: `Exception\ORMException` is no longer a class, but an interface

All methods in `Doctrine\ORM\ORMException` have been extracted to dedicated exceptions.

 * `missingMappingDriverImpl()` => `Exception\MissingMappingDriverImplementation::create()`
 * `unrecognizedField()` => `Persisters\Exception\UnrecognizedField::byName()`
 * `unexpectedAssociationValue()` => `Exception\UnexpectedAssociationValue::create()`
 * `invalidOrientation()` => `Persisters\Exception\InvalidOrientation::fromClassNameAndField()`
 * `entityManagerClosed()` => `Exception\EntityManagerClosed::create()`
 * `invalidHydrationMode()` => `Exception\InvalidHydrationMode::fromMode()`
 * `mismatchedEventManager()` => `Exception\MismatchedEventManager::create()`
 * `findByRequiresParameter()` => `Repository\Exception\InvalidMagicMethodCall::onMissingParameter()`
 * `invalidMagicCall()` => `Repository\Exception\InvalidMagicMethodCall::becauseFieldNotFoundIn()`
 * `invalidFindByInverseAssociation()` => `Repository\Exception\InvalidFindByCall::fromInverseSideUsage()`
 * `invalidResultCacheDriver()` => `Cache\Exception\InvalidResultCacheDriver::create()`
 * `notSupported()` => `Exception\NotSupported::create()`
 * `queryCacheNotConfigured()` => `QueryCacheNotConfigured::create()`
 * `metadataCacheNotConfigured()` => `Cache\Exception\MetadataCacheNotConfigured::create()`
 * `queryCacheUsesNonPersistentCache()` => `Cache\Exception\QueryCacheUsesNonPersistentCache::fromDriver()`
 * `metadataCacheUsesNonPersistentCache()` => `Cache\Exception\MetadataCacheUsesNonPersistentCache::fromDriver()`
 * `proxyClassesAlwaysRegenerating()` => `Exception\ProxyClassesAlwaysRegenerating::create()`
 * `invalidEntityRepository()` => `Exception\InvalidEntityRepository::fromClassName()`
 * `missingIdentifierField()` => `Exception\MissingIdentifierField::fromFieldAndClass()`
 * `unrecognizedIdentifierFields()` => `Exception\UnrecognizedIdentifierFields::fromClassAndFieldNames()`
 * `cantUseInOperatorOnCompositeKeys()` => `Persisters\Exception\CantUseInOperatorOnCompositeKeys::create()`

## BC Break: `CacheException` is no longer a class, but an interface

All methods in `Doctrine\ORM\Cache\CacheException` have been extracted to dedicated exceptions.

 * `updateReadOnlyCollection()` => `Cache\Exception\CannotUpdateReadOnlyCollection::fromEntityAndField()`
 * `updateReadOnlyEntity()` => `Cache\Exception\CannotUpdateReadOnlyEntity::fromEntity()`
 * `nonCacheableEntity()` => `Cache\Exception\NonCacheableEntity::fromEntity()`
 * `nonCacheableEntityAssociation()` => `Cache\Exception\NonCacheableEntityAssociation::fromEntityAndField()`


## BC Break: Missing type declaration added for identifier generators

Although undocumented, it was possible to configure a custom repository
class that implements `ObjectRepository` but does not extend the
`EntityRepository` base class. Repository classes have to extend
`EntityRepository` now.

## BC BREAK: Removed support for entity namespace alias

- `EntityManager::getRepository()` no longer accepts the entity namespace alias
  notation.
- `Configuration::addEntityNamespace()` and
  `Configuration::getEntityNamespace()` have been removed.

## BC BREAK: Remove helper methods from `AbstractCollectionPersister`

The following protected methods of
`Doctrine\ORM\Cache\Persister\Collection\AbstractCollectionPersister`
have been removed.

* `evictCollectionCache()`
* `evictElementCache()`

## BC BREAK: `Doctrine\ORM\Query\TreeWalkerChainIterator`

This class has been removed without replacement.

## BC BREAK: Remove quoting methods from `ClassMetadata`

The following methods have been removed from the class metadata because
quoting is handled by implementations of `Doctrine\ORM\Mapping\QuoteStrategy`:

* `getQuotedIdentifierColumnNames()`
* `getQuotedColumnName()`
* `getQuotedTableName()`
* `getQuotedJoinTableName()`

## BC BREAK: Remove ability to merge detached entities

Merge semantics was a poor fit for the PHP "share-nothing" architecture.
In addition to that, merging caused multiple issues with data integrity
in the managed entity graph, which was constantly spawning more edge-case
bugs/scenarios.

The method `UnitOfWork::merge()` has been removed. The method
`EntityManager::merge()` will throw an exception on each call.

## BC BREAK: Removed ability to partially flush/commit entity manager and unit of work

The following methods don't accept a single entity or an array of entities anymore:

* `Doctrine\ORM\EntityManager::flush()`
* `Doctrine\ORM\Decorator\EntityManagerDecorator::flush()`
* `Doctrine\ORM\UnitOfWork::commit()`

The semantics of `flush()` and `commit()` will remain the same, but the change
tracking will be performed on all entities managed by the unit of work, and not
just on the provided entities, as the parameter is now completely ignored.

## BC BREAK: Removed ability to partially clear entity manager and unit of work

* Passing an argument other than `null` to `EntityManager::clear()` will raise
  an exception.
* The unit of work cannot be cleared partially anymore. Passing an argument to
  `UnitOfWork::clear()` does not have any effect anymore; the unit of work is
  cleared completely.
* The method `EntityRepository::clear()` has been removed.
* The methods `getEntityClass()` and `clearsAllEntities()` have been removed
  from `OnClearEventArgs`.

## BC BREAK: Remove support for Doctrine Cache

The Doctrine Cache library is not supported anymore. The following methods
have been removed from `Doctrine\ORM\Configuration`:

* `getQueryCacheImpl()`
* `setQueryCacheImpl()`
* `getHydrationCacheImpl()`
* `setHydrationCacheImpl()`
* `getMetadataCacheImpl()`
* `setMetadataCacheImpl()`

The methods have been replaced by PSR-6 compatible counterparts
(just strip the `Impl` suffix from the old name to get the new one).

## BC BREAK: Remove `Doctrine\ORM\Configuration::newDefaultAnnotationDriver`

This functionality has been moved to the new `DoctrineSetup` class. Call
`Doctrine\ORM\Tools\DoctrineSetup::createDefaultAnnotationDriver()` to create
a new annotation driver.

## BC BREAK: Remove `Doctrine\ORM\Tools\Setup`

In our effort to migrate from Doctrine Cache to PSR-6, the `Setup` class which
accepted a Doctrine Cache instance in each method has been removed.

The replacement is `Doctrine\ORM\Tools\DoctrineSetup` which accepts a PSR-6
cache instead.

## BC BREAK: Removed named queries

All APIs related to named queries have been removed.

## BC BREAK: Remove old cache accessors and mutators from query classes

The following methods have been removed from `AbstractQuery`:

* `setResultCacheDriver()`
* `getResultCacheDriver()`
* `useResultCache()`
* `getResultCacheLifetime()`
* `getResultCacheId()`

The following methods have been removed from `Query`:

* `setQueryCacheDriver()`
* `getQueryCacheDriver()`

## BC BREAK: Remove `Doctrine\ORM\Cache\MultiGetRegion`

The interface has been merged into `Doctrine\ORM\Cache\Region`.

## BC BREAK: Rename `AbstractIdGenerator::generate()` to `generateId()`

* Implementations of `AbstractIdGenerator` have to implement the method
  `generateId()`.
* The method `generate()` has been removed from `AbstractIdGenerator`.

## BC BREAK: Remove cache settings inspection

Doctrine does not provide its own cache implementation anymore and relies on
the PSR-6 standard instead. As a consequence, we cannot determine anymore
whether a given cache adapter is suitable for a production environment.
Because of that, functionality that aims to do so has been removed:

* `Configuration::ensureProductionSettings()`
* the `orm:ensure-production-settings` console command

## BC BREAK: PSR-6-based second level cache

The second level cache has been reworked to consume a PSR-6 cache. Using a
Doctrine Cache instance is not supported anymore.

* `DefaultCacheFactory`: The constructor expects a PSR-6 cache item pool as
  second argument now.
* `DefaultMultiGetRegion`: This class has been removed.
* `DefaultRegion`:
    * The constructor expects a PSR-6 cache item pool as second argument now.
    * The protected `$cache` property is removed.
    * The properties `$name` and `$lifetime` as well as the constant
      `REGION_KEY_SEPARATOR` and the method `getCacheEntryKey()` are
      `private` now.
    * The method `getCache()` has been removed.


## BC Break: Remove `Doctrine\ORM\Mapping\Driver\PHPDriver`

Use `StaticPHPDriver` instead when you want to programmatically configure
entity metadata.

## BC BREAK: Remove `Doctrine\ORM\EntityManagerInterface#transactional()`

This method has been replaced by `Doctrine\ORM\EntityManagerInterface#wrapInTransaction()`.

## BC BREAK: Removed support for schema emulation.

The ORM no longer attempts to emulate schemas on SQLite.

## BC BREAK: Remove `Setup::registerAutoloadDirectory()`

Use Composer's autoloader instead.

## BC BREAK: Remove YAML mapping drivers.

If your code relies on `YamlDriver` or `SimpleYamlDriver`, you **MUST** migrate to
attribute, annotation or XML drivers instead.

You can use the `orm:convert-mapping` command to convert your metadata mapping to XML
_before_ upgrading to 3.0:

```sh
php doctrine orm:convert-mapping xml /path/to/mapping-path-converted-to-xml
```

## BC BREAK: Remove code generators and related console commands

These console commands have been removed:

* `orm:convert-d1-schema`
* `orm:convert-mapping`
* `orm:generate:entities`
* `orm:generate-repositories`

These classes have been deprecated:

* `Doctrine\ORM\Tools\ConvertDoctrine1Schema`
* `Doctrine\ORM\Tools\EntityGenerator`
* `Doctrine\ORM\Tools\EntityRepositoryGenerator`

The entire `Doctrine\ORM\Tools\Export` namespace has been removed as well.

## BC BREAK: Removed `Doctrine\ORM\Version`

Use Composer's runtime API if you _really_ need to check the version of the ORM package at runtime.

## BC BREAK: EntityRepository::count() signature change

The argument `$criteria` of `Doctrine\ORM\EntityRepository::count()` is now
optional. Overrides in child classes should be made compatible.

## BC BREAK: changes in exception hierarchy

- `Doctrine\ORM\ORMException` has been removed
- `Doctrine\ORM\Exception\ORMException` is now an interface

## Variadic methods now use native variadics
The following methods were using `func_get_args()` to simulate a variadic argument:
- `Doctrine\ORM\Query\Expr#andX()`
- `Doctrine\ORM\Query\Expr#orX()`
- `Doctrine\ORM\QueryBuilder#select()`
- `Doctrine\ORM\QueryBuilder#addSelect()`
- `Doctrine\ORM\QueryBuilder#where()`
- `Doctrine\ORM\QueryBuilder#andWhere()`
- `Doctrine\ORM\QueryBuilder#orWhere()`
- `Doctrine\ORM\QueryBuilder#groupBy()`
- `Doctrine\ORM\QueryBuilder#andGroupBy()`
- `Doctrine\ORM\QueryBuilder#having()`
- `Doctrine\ORM\QueryBuilder#andHaving()`
- `Doctrine\ORM\QueryBuilder#orHaving()` 
A variadic argument is now actually used in their signatures signature (`...$x`).
Signatures of overridden methods should be changed accordingly

## Minor BC BREAK: removed `Doctrine\ORM\EntityManagerInterface#copy()`

Method `Doctrine\ORM\EntityManagerInterface#copy()` never got its implementation and is removed in 3.0.

## BC BREAK: Removed classes related to UUID and TABLE generator strategies

The following classes have been removed:
- `Doctrine\ORM\Id\TableGenerator`
- `Doctrine\ORM\Id\UuidGenerator`

Using the `UUID` strategy for generating identifiers is not supported anymore.

## BC BREAK: Removed `Query::iterate()`

The deprecated method `Query::iterate()` has been removed along with the
following classes and methods:

- `AbstractHydrator::iterate()`
- `AbstractHydrator::hydrateRow()`
- `IterableResult`

Use `toIterable()` instead.
=======
# Upgrade to 2.13

# Deprecated methods related to named queries

The following methods have been deprecated:

- `Doctrine\ORM\Query\ResultSetMappingBuilder::addNamedNativeQueryMapping()`
- `Doctrine\ORM\Query\ResultSetMappingBuilder::addNamedNativeQueryResultClassMapping()`
- `Doctrine\ORM\Query\ResultSetMappingBuilder::addNamedNativQueryResultSetMapping()`
- `Doctrine\ORM\Query\ResultSetMappingBuilder::addNamedNativQueryEntityResultMapping()`

# Deprecated classes related to Doctrine 1 and reverse engineering

The following classes have been deprecated:

- `Doctrine\ORM\Tools\ConvertDoctrine1Schema`
- `Doctrine\ORM\Tools\DisconnectedClassMetadataFactory`

## Deprecate `ClassMetadataInfo` usage

It is deprecated to pass `Doctrine\ORM\Mapping\ClassMetadataInfo` instances
that are not also instances of `Doctrine\ORM\ClassMetadata` to the following
methods:

- `Doctrine\ORM\Mapping\Builder\ClassMetadataBuilder::__construct()`
- `Doctrine\ORM\Mapping\Driver\DatabaseDriver::loadMetadataForClass()`
- `Doctrine\ORM\Tools\SchemaValidator::validateClass()`
>>>>>>> b4da0ece

# Upgrade to 2.12

## Deprecated the `doctrine` binary.

The documentation explains how the console tools can be bootstrapped for
standalone usage.

The method `ConsoleRunner::printCliConfigTemplate()` is deprecated because it
was only useful in the context of the `doctrine` binary.

## Deprecate omitting `$class` argument to `ORMInvalidArgumentException::invalidIdentifierBindingEntity()`

To make it easier to identify understand the cause for that exception, it is
deprecated to omit the class name when calling
`ORMInvalidArgumentException::invalidIdentifierBindingEntity()`.

## Deprecate `Doctrine\ORM\Tools\Console\Helper\EntityManagerHelper`

Using a console helper to provide the ORM's console commands with one or
multiple entity managers had been deprecated with 2.9 already. This leaves
The `EntityManagerHelper` class with no purpose which is why it is now
deprecated too. Applications that still rely on the `em` console helper, can
easily recreate that class in their own codebase.

## Deprecate custom repository classes that don't extend `EntityRepository`

Although undocumented, it is currently possible to configure a custom repository
class that implements `ObjectRepository` but does not extend the
`EntityRepository` base class.

This is now deprecated. Please extend `EntityRepository` instead.

## Deprecated more APIs related to entity namespace aliases

```diff
-$config = $entityManager->getConfiguration();
-$config->addEntityNamespace('CMS', 'My\App\Cms');
+use My\App\Cms\CmsUser;

-$entityManager->getRepository('CMS:CmsUser');
+$entityManager->getRepository(CmsUser::class);
```

## Deprecate `AttributeDriver::getReader()` and `AnnotationDriver::getReader()`

That method was inherited from the abstract `AnnotationDriver` class of
`doctrine/persistence`, and does not seem to serve any purpose.

## Un-deprecate `Doctrine\ORM\Proxy\Proxy`

Because no forward-compatible new proxy solution had been implemented yet, the
current proxy mechanism is not considered deprecated anymore for the time
being. This applies to the following interfaces/classes:

* `Doctrine\ORM\Proxy\Proxy`
* `Doctrine\ORM\Proxy\ProxyFactory`

These methods have been un-deprecated:

* `Doctrine\ORM\Configuration::getAutoGenerateProxyClasses()`
* `Doctrine\ORM\Configuration::getProxyDir()`
* `Doctrine\ORM\Configuration::getProxyNamespace()`

Note that the `Doctrine\ORM\Proxy\Autoloader` remains deprecated and will be removed in 3.0.

## Deprecate helper methods from `AbstractCollectionPersister`

The following protected methods of
`Doctrine\ORM\Cache\Persister\Collection\AbstractCollectionPersister`
are not in use anymore and will be removed.

* `evictCollectionCache()`
* `evictElementCache()`

## Deprecate `Doctrine\ORM\Query\TreeWalkerChainIterator`

This class won't have a replacement.

## Deprecate `OnClearEventArgs::getEntityClass()` and `OnClearEventArgs::clearsAllEntities()`

These methods will be removed in 3.0 along with the ability to partially clear
the entity manager.

## Deprecate `Doctrine\ORM\Configuration::newDefaultAnnotationDriver`

This functionality has been moved to the new `ORMSetup` class. Call
`Doctrine\ORM\ORMSetup::createDefaultAnnotationDriver()` to create
a new annotation driver.

## Deprecate `Doctrine\ORM\Tools\Setup`

In our effort to migrate from Doctrine Cache to PSR-6, the `Setup` class which
accepted a Doctrine Cache instance in each method has been deprecated.

The replacement is `Doctrine\ORM\ORMSetup` which accepts a PSR-6
cache instead.

## Deprecate `Doctrine\ORM\Cache\MultiGetRegion`

The interface will be merged with `Doctrine\ORM\Cache\Region` in 3.0.

# Upgrade to 2.11

## Rename `AbstractIdGenerator::generate()` to `generateId()`

Implementations of `AbstractIdGenerator` have to override the method
`generateId()` without calling the parent implementation. Not doing so is
deprecated. Calling `generate()` on any `AbstractIdGenerator` implementation
is deprecated.

## PSR-6-based second level cache

The second level cache has been reworked to consume a PSR-6 cache. Using a
Doctrine Cache instance is deprecated.

* `DefaultCacheFactory`: The constructor expects a PSR-6 cache item pool as
  second argument now.
* `DefaultMultiGetRegion`: This class is deprecated in favor of `DefaultRegion`.
* `DefaultRegion`:
  * The constructor expects a PSR-6 cache item pool as second argument now.
  * The protected `$cache` property is deprecated.
  * The properties `$name` and `$lifetime` as well as the constant
   `REGION_KEY_SEPARATOR` and the method `getCacheEntryKey()` are flagged as
   `@internal` now. They all will become `private` in 3.0.
  * The method `getCache()` is deprecated without replacement.

## Deprecated: `Doctrine\ORM\Mapping\Driver\PHPDriver`

Use `StaticPHPDriver` instead when you want to programmatically configure
entity metadata.

You can convert mappings with the `orm:convert-mapping` command or more simply
in this case, `include` the metadata file from the `loadMetadata` static method
used by the `StaticPHPDriver`.

## Deprecated: `Setup::registerAutoloadDirectory()`

Use Composer's autoloader instead.

## Deprecated: `AbstractHydrator::hydrateRow()`

Following the deprecation of the method `AbstractHydrator::iterate()`, the
method `hydrateRow()` has been deprecated as well.

## Deprecate cache settings inspection

Doctrine does not provide its own cache implementation anymore and relies on
the PSR-6 standard instead. As a consequence, we cannot determine anymore
whether a given cache adapter is suitable for a production environment.
Because of that, functionality that aims to do so has been deprecated:

* `Configuration::ensureProductionSettings()`
* the `orm:ensure-production-settings` console command

# Upgrade to 2.10

## BC Break: `UnitOfWork` now relies on SPL object IDs, not hashes

When calling the following methods, you are now supposed to use the result of
`spl_object_id()`, and not `spl_object_hash()`:
- `UnitOfWork::clearEntityChangeSet()`
- `UnitOfWork::setOriginalEntityProperty()`

## BC Break: Removed `TABLE` id generator strategy

The implementation was unfinished for 14 years.
It is now deprecated to rely on:
- `Doctrine\ORM\Id\TableGenerator`;
- `Doctrine\ORM\Mapping\ClassMetadata::GENERATOR_TYPE_TABLE`;
- `Doctrine\ORM\Mapping\ClassMetadata::$tableGeneratorDefinition`;
- or `Doctrine\ORM\Mapping\ClassMetadata::isIdGeneratorTable()`.

## New method `Doctrine\ORM\EntityManagerInterface#wrapInTransaction($func)`

Works the same as `Doctrine\ORM\EntityManagerInterface#transactional()` but returns any value returned from `$func` closure rather than just _non-empty value returned from the closure or true_.

Because of BC policy, the method does not exist on the interface yet. This is the example of safe usage:

```php
function foo(EntityManagerInterface $entityManager, callable $func) {
    if (method_exists($entityManager, 'wrapInTransaction')) {
        return $entityManager->wrapInTransaction($func);
    }
    
    return $entityManager->transactional($func);
}
```

`Doctrine\ORM\EntityManagerInterface#transactional()` has been deprecated.

## Minor BC BREAK: some exception methods have been removed

The following methods were not in use and are very unlikely to be used by
downstream packages or applications, and were consequently removed:

- `ORMException::entityMissingForeignAssignedId`
- `ORMException::entityMissingAssignedIdForField`
- `ORMException::invalidFlushMode`

## Deprecated: database-side UUID generation

[DB-generated UUIDs are deprecated as of `doctrine/dbal` 2.8][DBAL deprecation].
As a consequence, using the `UUID` strategy for generating identifiers is deprecated as well.
Furthermore, relying on the following classes and methods is deprecated:

- `Doctrine\ORM\Id\UuidGenerator`
- `Doctrine\ORM\Mapping\ClassMetadataInfo::isIdentifierUuid()`

[DBAL deprecation]: https://github.com/doctrine/dbal/pull/3212

## Minor BC BREAK: Custom hydrators and `toIterable()`

The type declaration of the `$stmt` parameter of `AbstractHydrator::toIterable()` has been removed. This change might
break custom hydrator implementations that override this very method.

Overriding this method is not recommended, which is why the method is documented as `@final` now.

```diff
- public function toIterable(ResultStatement $stmt, ResultSetMapping $resultSetMapping, array $hints = []): iterable
+ public function toIterable($stmt, ResultSetMapping $resultSetMapping, array $hints = []): iterable
```

## Deprecated: Entity Namespace Aliases

Entity namespace aliases are deprecated, use the magic ::class constant to abbreviate full class names
in EntityManager, EntityRepository and DQL.

```diff
-  $entityManager->find('MyBundle:User', $id);
+  $entityManager->find(User::class, $id);
```

# Upgrade to 2.9

## Minor BC BREAK: Setup tool needs cache implementation

With the deprecation of doctrine/cache, the setup tool might no longer work as expected without a different cache
implementation. To work around this:
* Install symfony/cache: `composer require symfony/cache`. This will keep previous behaviour without any changes
* Instantiate caches yourself: to use a different cache implementation, pass a cache instance when calling any
  configuration factory in the setup tool:
  ```diff
  - $config = Setup::createAnnotationMetadataConfiguration($paths, $isDevMode, $proxyDir);
  + $cache = \Doctrine\Common\Cache\Psr6\DoctrineProvider::wrap($anyPsr6Implementation);
  + $config = Setup::createAnnotationMetadataConfiguration($paths, $isDevMode, $proxyDir, $cache);
  ```
* As a quick workaround, you can lock the doctrine/cache dependency to work around this: `composer require doctrine/cache ^1.11`.
  Note that this is only recommended as a bandaid fix, as future versions of ORM will no longer work with doctrine/cache
  1.11.
  
## Deprecated: doctrine/cache for metadata caching

The `Doctrine\ORM\Configuration#setMetadataCacheImpl()` method is deprecated and should no longer be used. Please use
`Doctrine\ORM\Configuration#setMetadataCache()` with any PSR-6 cache adapter instead.

## Removed: flushing metadata cache

To support PSR-6 caches, the `--flush` option for the `orm:clear-cache:metadata` command is ignored. Metadata cache is
now always cleared regardless of the cache adapter being used.

# Upgrade to 2.8

## Minor BC BREAK: Failed commit now throw OptimisticLockException

Method `Doctrine\ORM\UnitOfWork#commit()` can throw an OptimisticLockException when a commit silently fails and returns false
since `Doctrine\DBAL\Connection#commit()` signature changed from returning void to boolean

## Deprecated: `Doctrine\ORM\AbstractQuery#iterate()`

The method `Doctrine\ORM\AbstractQuery#iterate()` is deprecated in favor of `Doctrine\ORM\AbstractQuery#toIterable()`.
Note that `toIterable()` yields results of the query, unlike `iterate()` which yielded each result wrapped into an array.

# Upgrade to 2.7

## Added `Doctrine\ORM\AbstractQuery#enableResultCache()` and `Doctrine\ORM\AbstractQuery#disableResultCache()` methods

Method `Doctrine\ORM\AbstractQuery#useResultCache()` which could be used for both enabling and disabling the cache
(depending on passed flag) was split into two.

## Minor BC BREAK: paginator output walkers aren't be called anymore on sub-queries for queries without max results

To optimize DB interaction, `Doctrine\ORM\Tools\Pagination\Paginator` no longer fetches identifiers to be able to
perform the pagination with join collections when max results isn't set in the query.

## Minor BC BREAK: tables filtered with `schema_filter` are no longer created

When generating schema diffs, if a source table is filtered out by a `schema_filter` expression, then a `CREATE TABLE` was
always generated, even if the table already existed. This has been changed in this release and the table will no longer
be created.

## Deprecated number unaware `Doctrine\ORM\Mapping\UnderscoreNamingStrategy`

In the last patch of the `v2.6.x` series, we fixed a bug that was not converting names properly when they had numbers
(e.g.: `base64Encoded` was wrongly converted to `base64encoded` instead of `base64_encoded`).

In order to not break BC we've introduced a way to enable the fixed behavior using a boolean constructor argument. This
argument will be removed in 3.0 and the default behavior will be the fixed one.

## Deprecated: `Doctrine\ORM\AbstractQuery#useResultCache()`

Method `Doctrine\ORM\AbstractQuery#useResultCache()` is deprecated because it is split into `enableResultCache()`
and `disableResultCache()`. It will be removed in 3.0.

## Deprecated code generators and related console commands

These console commands have been deprecated:

 * `orm:convert-mapping`
 * `orm:generate:entities`
 * `orm:generate-repositories`

These classes have been deprecated:

 * `Doctrine\ORM\Tools\EntityGenerator`
 * `Doctrine\ORM\Tools\EntityRepositoryGenerator`

Whole Doctrine\ORM\Tools\Export namespace with all its members have been deprecated as well.

## Deprecated `Doctrine\ORM\Proxy\Proxy` marker interface

Proxy objects in Doctrine ORM 3.0 will no longer implement `Doctrine\ORM\Proxy\Proxy` nor
`Doctrine\Persistence\Proxy`: instead, they implement
`ProxyManager\Proxy\GhostObjectInterface`.

These related classes have been deprecated:

 * `Doctrine\ORM\Proxy\ProxyFactory`
 * `Doctrine\ORM\Proxy\Autoloader` - we suggest using the composer autoloader instead

These methods have been deprecated:

 * `Doctrine\ORM\Configuration#getAutoGenerateProxyClasses()`
 * `Doctrine\ORM\Configuration#getProxyDir()`
 * `Doctrine\ORM\Configuration#getProxyNamespace()`

## Deprecated `Doctrine\ORM\Version`

The `Doctrine\ORM\Version` class is now deprecated and will be removed in Doctrine ORM 3.0:
please refrain from checking the ORM version at runtime or use Composer's [runtime API](https://getcomposer.org/doc/07-runtime.md#knowing-whether-package-x-is-installed-in-version-y).

## Deprecated `EntityManager#merge()` method

Merge semantics was a poor fit for the PHP "share-nothing" architecture.
In addition to that, merging caused multiple issues with data integrity
in the managed entity graph, which was constantly spawning more edge-case bugs/scenarios.

The following API methods were therefore deprecated:

* `EntityManager#merge()`
* `UnitOfWork#merge()`

An alternative to `EntityManager#merge()` will not be provided by ORM 3.0, since the merging
semantics should be part of the business domain rather than the persistence domain of an
application. If your application relies heavily on CRUD-alike interactions and/or `PATCH`
restful operations, you should look at alternatives such as [JMSSerializer](https://github.com/schmittjoh/serializer).

## Extending `EntityManager` is deprecated

Final keyword will be added to the `EntityManager::class` in Doctrine ORM 3.0 in order to ensure that EntityManager
 is not used as valid extension point. Valid extension point should be EntityManagerInterface.

## Deprecated `EntityManager#clear($entityName)`

If your code relies on clearing a single entity type via `EntityManager#clear($entityName)`,
the signature has been changed to `EntityManager#clear()`.

The main reason is that partial clears caused multiple issues with data integrity
in the managed entity graph, which was constantly spawning more edge-case bugs/scenarios.

## Deprecated `EntityManager#flush($entity)` and `EntityManager#flush($entities)`

If your code relies on single entity flushing optimisations via
`EntityManager#flush($entity)`, the signature has been changed to
`EntityManager#flush()`.

Said API was affected by multiple data integrity bugs due to the fact
that change tracking was being restricted upon a subset of the managed
entities. The ORM cannot support committing subsets of the managed
entities while also guaranteeing data integrity, therefore this
utility was removed.

The `flush()` semantics will remain the same, but the change tracking will be performed
on all entities managed by the unit of work, and not just on the provided
`$entity` or `$entities`, as the parameter is now completely ignored.

The same applies to `UnitOfWork#commit($entity)`, which will simply be
`UnitOfWork#commit()`.

If you would still like to perform batching operations over small `UnitOfWork`
instances, it is suggested to follow these paths instead:

 * eagerly use `EntityManager#clear()` in conjunction with a specific second level
   cache configuration (see http://docs.doctrine-project.org/projects/doctrine-orm/en/stable/reference/second-level-cache.html)
 * use an explicit change tracking policy (see http://docs.doctrine-project.org/projects/doctrine-orm/en/stable/reference/change-tracking-policies.html)

## Deprecated `YAML` mapping drivers.

If your code relies on `YamlDriver`  or `SimpleYamlDriver`, you **MUST** change to
annotation or XML drivers instead.

## Deprecated: `Doctrine\ORM\EntityManagerInterface#copy()`

Method `Doctrine\ORM\EntityManagerInterface#copy()` never got its implementation and is deprecated.
It will be removed in 3.0.

# Upgrade to 2.6

## Added `Doctrine\ORM\EntityRepository::count()` method

`Doctrine\ORM\EntityRepository::count()` has been added. This new method has different
signature than `Countable::count()` (required parameter) and therefore are not compatible.
If your repository implemented the `Countable` interface, you will have to use
`$repository->count([])` instead and not implement `Countable` interface anymore.

## Minor BC BREAK: `Doctrine\ORM\Tools\Console\ConsoleRunner` is now final

Since it's just an utilitarian class and should not be inherited.

## Minor BC BREAK: removed `Doctrine\ORM\Query\QueryException::associationPathInverseSideNotSupported()`

Method `Doctrine\ORM\Query\QueryException::associationPathInverseSideNotSupported()`
now has a required parameter `$pathExpr`.

## Minor BC BREAK: removed `Doctrine\ORM\Query\Parser#isInternalFunction()`

Method `Doctrine\ORM\Query\Parser#isInternalFunction()` was removed because
the distinction between internal function and user defined DQL was removed.
[#6500](https://github.com/doctrine/orm/pull/6500)

## Minor BC BREAK: removed `Doctrine\ORM\ORMException#overwriteInternalDQLFunctionNotAllowed()`

Method `Doctrine\ORM\Query\Parser#overwriteInternalDQLFunctionNotAllowed()` was
removed because of the choice to allow users to overwrite internal functions, ie
`AVG`, `SUM`, `COUNT`, `MIN` and `MAX`. [#6500](https://github.com/doctrine/orm/pull/6500)

## PHP 7.1 is now required

Doctrine 2.6 now requires PHP 7.1 or newer.

As a consequence, automatic cache setup in Doctrine\ORM\Tools\Setup::create*Configuration() was changed:
- APCu extension (ext-apcu) will now be used instead of abandoned APC (ext-apc).
- Memcached extension (ext-memcached) will be used instead of obsolete Memcache (ext-memcache).
- XCache support was dropped as it doesn't work with PHP 7.

# Upgrade to 2.5

## Minor BC BREAK: removed `Doctrine\ORM\Query\SqlWalker#walkCaseExpression()`

Method `Doctrine\ORM\Query\SqlWalker#walkCaseExpression()` was unused and part
of the internal API of the ORM, so it was removed. [#5600](https://github.com/doctrine/orm/pull/5600).

## Minor BC BREAK: removed $className parameter on `AbstractEntityInheritancePersister#getSelectJoinColumnSQL()`

As `$className` parameter was not used in the method, it was safely removed.

## Minor BC BREAK: query cache key time is now a float

As of 2.5.5, the `QueryCacheEntry#time` property will contain a float value
instead of an integer in order to have more precision and also to be consistent
with the `TimestampCacheEntry#time`.

## Minor BC BREAK: discriminator map must now include all non-transient classes

It is now required that you declare the root of an inheritance in the
discriminator map.

When declaring an inheritance map, it was previously possible to skip the root
of the inheritance in the discriminator map. This was actually a validation
mistake by Doctrine2 and led to problems when trying to persist instances of
that class.

If you don't plan to persist instances some classes in your inheritance, then
either:

 - make those classes `abstract`
 - map those classes as `MappedSuperclass`

## Minor BC BREAK: ``EntityManagerInterface`` instead of ``EntityManager`` in type-hints

As of 2.5, classes requiring the ``EntityManager`` in any method signature will now require
an ``EntityManagerInterface`` instead.
If you are extending any of the following classes, then you need to check following
signatures:

- ``Doctrine\ORM\Tools\DebugUnitOfWorkListener#dumpIdentityMap(EntityManagerInterface $em)``
- ``Doctrine\ORM\Mapping\ClassMetadataFactory#setEntityManager(EntityManagerInterface $em)``

## Minor BC BREAK: Custom Hydrators API change

As of 2.5, `AbstractHydrator` does not enforce the usage of cache as part of
API, and now provides you a clean API for column information through the method
`hydrateColumnInfo($column)`.
Cache variable being passed around by reference is no longer needed since
Hydrators are per query instantiated since Doctrine 2.4.

## Minor BC BREAK: Entity based ``EntityManager#clear()`` calls follow cascade detach

Whenever ``EntityManager#clear()`` method gets called with a given entity class
name, until 2.4, it was only detaching the specific requested entity.
As of 2.5, ``EntityManager`` will follow configured cascades, providing a better
memory management since associations will be garbage collected, optimizing
resources consumption on long running jobs.

## BC BREAK: NamingStrategy interface changes

1. A new method ``embeddedFieldToColumnName($propertyName, $embeddedColumnName)``

This method generates the column name for fields of embedded objects. If you implement your custom NamingStrategy, you
now also need to implement this new method.

2. A change to method ``joinColumnName()`` to include the $className

## Updates on entities scheduled for deletion are no longer processed

In Doctrine 2.4, if you modified properties of an entity scheduled for deletion, UnitOfWork would
produce an UPDATE statement to be executed right before the DELETE statement. The entity in question
was therefore present in ``UnitOfWork#entityUpdates``, which means that ``preUpdate`` and ``postUpdate``
listeners were (quite pointlessly) called. In ``preFlush`` listeners, it used to be possible to undo
the scheduled deletion for updated entities (by calling ``persist()`` if the entity was found in both
``entityUpdates`` and ``entityDeletions``). This does not work any longer, because the entire changeset
calculation logic is optimized away.

## Minor BC BREAK: Default lock mode changed from LockMode::NONE to null in method signatures

A misconception concerning default lock mode values in method signatures lead to unexpected behaviour
in SQL statements on SQL Server. With a default lock mode of ``LockMode::NONE`` throughout the
method signatures in ORM, the table lock hint ``WITH (NOLOCK)`` was appended to all locking related
queries by default. This could result in unpredictable results because an explicit ``WITH (NOLOCK)``
table hint tells SQL Server to run a specific query in transaction isolation level READ UNCOMMITTED
instead of the default READ COMMITTED transaction isolation level.
Therefore there now is a distinction between ``LockMode::NONE`` and ``null`` to be able to tell
Doctrine whether to add table lock hints to queries by intention or not. To achieve this, the following
method signatures have been changed to declare ``$lockMode = null`` instead of ``$lockMode = LockMode::NONE``:

- ``Doctrine\ORM\Cache\Persister\AbstractEntityPersister#getSelectSQL()``
- ``Doctrine\ORM\Cache\Persister\AbstractEntityPersister#load()``
- ``Doctrine\ORM\Cache\Persister\AbstractEntityPersister#refresh()``
- ``Doctrine\ORM\Decorator\EntityManagerDecorator#find()``
- ``Doctrine\ORM\EntityManager#find()``
- ``Doctrine\ORM\EntityRepository#find()``
- ``Doctrine\ORM\Persisters\BasicEntityPersister#getSelectSQL()``
- ``Doctrine\ORM\Persisters\BasicEntityPersister#load()``
- ``Doctrine\ORM\Persisters\BasicEntityPersister#refresh()``
- ``Doctrine\ORM\Persisters\EntityPersister#getSelectSQL()``
- ``Doctrine\ORM\Persisters\EntityPersister#load()``
- ``Doctrine\ORM\Persisters\EntityPersister#refresh()``
- ``Doctrine\ORM\Persisters\JoinedSubclassPersister#getSelectSQL()``

You should update signatures for these methods if you have subclassed one of the above classes.
Please also check the calling code of these methods in your application and update if necessary.

**Note:**
This in fact is really a minor BC BREAK and should not have any affect on database vendors
other than SQL Server because it is the only one that supports and therefore cares about
``LockMode::NONE``. It's really just a FIX for SQL Server environments using ORM.

## Minor BC BREAK: `__clone` method not called anymore when entities are instantiated via metadata API

As of PHP 5.6, instantiation of new entities is deferred to the
[`doctrine/instantiator`](https://github.com/doctrine/instantiator) library, which will avoid calling `__clone`
or any public API on instantiated objects.

## BC BREAK: `Doctrine\ORM\Repository\DefaultRepositoryFactory` is now `final`

Please implement the `Doctrine\ORM\Repository\RepositoryFactory` interface instead of extending
the `Doctrine\ORM\Repository\DefaultRepositoryFactory`.

## BC BREAK: New object expression DQL queries now respects user provided aliasing and not return consumed fields

When executing DQL queries with new object expressions, instead of returning DTOs numerically indexes, it will now respect user provided aliases. Consider the following query:

    SELECT new UserDTO(u.id,u.name) as user,new AddressDTO(a.street,a.postalCode) as address, a.id as addressId FROM User u INNER JOIN u.addresses a WITH a.isPrimary = true

Previously, your result would be similar to this:

    array(
        0=>array(
            0=>{UserDTO object},
            1=>{AddressDTO object},
            2=>{u.id scalar},
            3=>{u.name scalar},
            4=>{a.street scalar},
            5=>{a.postalCode scalar},
            'addressId'=>{a.id scalar},
        ),
        ...
    )

From now on, the resultset will look like this:

    array(
        0=>array(
            'user'=>{UserDTO object},
            'address'=>{AddressDTO object},
            'addressId'=>{a.id scalar}
        ),
        ...
    )

## Minor BC BREAK: added second parameter $indexBy in EntityRepository#createQueryBuilder method signature

Added way to access the underlying QueryBuilder#from() method's 'indexBy' parameter when using EntityRepository#createQueryBuilder()

# Upgrade to 2.4

## BC BREAK: Compatibility Bugfix in PersistentCollection#matching()

In Doctrine 2.3 it was possible to use the new ``matching($criteria)``
functionality by adding constraints for assocations based on ID:

    Criteria::expr()->eq('association', $assocation->getId());

This functionality does not work on InMemory collections however, because
in memory criteria compares object values based on reference.
As of 2.4 the above code will throw an exception. You need to change
offending code to pass the ``$assocation`` reference directly:

    Criteria::expr()->eq('association', $assocation);

## Composer is now the default autoloader

The test suite now runs with composer autoloading. Support for PEAR, and tarball autoloading is deprecated.
Support for GIT submodules is removed.

## OnFlush and PostFlush event always called

Before 2.4 the postFlush and onFlush events were only called when there were
actually entities that changed. Now these events are called no matter if there
are entities in the UoW or changes are found.

## Parenthesis are now considered in arithmetic expression

Before 2.4 parenthesis are not considered in arithmetic primary expression.
That's conceptually wrong, since it might result in wrong values. For example:

The DQL:

    SELECT 100 / ( 2 * 2 ) FROM MyEntity

Before 2.4 it generates the SQL:

    SELECT 100 / 2 * 2 FROM my_entity

Now parenthesis are considered, the previous DQL will generate:

    SELECT 100 / (2 * 2) FROM my_entity

# Upgrade to 2.3

## Auto Discriminator Map breaks userland implementations with Listener

The new feature to detect discriminator maps automatically when none
are provided breaks userland implementations doing this with a
listener in ``loadClassMetadata`` event.

## EntityManager#find() not calls EntityRepository#find() anymore

Previous to 2.3, calling ``EntityManager#find()`` would be delegated to
``EntityRepository#find()``.  This has lead to some unexpected behavior in the
core of Doctrine when people have overwritten the find method in their
repositories. That is why this behavior has been reversed in 2.3, and
``EntityRepository#find()`` calls ``EntityManager#find()`` instead.

## EntityGenerator add*() method generation

When generating an add*() method for a collection the EntityGenerator will now not
use the Type-Hint to get the singular for the collection name, but use the field-name
and strip a trailing "s" character if there is one.

## Merge copies non persisted properties too

When merging an entity in UoW not only mapped properties are copied, but also others.

## Query, QueryBuilder and NativeQuery parameters *BC break*

From now on, parameters in queries is an ArrayCollection instead of a simple array.
This affects heavily the usage of setParameters(), because it will not append anymore
parameters to query, but will actually override the already defined ones.
Whenever you are retrieving a parameter (ie. $query->getParameter(1)), you will
receive an instance of Query\Parameter, which contains the methods "getName",
"getValue" and "getType". Parameters are also only converted to when necessary, and
not when they are set.

Also, related functions were affected:

* execute($parameters, $hydrationMode) the argument $parameters can be either an key=>value array or an ArrayCollection instance
* iterate($parameters, $hydrationMode) the argument $parameters can be either an key=>value array or an ArrayCollection instance
* setParameters($parameters) the argument $parameters can be either an key=>value array or an ArrayCollection instance
* getParameters() now returns ArrayCollection instead of array
* getParameter($key) now returns Parameter instance instead of parameter value

## Query TreeWalker method renamed

Internal changes were made to DQL and SQL generation. If you have implemented your own TreeWalker,
you probably need to update it. The method walkJoinVariableDeclaration is now named walkJoin.

## New methods in TreeWalker interface *BC break*

Two methods getQueryComponents() and setQueryComponent() were added to the TreeWalker interface and all its implementations
including TreeWalkerAdapter, TreeWalkerChain and SqlWalker. If you have your own implementation not inheriting from one of the
above you must implement these new methods.

## Metadata Drivers

Metadata drivers have been rewritten to reuse code from `Doctrine\Persistence`. Anyone who is using the
`Doctrine\ORM\Mapping\Driver\Driver` interface should instead refer to
`Doctrine\Persistence\Mapping\Driver\MappingDriver`. Same applies to
`Doctrine\ORM\Mapping\Driver\AbstractFileDriver`: you should now refer to
`Doctrine\Persistence\Mapping\Driver\FileDriver`.

Also, following mapping drivers have been deprecated, please use their replacements in Doctrine\Common as listed:

 *  `Doctrine\ORM\Mapping\Driver\DriverChain`       => `Doctrine\Persistence\Mapping\Driver\MappingDriverChain`
 *  `Doctrine\ORM\Mapping\Driver\PHPDriver`         => `Doctrine\Persistence\Mapping\Driver\PHPDriver`
 *  `Doctrine\ORM\Mapping\Driver\StaticPHPDriver`   => `Doctrine\Persistence\Mapping\Driver\StaticPHPDriver`

# Upgrade to 2.2

## ResultCache implementation rewritten

The result cache is completely rewritten and now works on the database result level, not inside the ORM AbstractQuery
anymore. This means that for result cached queries the hydration will now always be performed again, regardless of
the hydration mode. Affected areas are:

1. Fixes the problem that entities coming from the result cache were not registered in the UnitOfWork
   leading to problems during EntityManager#flush. Calls to EntityManager#merge are not necessary anymore.
2. Affects the array hydrator which now includes the overhead of hydration compared to caching the final result.

The API is backwards compatible however most of the getter methods on the `AbstractQuery` object are now
deprecated in favor of calling AbstractQuery#getQueryCacheProfile(). This method returns a `Doctrine\DBAL\Cache\QueryCacheProfile`
instance with access to result cache driver, lifetime and cache key.


## EntityManager#getPartialReference() creates read-only entity

Entities returned from EntityManager#getPartialReference() are now marked as read-only if they
haven't been in the identity map before. This means objects of this kind never lead to changes
in the UnitOfWork.


## Fields omitted in a partial DQL query or a native query are never updated

Fields of an entity that are not returned from a partial DQL Query or native SQL query
will never be updated through an UPDATE statement.


## Removed support for onUpdate in @JoinColumn

The onUpdate foreign key handling makes absolutely no sense in an ORM. Additionally Oracle doesn't even support it. Support for it is removed.


## Changes in Annotation Handling

There have been some changes to the annotation handling in Common 2.2 again, that affect how people with old configurations
from 2.0 have to configure the annotation driver if they don't use `Configuration::newDefaultAnnotationDriver()`:

    // Register the ORM Annotations in the AnnotationRegistry
    AnnotationRegistry::registerFile('path/to/Doctrine/ORM/Mapping/Driver/DoctrineAnnotations.php');

    $reader = new \Doctrine\Common\Annotations\SimpleAnnotationReader();
    $reader->addNamespace('Doctrine\ORM\Mapping');
    $reader = new \Doctrine\Common\Annotations\CachedReader($reader, new ArrayCache());

    $driver = new AnnotationDriver($reader, (array)$paths);

    $config->setMetadataDriverImpl($driver);


## Scalar mappings can now be omitted from DQL result

You are now allowed to mark scalar SELECT expressions as HIDDEN an they are not hydrated anymore.
Example:

SELECT u, SUM(a.id) AS HIDDEN numArticles FROM User u LEFT JOIN u.Articles a ORDER BY numArticles DESC HAVING numArticles > 10

Your result will be a collection of Users, and not an array with key 0 as User object instance and "numArticles" as the number of articles per user


## Map entities as scalars in DQL result

When hydrating to array or even a mixed result in object hydrator, previously you had the 0 index holding you entity instance.
You are now allowed to alias this, providing more flexibility for you code.
Example:

SELECT u AS user FROM User u

Will now return a collection of arrays with index "user" pointing to the User object instance.


## Performance optimizations

Thousands of lines were completely reviewed and optimized for best performance.
Removed redundancy and improved code readability made now internal Doctrine code easier to understand.
Also, Doctrine 2.2 now is around 10-15% faster than 2.1.

## EntityManager#find(null)

Previously EntityManager#find(null) returned null. It now throws an exception.

# Upgrade to 2.1

## Interface for EntityRepository

The EntityRepository now has an interface Doctrine\Persistence\ObjectRepository. This means that your classes that override EntityRepository and extend find(), findOneBy() or findBy() must be adjusted to follow this interface.

## AnnotationReader changes

The annotation reader was heavily refactored between 2.0 and 2.1-RC1. In theory the operation of the new reader should be backwards compatible, but it has to be setup differently to work that way:

    // new call to the AnnotationRegistry
    \Doctrine\Common\Annotations\AnnotationRegistry::registerFile('/doctrine-src/lib/Doctrine/ORM/Mapping/Driver/DoctrineAnnotations.php');

    $reader = new \Doctrine\Common\Annotations\AnnotationReader();
    $reader->setDefaultAnnotationNamespace('Doctrine\ORM\Mapping\\');
    // new code necessary starting here
    $reader->setIgnoreNotImportedAnnotations(true);
    $reader->setEnableParsePhpImports(false);
    $reader = new \Doctrine\Common\Annotations\CachedReader(
        new \Doctrine\Common\Annotations\IndexedReader($reader), new ArrayCache()
    );

This is already done inside the ``$config->newDefaultAnnotationDriver``, so everything should automatically work if you are using this method. You can verify if everything still works by executing a console command such as schema-validate that loads all metadata into memory.

# Update from 2.0-BETA3 to 2.0-BETA4

## XML Driver <change-tracking-policy /> element demoted to attribute

We changed how the XML Driver allows to define the change-tracking-policy. The working case is now:

    <entity change-tracking-policy="DEFERRED_IMPLICT" />

# Update from 2.0-BETA2 to 2.0-BETA3

## Serialization of Uninitialized Proxies

As of Beta3 you can now serialize uninitialized proxies, an exception will only be thrown when
trying to access methods on the unserialized proxy as long as it has not been re-attached to the
EntityManager using `EntityManager#merge()`. See this example:

    $proxy = $em->getReference('User', 1);

    $serializedProxy = serialize($proxy);
    $detachedProxy = unserialized($serializedProxy);

    echo $em->contains($detachedProxy); // FALSE

    try {
        $detachedProxy->getId(); // uninitialized detached proxy
    } catch(Exception $e) {

    }
    $attachedProxy = $em->merge($detachedProxy);
    echo $attackedProxy->getId(); // works!

## Changed SQL implementation of Postgres and Oracle DateTime types

The DBAL Type "datetime" included the Timezone Offset in both Postgres and Oracle. As of this version they are now
generated without Timezone (TIMESTAMP WITHOUT TIME ZONE instead of TIMESTAMP WITH TIME ZONE).
See [this comment to Ticket DBAL-22](http://www.doctrine-project.org/jira/browse/DBAL-22?focusedCommentId=13396&page=com.atlassian.jira.plugin.system.issuetabpanels%3Acomment-tabpanel#action_13396)
for more details as well as migration issues for PostgreSQL and Oracle.

Both Postgres and Oracle will throw Exceptions during hydration of Objects with "DateTime" fields unless migration steps are taken!

## Removed multi-dot/deep-path expressions in DQL

The support for implicit joins in DQL through the multi-dot/Deep Path Expressions
was dropped. For example:

    SELECT u FROM User u WHERE u.group.name = ?1

See the "u.group.id" here is using multi dots (deep expression) to walk
through the graph of objects and properties. Internally the DQL parser
would rewrite these queries to:

    SELECT u FROM User u JOIN u.group g WHERE g.name = ?1

This explicit notation will be the only supported notation as of now. The internal
handling of multi-dots in the DQL Parser was very complex, error prone in edge cases
and required special treatment for several features we added. Additionally
it had edge cases that could not be solved without making the DQL Parser
even much more complex. For this reason we will drop the support for the
deep path expressions to increase maintainability and overall performance
of the DQL parsing process. This will benefit any DQL query being parsed,
even those not using deep path expressions.

Note that the generated SQL of both notations is exactly the same! You
don't loose anything through this.

## Default Allocation Size for Sequences

The default allocation size for sequences has been changed from 10 to 1. This step was made
to not cause confusion with users and also because it is partly some kind of premature optimization.

# Update from 2.0-BETA1 to 2.0-BETA2

There are no backwards incompatible changes in this release.

# Upgrade from 2.0-ALPHA4 to 2.0-BETA1

## EntityRepository deprecates access to protected variables

Instead of accessing protected variables for the EntityManager in
a custom EntityRepository it is now required to use the getter methods
for all the three instance variables:

* `$this->_em` now accessible through `$this->getEntityManager()`
* `$this->_class` now accessible through `$this->getClassMetadata()`
* `$this->_entityName` now accessible through `$this->getEntityName()`

Important: For Beta 2 the protected visibility of these three properties will be
changed to private!

## Console migrated to Symfony Console

The Doctrine CLI has been replaced by Symfony Console Configuration

Instead of having to specify:

    [php]
    $cliConfig = new CliConfiguration();
    $cliConfig->setAttribute('em', $entityManager);

You now have to configure the script like:

    [php]
    $helperSet = new \Symfony\Components\Console\Helper\HelperSet(array(
        'db' => new \Doctrine\DBAL\Tools\Console\Helper\ConnectionHelper($em->getConnection()),
        'em' => new \Doctrine\ORM\Tools\Console\Helper\EntityManagerHelper($em)
    ));

## Console: No need for Mapping Paths anymore

In previous versions you had to specify the --from and --from-path options
to show where your mapping paths are from the console. However this information
is already known from the Mapping Driver configuration, so the requirement
for this options were dropped.

Instead for each console command all the entities are loaded and to
restrict the operation to one or more sub-groups you can use the --filter flag.

## AnnotationDriver is not a default mapping driver anymore

In conjunction with the recent changes to Console we realized that the
annotations driver being a default metadata driver lead to lots of glue
code in the console components to detect where entities lie and how to load
them for batch updates like SchemaTool and other commands. However the
annotations driver being a default driver does not really help that much
anyways.

Therefore we decided to break backwards compatibility in this issue and drop
the support for Annotations as Default Driver and require our users to
specify the driver explicitly (which allows us to ask for the path to all
entities).

If you are using the annotations metadata driver as default driver, you
have to add the following lines to your bootstrap code:

    $driverImpl = $config->newDefaultAnnotationDriver(array(__DIR__."/Entities"));
    $config->setMetadataDriverImpl($driverImpl);

You have to specify the path to your entities as either string of a single
path or array of multiple paths
to your entities. This information will be used by all console commands to
access all entities.

Xml and Yaml Drivers work as before!


## New inversedBy attribute

It is now *mandatory* that the owning side of a bidirectional association specifies the
'inversedBy' attribute that points to the name of the field on the inverse side that completes
the association. Example:

    [php]
    // BEFORE (ALPHA4 AND EARLIER)
    class User
    {
        //...
        /** @OneToOne(targetEntity="Address", mappedBy="user") */
        private $address;
        //...
    }
    class Address
    {
        //...
        /** @OneToOne(targetEntity="User") */
        private $user;
        //...
    }

    // SINCE BETA1
    // User class DOES NOT CHANGE
    class Address
    {
        //...
        /** @OneToOne(targetEntity="User", inversedBy="address") */
        private $user;
        //...
    }

Thus, the inversedBy attribute is the counterpart to the mappedBy attribute. This change
was necessary to enable some simplifications and further performance improvements. We
apologize for the inconvenience.

## Default Property for Field Mappings

The "default" option for database column defaults has been removed. If desired, database column defaults can
be implemented by using the columnDefinition attribute of the @Column annotation (or the appropriate XML and YAML equivalents).
Prefer PHP default values, if possible.

## Selecting Partial Objects

Querying for partial objects now has a new syntax. The old syntax to query for partial objects
now has a different meaning. This is best illustrated by an example. If you previously
had a DQL query like this:

    [sql]
    SELECT u.id, u.name FROM User u

Since BETA1, simple state field path expressions in the select clause are used to select
object fields as plain scalar values (something that was not possible before).
To achieve the same result as previously (that is, a partial object with only id and name populated)
you need to use the following, explicit syntax:

    [sql]
    SELECT PARTIAL u.{id,name} FROM User u

## XML Mapping Driver

The 'inheritance-type' attribute changed to take last bit of ClassMetadata constant names, i.e.
NONE, SINGLE_TABLE, INHERITANCE_TYPE_JOINED

## YAML Mapping Driver

The way to specify lifecycle callbacks in YAML Mapping driver was changed to allow for multiple callbacks
per event. The Old syntax ways:

    [yaml]
    lifecycleCallbacks:
      doStuffOnPrePersist: prePersist
      doStuffOnPostPersist: postPersist

The new syntax is:

    [yaml]
    lifecycleCallbacks:
      prePersist: [ doStuffOnPrePersist, doOtherStuffOnPrePersistToo ]
      postPersist: [ doStuffOnPostPersist ]

## PreUpdate Event Listeners

Event Listeners listening to the 'preUpdate' event can only affect the primitive values of entity changesets
by using the API on the `PreUpdateEventArgs` instance passed to the preUpdate listener method. Any changes
to the state of the entitys properties won't affect the database UPDATE statement anymore. This gives drastic
performance benefits for the preUpdate event.

## Collection API

The Collection interface in the Common package has been updated with some missing methods
that were present only on the default implementation, ArrayCollection. Custom collection
implementations need to be updated to adhere to the updated interface.

# Upgrade from 2.0-ALPHA3 to 2.0-ALPHA4

## CLI Controller changes

CLI main object changed its name and namespace. Renamed from Doctrine\ORM\Tools\Cli to Doctrine\Common\Cli\CliController.
Doctrine\Common\Cli\CliController now only deals with namespaces. Ready to go, Core, Dbal and Orm are available and you can subscribe new tasks by retrieving the namespace and including new task. Example:

    [php]
    $cli->getNamespace('Core')->addTask('my-example', '\MyProject\Tools\Cli\Tasks\MyExampleTask');


## CLI Tasks documentation

Tasks have implemented a new way to build documentation. Although it is still possible to define the help manually by extending the basicHelp and extendedHelp, they are now optional.
With new required method AbstractTask::buildDocumentation, its implementation defines the TaskDocumentation instance (accessible through AbstractTask::getDocumentation()), basicHelp and extendedHelp are now not necessary to be implemented.

## Changes in Method Signatures

    * A bunch of Methods on both Doctrine\DBAL\Platforms\AbstractPlatform and Doctrine\DBAL\Schema\AbstractSchemaManager
      have changed quite significantly by adopting the new Schema instance objects.

## Renamed Methods

    * Doctrine\ORM\AbstractQuery::setExpireResultCache() -> expireResultCache()
    * Doctrine\ORM\Query::setExpireQueryCache() -> expireQueryCache()

## SchemaTool Changes

    * "doctrine schema-tool --drop" now always drops the complete database instead of
    only those tables defined by the current database model. The previous method had
    problems when foreign keys of orphaned tables pointed to tables that were scheduled
    for deletion.
    * Use "doctrine schema-tool --update" to get a save incremental update for your
    database schema without deleting any unused tables, sequences or foreign keys.
    * Use "doctrine schema-tool --complete-update" to do a full incremental update of
    your schema.
# Upgrade from 2.0-ALPHA2 to 2.0-ALPHA3

This section details the changes made to Doctrine 2.0-ALPHA3 to make it easier for you
to upgrade your projects to use this version.

## CLI Changes

The $args variable used in the cli-config.php for configuring the Doctrine CLI has been renamed to $globalArguments.

## Proxy class changes

You are now required to make supply some minimalist configuration with regards to proxy objects. That involves 2 new configuration options. First, the directory where generated proxy classes should be placed needs to be specified. Secondly, you need to configure the namespace used for proxy classes. The following snippet shows an example:

    [php]
    // step 1: configure directory for proxy classes
    // $config instanceof Doctrine\ORM\Configuration
    $config->setProxyDir('/path/to/myproject/lib/MyProject/Generated/Proxies');
    $config->setProxyNamespace('MyProject\Generated\Proxies');

Note that proxy classes behave exactly like any other classes when it comes to class loading. Therefore you need to make sure the proxy classes can be loaded by some class loader. If you place the generated proxy classes in a namespace and directory under your projects class files, like in the example above, it would be sufficient to register the MyProject namespace on a class loader. Since the proxy classes are contained in that namespace and adhere to the standards for class loading, no additional work is required.
Generating the proxy classes into a namespace within your class library is the recommended setup.

Entities with initialized proxy objects can now be serialized and unserialized properly from within the same application.

For more details refer to the Configuration section of the manual.

## Removed allowPartialObjects configuration option

The allowPartialObjects configuration option together with the `Configuration#getAllowPartialObjects` and `Configuration#setAllowPartialObjects` methods have been removed.
The new behavior is as if the option were set to FALSE all the time, basically disallowing partial objects globally. However, you can still use the `Query::HINT_FORCE_PARTIAL_LOAD` query hint to force a query to return partial objects for optimization purposes.

## Renamed Methods

* Doctrine\ORM\Configuration#getCacheDir() to getProxyDir()
* Doctrine\ORM\Configuration#setCacheDir($dir) to setProxyDir($dir)<|MERGE_RESOLUTION|>--- conflicted
+++ resolved
@@ -1,4 +1,3 @@
-<<<<<<< HEAD
 # Upgrade to 3.0
 
 ## BC BREAK: Remove support for `Type::canRequireSQLConversion()`
@@ -328,7 +327,7 @@
 - `IterableResult`
 
 Use `toIterable()` instead.
-=======
+
 # Upgrade to 2.13
 
 # Deprecated methods related to named queries
@@ -356,7 +355,6 @@
 - `Doctrine\ORM\Mapping\Builder\ClassMetadataBuilder::__construct()`
 - `Doctrine\ORM\Mapping\Driver\DatabaseDriver::loadMetadataForClass()`
 - `Doctrine\ORM\Tools\SchemaValidator::validateClass()`
->>>>>>> b4da0ece
 
 # Upgrade to 2.12
 
