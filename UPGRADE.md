<<<<<<< HEAD
# Upgrade to 3.0

## BC BREAK: Lifecycle callback mapping on embedded classes is now explicitly forbidden

Lifecycle callback mapping on embedded classes produced no effect, and is now
explicitly forbidden to point out mistakes.

## BC BREAK: The `NOTIFY` change tracking policy is removed

You should use `DEFERRED_EXPLICIT` instead.

## BC BREAK: `Mapping\Driver\XmlDriver::__construct()` third argument is now a no-op

The third argument to
`Doctrine\ORM\Mapping\Driver\XmlDriver::__construct()` was introduced to
let users opt-in to XML validation, that is now always enabled, regardless of
the value of that argument.

As a consequence, the same goes for
`Doctrine\ORM\Mapping\Driver\SimplifiedXmlDriver`, and for
`Doctrine\ORM\ORMSetup::createXMLMetadataConfiguration()`.

## BC BREAK: `Mapping\Driver\AttributeDriver::__construct()` second argument is now a no-op

The second argument to
`Doctrine\ORM\Mapping\Driver\AttributeDriver::__construct()` was introduced to
let users opt-in to a new behavior, that is now always enforced, regardless of
the value of that argument.

## BC BREAK: `Query::setDQL()` and `Query::setFirstResult()` no longer accept `null`

The `$dqlQuery` argument of `Doctrine\ORM\Query::setDQL()` must always be a
string.

The `$firstResult` argument of `Doctrine\ORM\Query::setFirstResult()` must
always be an integer.

## BC BREAK: `orm:schema-tool:update` option `--complete` is now a no-op

`orm:schema-tool:update` now behaves as if `--complete` was provided,
regardless of whether it is provided or not.

## BC BREAK: Removed `Doctrine\ORM\Proxy\Proxy` interface.

Use `Doctrine\Persistence\Proxy` instead to check whether proxies are initialized.

## BC BREAK: Overriding fields or associations declared in other than mapped superclasses

As stated in the documentation, fields and associations may only be overridden when being inherited
from mapped superclasses. Overriding them for parent entity classes now throws a `MappingException`.

## BC BREAK: Undeclared entity inheritance now throws a `MappingException`

As soon as an entity class inherits from another entity class, inheritance has to
be declared by adding the appropriate configuration for the root entity.

## Removed `getEntityManager()` in `Doctrine\ORM\Event\OnClearEventArgs` and `Doctrine\ORM\Event\*FlushEventArgs`

Use `getObjectManager()` instead.

## BC BREAK: Removed `Doctrine\ORM\Mapping\ClassMetadataInfo` class

Use `Doctrine\ORM\Mapping\ClassMetadata` instead.

## BC BREAK: Removed `Doctrine\ORM\Event\LifecycleEventArgs` class.

Use one of the dedicated event classes instead:

* `Doctrine\ORM\Event\PrePersistEventArgs`
* `Doctrine\ORM\Event\PreUpdateEventArgs`
* `Doctrine\ORM\Event\PreRemoveEventArgs`
* `Doctrine\ORM\Event\PostPersistEventArgs`
* `Doctrine\ORM\Event\PostUpdateEventArgs`
* `Doctrine\ORM\Event\PostRemoveEventArgs`
* `Doctrine\ORM\Event\PostLoadEventArgs`

## BC BREAK: Removed `AttributeDriver::$entityAnnotationClasses` and `AttributeDriver::getReader()`

* If you need to change the behavior of `AttributeDriver::isTransient()`,
  override that method instead.
* The attribute reader is internal to the driver and should not be accessed from outside.

## BC BREAK: Removed `Doctrine\ORM\Query\AST\InExpression`

The AST parser will create a `InListExpression` or a `InSubselectExpression` when
encountering an `IN ()` DQL expression instead of a generic `InExpression`.

As a consequence, `SqlWalker::walkInExpression()` has been replaced by
`SqlWalker::walkInListExpression()` and `SqlWalker::walkInSubselectExpression()`.

## BC BREAK: Changed `EntityManagerInterface#refresh($entity)`, `EntityManagerDecorator#refresh($entity)` and `UnitOfWork#refresh($entity)` signatures

The new signatures of these methods add an optional `LockMode|int|null $lockMode`
param with default `null` value (no lock).

## BC Break: Removed AnnotationDriver

The annotation driver and anything related to annotation has been removed.
Please migrate to another mapping driver.

The `Doctrine\ORM\Mapping\Annotation` maker interface has been removed in favor of the new
`Doctrine\ORM\Mapping\MappingAttribute` interface.

## BC BREAK: Removed `EntityManager::create()`

The constructor of `EntityManager` is now public and must be used instead of the `create()` method.
However, the constructor expects a `Connection` while `create()` accepted an array with connection parameters.
You can pass that array to DBAL's `Doctrine\DBAL\DriverManager::getConnection()` method to bootstrap the
connection.

## BC BREAK: Removed `QueryBuilder` methods and constants.

The following `QueryBuilder` constants and methods have been removed:

1. `SELECT`,
2. `DELETE`,
3. `UPDATE`,
4. `STATE_DIRTY`,
5. `STATE_CLEAN`,
6. `getState()`,
7. `getType()`.

## BC BREAK: Omitting only the alias argument for `QueryBuilder::update` and `QueryBuilder::delete` is not supported anymore

When building an UPDATE or DELETE query and when passing a class/type to the function, the alias argument must not be omitted.

### Before

```php
$qb = $em->createQueryBuilder()
    ->delete('User u')
    ->where('u.id = :user_id')
    ->setParameter('user_id', 1);
```

### After

```php
$qb = $em->createQueryBuilder()
    ->delete('User', 'u')
    ->where('u.id = :user_id')
    ->setParameter('user_id', 1);
```

## BC BREAK: Split output walkers and tree walkers

`SqlWalker` and its child classes don't implement the `TreeWalker` interface
anymore.

The following methods have been removed from the `TreeWalker` interface and
from the `TreeWalkerAdapter` and `TreeWalkerChain` classes:

* `setQueryComponent()`
* `walkSelectClause()`
* `walkFromClause()`
* `walkFunction()`
* `walkOrderByClause()`
* `walkOrderByItem()`
* `walkHavingClause()`
* `walkJoin()`
* `walkSelectExpression()`
* `walkQuantifiedExpression()`
* `walkSubselect()`
* `walkSubselectFromClause()`
* `walkSimpleSelectClause()`
* `walkSimpleSelectExpression()`
* `walkAggregateExpression()`
* `walkGroupByClause()`
* `walkGroupByItem()`
* `walkDeleteClause()`
* `walkUpdateClause()`
* `walkUpdateItem()`
* `walkWhereClause()`
* `walkConditionalExpression()`
* `walkConditionalTerm()`
* `walkConditionalFactor()`
* `walkConditionalPrimary()`
* `walkExistsExpression()`
* `walkCollectionMemberExpression()`
* `walkEmptyCollectionComparisonExpression()`
* `walkNullComparisonExpression()`
* `walkInExpression()`
* `walkInstanceOfExpression()`
* `walkLiteral()`
* `walkBetweenExpression()`
* `walkLikeExpression()`
* `walkStateFieldPathExpression()`
* `walkComparisonExpression()`
* `walkInputParameter()`
* `walkArithmeticExpression()`
* `walkArithmeticTerm()`
* `walkStringPrimary()`
* `walkArithmeticFactor()`
* `walkSimpleArithmeticExpression()`
* `walkPathExpression()`
* `walkResultVariable()`
* `getExecutor()`

The following changes have been made to the abstract `TreeWalkerAdapter` class:

* The method `setQueryComponent()` is now protected.
* The method `_getQueryComponents()` has been removed in favor of
  `getQueryComponents()`.

## BC BREAK: Removed identity columns emulation through sequences

If the platform you are using does not support identity columns, you should
switch to the `SEQUENCE` strategy.

## BC BREAK: Made setters parameters mandatory

The following methods require an argument when being called. Pass `null`
instead of omitting the argument.

* `Doctrine\ORM\Event\OnClassMetadataNotFoundEventArgs::setFoundMetadata()`
* `Doctrine\ORM\AbstractQuery::setHydrationCacheProfile()`
* `Doctrine\ORM\AbstractQuery::setResultCache()`
* `Doctrine\ORM\AbstractQuery::setResultCacheProfile()`

## BC BREAK: New argument to `NamingStrategy::joinColumnName()`

### Before

```php
<?php
class MyStrategy implements NamingStrategy
{
    /**
     * @param string $propertyName A property name.
     */
    public function joinColumnName($propertyName): string
    {
        // …
    }
}
```

### After

The `class-string` type for `$className` can be inherited from the signature of
the interface.

```php
<?php
class MyStrategy implements NamingStrategy
{
    /**
     * {@inheritdoc}
     */
    public function joinColumnName(string $propertyName, string $className): string
    {
        // …
    }
}
```

## BC BREAK: Remove `StaticPHPDriver` and `DriverChain`

Use `Doctrine\Persistence\Mapping\Driver\StaticPHPDriver` and
`Doctrine\Persistence\Mapping\Driver\MappingDriverChain` from
`doctrine/persistence` instead.

## BC BREAK: `UnderscoreNamingStrategy` is number aware only

The second argument to `UnderscoreNamingStrategy::__construct()` was dropped,
the strategy can no longer be unaware of numbers.

## BC BREAK: Remove `Doctrine\ORM\Proxy\Autoloader`

Use `Doctrine\Common\Proxy\Autoloader` instead.

## BC BREAK: Remove `Doctrine\ORM\Tools\DisconnectedClassMetadataFactory`

No replacement is provided.

## BC BREAK: Remove support for `Type::canRequireSQLConversion()`

This feature was deprecated in DBAL 3.3.0 and will be removed in DBAL 4.0.
The value conversion methods are now called regardless of the type.

The `MappingException::sqlConversionNotAllowedForIdentifiers()` method has been removed
as no longer relevant.

## BC Break: Removed the `doctrine` binary.

The documentation explains how the console tools can be bootstrapped for
standalone usage:

https://www.doctrine-project.org/projects/doctrine-orm/en/stable/reference/tools.html

The method `ConsoleRunner::printCliConfigTemplate()` has been removed as well
because it was only useful in the context of the `doctrine` binary.

## BC Break: Removed `EntityManagerHelper` and related logic

All console commands require a `$entityManagerProvider` to be passed via the
constructor. Commands won't try to get the entity manager from a previously
registered `em` console helper.

The following classes have been removed:

* `Doctrine\ORM\Tools\Console\EntityManagerProvider\HelperSetManagerProvider`
* `Doctrine\ORM\Tools\Console\Helper\EntityManagerHelper`

The following breaking changes have been applied to `Doctrine\ORM\Tools\Console\ConsoleRunner`:

* The method `createHelperSet()` has been removed.
* The methods `run()` and `createApplication()` don't accept an instance of
  `HelperSet` as first argument anymore.
* The method `addCommands()` requires an instance of `EntityManagerProvider`
  as second argument now.

## BC Break: `Exception\ORMException` is no longer a class, but an interface

All methods in `Doctrine\ORM\ORMException` have been extracted to dedicated exceptions.

 * `missingMappingDriverImpl()` => `Exception\MissingMappingDriverImplementation::create()`
 * `unrecognizedField()` => `Persisters\Exception\UnrecognizedField::byName()`
 * `unexpectedAssociationValue()` => `Exception\UnexpectedAssociationValue::create()`
 * `invalidOrientation()` => `Persisters\Exception\InvalidOrientation::fromClassNameAndField()`
 * `entityManagerClosed()` => `Exception\EntityManagerClosed::create()`
 * `invalidHydrationMode()` => `Exception\InvalidHydrationMode::fromMode()`
 * `mismatchedEventManager()` => `Exception\MismatchedEventManager::create()`
 * `findByRequiresParameter()` => `Repository\Exception\InvalidMagicMethodCall::onMissingParameter()`
 * `invalidMagicCall()` => `Repository\Exception\InvalidMagicMethodCall::becauseFieldNotFoundIn()`
 * `invalidFindByInverseAssociation()` => `Repository\Exception\InvalidFindByCall::fromInverseSideUsage()`
 * `invalidResultCacheDriver()` => `Cache\Exception\InvalidResultCacheDriver::create()`
 * `notSupported()` => `Exception\NotSupported::create()`
 * `queryCacheNotConfigured()` => `QueryCacheNotConfigured::create()`
 * `metadataCacheNotConfigured()` => `Cache\Exception\MetadataCacheNotConfigured::create()`
 * `queryCacheUsesNonPersistentCache()` => `Cache\Exception\QueryCacheUsesNonPersistentCache::fromDriver()`
 * `metadataCacheUsesNonPersistentCache()` => `Cache\Exception\MetadataCacheUsesNonPersistentCache::fromDriver()`
 * `proxyClassesAlwaysRegenerating()` => `Exception\ProxyClassesAlwaysRegenerating::create()`
 * `invalidEntityRepository()` => `Exception\InvalidEntityRepository::fromClassName()`
 * `missingIdentifierField()` => `Exception\MissingIdentifierField::fromFieldAndClass()`
 * `unrecognizedIdentifierFields()` => `Exception\UnrecognizedIdentifierFields::fromClassAndFieldNames()`
 * `cantUseInOperatorOnCompositeKeys()` => `Persisters\Exception\CantUseInOperatorOnCompositeKeys::create()`

## BC Break: `CacheException` is no longer a class, but an interface

All methods in `Doctrine\ORM\Cache\CacheException` have been extracted to dedicated exceptions.

 * `updateReadOnlyCollection()` => `Cache\Exception\CannotUpdateReadOnlyCollection::fromEntityAndField()`
 * `updateReadOnlyEntity()` => `Cache\Exception\CannotUpdateReadOnlyEntity::fromEntity()`
 * `nonCacheableEntity()` => `Cache\Exception\NonCacheableEntity::fromEntity()`
 * `nonCacheableEntityAssociation()` => `Cache\Exception\NonCacheableEntityAssociation::fromEntityAndField()`


## BC Break: Missing type declaration added for identifier generators

Although undocumented, it was possible to configure a custom repository
class that implements `ObjectRepository` but does not extend the
`EntityRepository` base class. Repository classes have to extend
`EntityRepository` now.

## BC BREAK: Removed support for entity namespace alias

- `EntityManager::getRepository()` no longer accepts the entity namespace alias
  notation.
- `Configuration::addEntityNamespace()` and
  `Configuration::getEntityNamespace()` have been removed.

## BC BREAK: Remove helper methods from `AbstractCollectionPersister`

The following protected methods of
`Doctrine\ORM\Cache\Persister\Collection\AbstractCollectionPersister`
have been removed.

* `evictCollectionCache()`
* `evictElementCache()`

## BC BREAK: `Doctrine\ORM\Query\TreeWalkerChainIterator`

This class has been removed without replacement.

## BC BREAK: Remove quoting methods from `ClassMetadata`

The following methods have been removed from the class metadata because
quoting is handled by implementations of `Doctrine\ORM\Mapping\QuoteStrategy`:

* `getQuotedIdentifierColumnNames()`
* `getQuotedColumnName()`
* `getQuotedTableName()`
* `getQuotedJoinTableName()`

## BC BREAK: Remove ability to merge detached entities

Merge semantics was a poor fit for the PHP "share-nothing" architecture.
In addition to that, merging caused multiple issues with data integrity
in the managed entity graph, which was constantly spawning more edge-case
bugs/scenarios.

The method `UnitOfWork::merge()` has been removed. The method
`EntityManager::merge()` will throw an exception on each call.

## BC BREAK: Removed ability to partially flush/commit entity manager and unit of work

The following methods don't accept a single entity or an array of entities anymore:

* `Doctrine\ORM\EntityManager::flush()`
* `Doctrine\ORM\Decorator\EntityManagerDecorator::flush()`
* `Doctrine\ORM\UnitOfWork::commit()`

The semantics of `flush()` and `commit()` will remain the same, but the change
tracking will be performed on all entities managed by the unit of work, and not
just on the provided entities, as the parameter is now completely ignored.

## BC BREAK: Removed ability to partially clear entity manager and unit of work

* Passing an argument other than `null` to `EntityManager::clear()` will raise
  an exception.
* The unit of work cannot be cleared partially anymore. Passing an argument to
  `UnitOfWork::clear()` does not have any effect anymore; the unit of work is
  cleared completely.
* The method `EntityRepository::clear()` has been removed.
* The methods `getEntityClass()` and `clearsAllEntities()` have been removed
  from `OnClearEventArgs`.

## BC BREAK: Remove support for Doctrine Cache

The Doctrine Cache library is not supported anymore. The following methods
have been removed from `Doctrine\ORM\Configuration`:

* `getQueryCacheImpl()`
* `setQueryCacheImpl()`
* `getHydrationCacheImpl()`
* `setHydrationCacheImpl()`
* `getMetadataCacheImpl()`
* `setMetadataCacheImpl()`

The methods have been replaced by PSR-6 compatible counterparts
(just strip the `Impl` suffix from the old name to get the new one).

## BC BREAK: Remove `Doctrine\ORM\Configuration::newDefaultAnnotationDriver`

This functionality has been moved to the new `DoctrineSetup` class. Call
`Doctrine\ORM\Tools\DoctrineSetup::createDefaultAnnotationDriver()` to create
a new annotation driver.

## BC BREAK: Remove `Doctrine\ORM\Tools\Setup`

In our effort to migrate from Doctrine Cache to PSR-6, the `Setup` class which
accepted a Doctrine Cache instance in each method has been removed.

The replacement is `Doctrine\ORM\Tools\DoctrineSetup` which accepts a PSR-6
cache instead.

## BC BREAK: Removed named queries

All APIs related to named queries have been removed.

## BC BREAK: Remove old cache accessors and mutators from query classes

The following methods have been removed from `AbstractQuery`:

* `setResultCacheDriver()`
* `getResultCacheDriver()`
* `useResultCache()`
* `getResultCacheLifetime()`
* `getResultCacheId()`

The following methods have been removed from `Query`:

* `setQueryCacheDriver()`
* `getQueryCacheDriver()`

## BC BREAK: Remove `Doctrine\ORM\Cache\MultiGetRegion`

The interface has been merged into `Doctrine\ORM\Cache\Region`.

## BC BREAK: Rename `AbstractIdGenerator::generate()` to `generateId()`

* Implementations of `AbstractIdGenerator` have to implement the method
  `generateId()`.
* The method `generate()` has been removed from `AbstractIdGenerator`.

## BC BREAK: Remove cache settings inspection

Doctrine does not provide its own cache implementation anymore and relies on
the PSR-6 standard instead. As a consequence, we cannot determine anymore
whether a given cache adapter is suitable for a production environment.
Because of that, functionality that aims to do so has been removed:

* `Configuration::ensureProductionSettings()`
* the `orm:ensure-production-settings` console command

## BC BREAK: PSR-6-based second level cache

The second level cache has been reworked to consume a PSR-6 cache. Using a
Doctrine Cache instance is not supported anymore.

* `DefaultCacheFactory`: The constructor expects a PSR-6 cache item pool as
  second argument now.
* `DefaultMultiGetRegion`: This class has been removed.
* `DefaultRegion`:
    * The constructor expects a PSR-6 cache item pool as second argument now.
    * The protected `$cache` property is removed.
    * The properties `$name` and `$lifetime` as well as the constant
      `REGION_KEY_SEPARATOR` and the method `getCacheEntryKey()` are
      `private` now.
    * The method `getCache()` has been removed.


## BC Break: Remove `Doctrine\ORM\Mapping\Driver\PHPDriver`

Use `StaticPHPDriver` instead when you want to programmatically configure
entity metadata.

## BC BREAK: Remove `Doctrine\ORM\EntityManagerInterface#transactional()`

This method has been replaced by `Doctrine\ORM\EntityManagerInterface#wrapInTransaction()`.

## BC BREAK: Removed support for schema emulation.

The ORM no longer attempts to emulate schemas on SQLite.

## BC BREAK: Remove `Setup::registerAutoloadDirectory()`

Use Composer's autoloader instead.

## BC BREAK: Remove YAML mapping drivers.

If your code relies on `YamlDriver` or `SimpleYamlDriver`, you **MUST** migrate to
attribute, annotation or XML drivers instead.

You can use the `orm:convert-mapping` command to convert your metadata mapping to XML
_before_ upgrading to 3.0:

```sh
php doctrine orm:convert-mapping xml /path/to/mapping-path-converted-to-xml
```

## BC BREAK: Remove code generators and related console commands

These console commands have been removed:

* `orm:convert-d1-schema`
* `orm:convert-mapping`
* `orm:generate:entities`
* `orm:generate-repositories`

These classes have been deprecated:

* `Doctrine\ORM\Tools\ConvertDoctrine1Schema`
* `Doctrine\ORM\Tools\EntityGenerator`
* `Doctrine\ORM\Tools\EntityRepositoryGenerator`

The entire `Doctrine\ORM\Tools\Export` namespace has been removed as well.

## BC BREAK: Removed `Doctrine\ORM\Version`

Use Composer's runtime API if you _really_ need to check the version of the ORM package at runtime.

## BC BREAK: EntityRepository::count() signature change

The argument `$criteria` of `Doctrine\ORM\EntityRepository::count()` is now
optional. Overrides in child classes should be made compatible.

## BC BREAK: changes in exception hierarchy

- `Doctrine\ORM\ORMException` has been removed
- `Doctrine\ORM\Exception\ORMException` is now an interface

## Variadic methods now use native variadics
The following methods were using `func_get_args()` to simulate a variadic argument:
- `Doctrine\ORM\Query\Expr#andX()`
- `Doctrine\ORM\Query\Expr#orX()`
- `Doctrine\ORM\QueryBuilder#select()`
- `Doctrine\ORM\QueryBuilder#addSelect()`
- `Doctrine\ORM\QueryBuilder#where()`
- `Doctrine\ORM\QueryBuilder#andWhere()`
- `Doctrine\ORM\QueryBuilder#orWhere()`
- `Doctrine\ORM\QueryBuilder#groupBy()`
- `Doctrine\ORM\QueryBuilder#andGroupBy()`
- `Doctrine\ORM\QueryBuilder#having()`
- `Doctrine\ORM\QueryBuilder#andHaving()`
- `Doctrine\ORM\QueryBuilder#orHaving()`
A variadic argument is now actually used in their signatures signature (`...$x`).
Signatures of overridden methods should be changed accordingly

## Minor BC BREAK: removed `Doctrine\ORM\EntityManagerInterface#copy()`

Method `Doctrine\ORM\EntityManagerInterface#copy()` never got its implementation and is removed in 3.0.

## BC BREAK: Removed classes related to UUID and TABLE generator strategies

The following classes have been removed:
- `Doctrine\ORM\Id\TableGenerator`
- `Doctrine\ORM\Id\UuidGenerator`

Using the `UUID` strategy for generating identifiers is not supported anymore.

## BC BREAK: Removed `Query::iterate()`

The deprecated method `Query::iterate()` has been removed along with the
following classes and methods:

- `AbstractHydrator::iterate()`
- `AbstractHydrator::hydrateRow()`
- `IterableResult`

Use `toIterable()` instead.
=======
# Upgrade to 2.17

## Deprecate not-enabling lazy-ghosts

Not enabling lazy ghost objects is deprecated. In ORM 3.0, they will be always enabled.
Ensure `Doctrine\ORM\Configuration::setLazyGhostObjectEnabled(true)` is called to enable them.
>>>>>>> db279100

# Upgrade to 2.16

## Deprecated accepting duplicate IDs in the identity map

For any given entity class and ID value, there should be only one object instance
representing the entity. 

In https://github.com/doctrine/orm/pull/10785, a check was added that will guard this
in the identity map. The most probable cause for violations of this rule are collisions
of application-provided IDs.

In ORM 2.16.0, the check was added by throwing an exception. In ORM 2.16.1, this will be
changed to a deprecation notice. ORM 3.0 will make it an exception again. Use
`\Doctrine\ORM\Configuration::setRejectIdCollisionInIdentityMap()` if you want to opt-in
to the new mode.

## Potential changes to the order in which `INSERT`s are executed

In https://github.com/doctrine/orm/pull/10547, the commit order computation was improved
to fix a series of bugs where a correct (working) commit order was previously not found.
Also, the new computation may get away with fewer queries being executed: By inserting
referred-to entities first and using their ID values for foreign key fields in subsequent
`INSERT` statements, additional `UPDATE` statements that were previously necessary can be
avoided.

When using database-provided, auto-incrementing IDs, this may lead to IDs being assigned
to entities in a different order than it was previously the case.

## Deprecated `\Doctrine\ORM\Internal\CommitOrderCalculator` and related classes

With changes made to the commit order computation, the internal classes
`\Doctrine\ORM\Internal\CommitOrderCalculator`, `\Doctrine\ORM\Internal\CommitOrder\Edge`,
`\Doctrine\ORM\Internal\CommitOrder\Vertex` and `\Doctrine\ORM\Internal\CommitOrder\VertexState`
have been deprecated and will be removed in ORM 3.0.

## Deprecated returning post insert IDs from `EntityPersister::executeInserts()`

Persisters implementing `\Doctrine\ORM\Persisters\Entity\EntityPersister` should no longer
return an array of post insert IDs from their `::executeInserts()` method. Make the
persister call `Doctrine\ORM\UnitOfWork::assignPostInsertId()` instead.

## Changing the way how reflection-based mapping drivers report fields, deprecated the "old" mode

In ORM 3.0, a change will be made regarding how the `AttributeDriver` reports field mappings.
This change is necessary to be able to detect (and reject) some invalid mapping configurations.

To avoid surprises during 2.x upgrades, the new mode is opt-in. It can be activated on the
`AttributeDriver` and `AnnotationDriver` by setting the `$reportFieldsWhereDeclared`
constructor parameter to `true`. It will cause `MappingException`s to be thrown when invalid
configurations are detected.

Not enabling the new mode will cause a deprecation notice to be raised. In ORM 3.0,
only the new mode will be available.

# Upgrade to 2.15

## Deprecated configuring `JoinColumn` on the inverse side of one-to-one associations

For one-to-one associations, the side using the `mappedBy` attribute is the inverse side.
The owning side is the entity with the table containing the foreign key. Using `JoinColumn`
configuration on the _inverse_ side now triggers a deprecation notice and will be an error
in 3.0.

## Deprecated overriding fields or associations not declared in mapped superclasses

As stated in the documentation, fields and associations may only be overridden when being inherited
from mapped superclasses. Overriding them for parent entity classes now triggers a deprecation notice
and will be an error in 3.0.

## Deprecated undeclared entity inheritance

As soon as an entity class inherits from another entity class, inheritance has to
be declared by adding the appropriate configuration for the root entity.

## Deprecated stubs for "concrete table inheritance"

This third way of mapping class inheritance was never implemented. Code stubs are
now deprecated and will be removed in 3.0.

* `\Doctrine\ORM\Mapping\ClassMetadataInfo::INHERITANCE_TYPE_TABLE_PER_CLASS` constant
* `\Doctrine\ORM\Mapping\ClassMetadataInfo::isInheritanceTypeTablePerClass()` method
* Using `TABLE_PER_CLASS` as the value for the `InheritanceType` attribute or annotation
  or in XML configuration files.

# Upgrade to 2.14

## Deprecated `Doctrine\ORM\Persisters\Exception\UnrecognizedField::byName($field)` method.

Use `Doctrine\ORM\Persisters\Exception\UnrecognizedField::byFullyQualifiedName($className, $field)` instead.

## Deprecated constants of `Doctrine\ORM\Internal\CommitOrderCalculator`

The following public constants have been deprecated:

* `CommitOrderCalculator::NOT_VISITED`
* `CommitOrderCalculator::IN_PROGRESS`
* `CommitOrderCalculator::VISITED`

These constants were used for internal purposes. Relying on them is discouraged.

## Deprecated `Doctrine\ORM\Query\AST\InExpression`

The AST parser will create a `InListExpression` or a `InSubselectExpression` when
encountering an `IN ()` DQL expression instead of a generic `InExpression`.

As a consequence, `SqlWalker::walkInExpression()` has been deprecated in favor of
`SqlWalker::walkInListExpression()` and `SqlWalker::walkInSubselectExpression()`.

## Deprecated constructing a `CacheKey` without `$hash`

The `Doctrine\ORM\Cache\CacheKey` class has an explicit constructor now with
an optional parameter `$hash`. That parameter will become mandatory in 3.0.

## Deprecated `AttributeDriver::$entityAnnotationClasses`

If you need to change the behavior of `AttributeDriver::isTransient()`,
override that method instead.

## Deprecated incomplete schema updates

Using `orm:schema-tool:update` without passing the `--complete` flag is
deprecated. Use schema asset filtering if you need to preserve assets not
managed by DBAL.

Likewise, calling `SchemaTool::updateSchema()` or
`SchemaTool::getUpdateSchemaSql()` with a second argument is deprecated.

## Deprecated annotation mapping driver.

Please switch to one of the other mapping drivers. Native attributes which PHP
supports since version 8.0 are probably your best option.

As a consequence, the following methods are deprecated:
- `ORMSetup::createAnnotationMetadataConfiguration`
- `ORMSetup::createDefaultAnnotationDriver`

The marker interface `Doctrine\ORM\Mapping\Annotation` is deprecated as well.
All annotation/attribute classes implement
`Doctrine\ORM\Mapping\MappingAttribute` now.

## Deprecated `Doctrine\ORM\Proxy\Proxy` interface.

Use `Doctrine\Persistence\Proxy` instead to check whether proxies are initialized.

## Deprecated `Doctrine\ORM\Event\LifecycleEventArgs` class.

It will be removed in 3.0. Use one of the dedicated event classes instead:

* `Doctrine\ORM\Event\PrePersistEventArgs`
* `Doctrine\ORM\Event\PreUpdateEventArgs`
* `Doctrine\ORM\Event\PreRemoveEventArgs`
* `Doctrine\ORM\Event\PostPersistEventArgs`
* `Doctrine\ORM\Event\PostUpdateEventArgs`
* `Doctrine\ORM\Event\PostRemoveEventArgs`
* `Doctrine\ORM\Event\PostLoadEventArgs`

# Upgrade to 2.13

## Deprecated `EntityManager::create()`

The constructor of `EntityManager` is now public and should be used instead of the `create()` method.
However, the constructor expects a `Connection` while `create()` accepted an array with connection parameters.
You can pass that array to DBAL's `Doctrine\DBAL\DriverManager::getConnection()` method to bootstrap the
connection.

## Deprecated `QueryBuilder` methods and constants.

1. The `QueryBuilder::getState()` method has been deprecated as the builder state is an internal concern.
2. Relying on the type of the query being built by using `QueryBuilder::getType()` has been deprecated.
   If necessary, track the type of the query being built outside of the builder.

The following `QueryBuilder` constants related to the above methods have been deprecated:

1. `SELECT`,
2. `DELETE`,
3. `UPDATE`,
4. `STATE_DIRTY`,
5. `STATE_CLEAN`.

## Deprecated omitting only the alias argument for `QueryBuilder::update` and `QueryBuilder::delete`

When building an UPDATE or DELETE query and when passing a class/type to the function, the alias argument must not be omitted.

### Before

```php
$qb = $em->createQueryBuilder()
    ->delete('User u')
    ->where('u.id = :user_id')
    ->setParameter('user_id', 1);
```

### After

```php
$qb = $em->createQueryBuilder()
    ->delete('User', 'u')
    ->where('u.id = :user_id')
    ->setParameter('user_id', 1);
```

## Deprecated using the `IDENTITY` identifier strategy on platform that do not support identity columns

If identity columns are emulated with sequences on the platform you are using,
you should switch to the `SEQUENCE` strategy.

## Deprecated passing `null` to `Doctrine\ORM\Query::setFirstResult()`

`$query->setFirstResult(null);` is equivalent to `$query->setFirstResult(0)`.

## Deprecated calling setters without arguments

The following methods will require an argument in 3.0. Pass `null` instead of
omitting the argument.

* `Doctrine\ORM\Event\OnClassMetadataNotFoundEventArgs::setFoundMetadata()`
* `Doctrine\ORM\AbstractQuery::setHydrationCacheProfile()`
* `Doctrine\ORM\AbstractQuery::setResultCache()`
* `Doctrine\ORM\AbstractQuery::setResultCacheProfile()`

## Deprecated passing invalid fetch modes to `AbstractQuery::setFetchMode()`

Calling `AbstractQuery::setFetchMode()` with anything else than
`Doctrine\ORM\Mapping::FETCH_EAGER` results in
`Doctrine\ORM\Mapping::FETCH_LAZY` being used. Relying on that behavior is
deprecated and will result in an exception in 3.0.

## Deprecated `getEntityManager()` in `Doctrine\ORM\Event\OnClearEventArgs` and `Doctrine\ORM\Event\*FlushEventArgs`

This method has been deprecated in:

* `Doctrine\ORM\Event\OnClearEventArgs`
* `Doctrine\ORM\Event\OnFlushEventArgs`
* `Doctrine\ORM\Event\PostFlushEventArgs`
* `Doctrine\ORM\Event\PreFlushEventArgs`

It will be removed in 3.0. Use `getObjectManager()` instead.

## Prepare split of output walkers and tree walkers

In 3.0, `SqlWalker` and its child classes won't implement the `TreeWalker`
interface anymore. Relying on that inheritance is deprecated.

The following methods of the `TreeWalker` interface have been deprecated:

* `setQueryComponent()`
* `walkSelectClause()`
* `walkFromClause()`
* `walkFunction()`
* `walkOrderByClause()`
* `walkOrderByItem()`
* `walkHavingClause()`
* `walkJoin()`
* `walkSelectExpression()`
* `walkQuantifiedExpression()`
* `walkSubselect()`
* `walkSubselectFromClause()`
* `walkSimpleSelectClause()`
* `walkSimpleSelectExpression()`
* `walkAggregateExpression()`
* `walkGroupByClause()`
* `walkGroupByItem()`
* `walkDeleteClause()`
* `walkUpdateClause()`
* `walkUpdateItem()`
* `walkWhereClause()`
* `walkConditionalExpression()`
* `walkConditionalTerm()`
* `walkConditionalFactor()`
* `walkConditionalPrimary()`
* `walkExistsExpression()`
* `walkCollectionMemberExpression()`
* `walkEmptyCollectionComparisonExpression()`
* `walkNullComparisonExpression()`
* `walkInExpression()`
* `walkInstanceOfExpression()`
* `walkLiteral()`
* `walkBetweenExpression()`
* `walkLikeExpression()`
* `walkStateFieldPathExpression()`
* `walkComparisonExpression()`
* `walkInputParameter()`
* `walkArithmeticExpression()`
* `walkArithmeticTerm()`
* `walkStringPrimary()`
* `walkArithmeticFactor()`
* `walkSimpleArithmeticExpression()`
* `walkPathExpression()`
* `walkResultVariable()`
* `getExecutor()`

The following changes have been made to the abstract `TreeWalkerAdapter` class:

* All implementations of now-deprecated `TreeWalker` methods have been
  deprecated as well.
* The method `setQueryComponent()` will become protected in 3.0. Calling it
  publicly is deprecated.
* The method `_getQueryComponents()` is deprecated, call `getQueryComponents()`
  instead.

On the `TreeWalkerChain` class, all implementations of now-deprecated
`TreeWalker` methods have been deprecated as well.  However, `SqlWalker` is
unaffected by those deprecations and will continue to implement all of those
methods.

## Deprecated passing `null` to `Doctrine\ORM\Query::setDQL()`

Doing `$query->setDQL(null);` achieves nothing.

## Deprecated omitting second argument to `NamingStrategy::joinColumnName`

When implementing `NamingStrategy`, it is deprecated to implement
`joinColumnName()` with only one argument.

### Before

```php
<?php
class MyStrategy implements NamingStrategy
{
    /**
     * @param string $propertyName A property name.
     */
    public function joinColumnName($propertyName): string
    {
        // …
    }
}
```

### After

For backward-compatibility reasons, the parameter has to be optional, but can
be documented as guaranteed to be a `class-string`.

```php
<?php
class MyStrategy implements NamingStrategy
{
    /**
     * @param string       $propertyName A property name.
     * @param class-string $className
     */
    public function joinColumnName($propertyName, $className = null): string
    {
        // …
    }
}
```

## Deprecated methods related to named queries

The following methods have been deprecated:

- `Doctrine\ORM\Query\ResultSetMappingBuilder::addNamedNativeQueryMapping()`
- `Doctrine\ORM\Query\ResultSetMappingBuilder::addNamedNativeQueryResultClassMapping()`
- `Doctrine\ORM\Query\ResultSetMappingBuilder::addNamedNativeQueryResultSetMapping()`
- `Doctrine\ORM\Query\ResultSetMappingBuilder::addNamedNativeQueryEntityResultMapping()`

## Deprecated classes related to Doctrine 1 and reverse engineering

The following classes have been deprecated:

- `Doctrine\ORM\Tools\ConvertDoctrine1Schema`
- `Doctrine\ORM\Tools\DisconnectedClassMetadataFactory`

## Deprecate `ClassMetadataInfo` usage

It is deprecated to pass `Doctrine\ORM\Mapping\ClassMetadataInfo` instances
that are not also instances of `Doctrine\ORM\ClassMetadata` to the following
methods:

- `Doctrine\ORM\Mapping\Builder\ClassMetadataBuilder::__construct()`
- `Doctrine\ORM\Mapping\Driver\DatabaseDriver::loadMetadataForClass()`
- `Doctrine\ORM\Tools\SchemaValidator::validateClass()`

# Upgrade to 2.12

## Deprecated the `doctrine` binary.

The documentation explains how the console tools can be bootstrapped for
standalone usage.

The method `ConsoleRunner::printCliConfigTemplate()` is deprecated because it
was only useful in the context of the `doctrine` binary.

## Deprecate omitting `$class` argument to `ORMInvalidArgumentException::invalidIdentifierBindingEntity()`

To make it easier to identify understand the cause for that exception, it is
deprecated to omit the class name when calling
`ORMInvalidArgumentException::invalidIdentifierBindingEntity()`.

## Deprecate `Doctrine\ORM\Tools\Console\Helper\EntityManagerHelper`

Using a console helper to provide the ORM's console commands with one or
multiple entity managers had been deprecated with 2.9 already. This leaves
The `EntityManagerHelper` class with no purpose which is why it is now
deprecated too. Applications that still rely on the `em` console helper, can
easily recreate that class in their own codebase.

## Deprecate custom repository classes that don't extend `EntityRepository`

Although undocumented, it is currently possible to configure a custom repository
class that implements `ObjectRepository` but does not extend the
`EntityRepository` base class.

This is now deprecated. Please extend `EntityRepository` instead.

## Deprecated more APIs related to entity namespace aliases

```diff
-$config = $entityManager->getConfiguration();
-$config->addEntityNamespace('CMS', 'My\App\Cms');
+use My\App\Cms\CmsUser;

-$entityManager->getRepository('CMS:CmsUser');
+$entityManager->getRepository(CmsUser::class);
```

## Deprecate `AttributeDriver::getReader()` and `AnnotationDriver::getReader()`

That method was inherited from the abstract `AnnotationDriver` class of
`doctrine/persistence`, and does not seem to serve any purpose.

## Un-deprecate `Doctrine\ORM\Proxy\Proxy`

Because no forward-compatible new proxy solution had been implemented yet, the
current proxy mechanism is not considered deprecated anymore for the time
being. This applies to the following interfaces/classes:

* `Doctrine\ORM\Proxy\Proxy`
* `Doctrine\ORM\Proxy\ProxyFactory`

These methods have been un-deprecated:

* `Doctrine\ORM\Configuration::getAutoGenerateProxyClasses()`
* `Doctrine\ORM\Configuration::getProxyDir()`
* `Doctrine\ORM\Configuration::getProxyNamespace()`

Note that the `Doctrine\ORM\Proxy\Autoloader` remains deprecated and will be removed in 3.0.

## Deprecate helper methods from `AbstractCollectionPersister`

The following protected methods of
`Doctrine\ORM\Cache\Persister\Collection\AbstractCollectionPersister`
are not in use anymore and will be removed.

* `evictCollectionCache()`
* `evictElementCache()`

## Deprecate `Doctrine\ORM\Query\TreeWalkerChainIterator`

This class won't have a replacement.

## Deprecate `OnClearEventArgs::getEntityClass()` and `OnClearEventArgs::clearsAllEntities()`

These methods will be removed in 3.0 along with the ability to partially clear
the entity manager.

## Deprecate `Doctrine\ORM\Configuration::newDefaultAnnotationDriver`

This functionality has been moved to the new `ORMSetup` class. Call
`Doctrine\ORM\ORMSetup::createDefaultAnnotationDriver()` to create
a new annotation driver.

## Deprecate `Doctrine\ORM\Tools\Setup`

In our effort to migrate from Doctrine Cache to PSR-6, the `Setup` class which
accepted a Doctrine Cache instance in each method has been deprecated.

The replacement is `Doctrine\ORM\ORMSetup` which accepts a PSR-6
cache instead.

## Deprecate `Doctrine\ORM\Cache\MultiGetRegion`

The interface will be merged with `Doctrine\ORM\Cache\Region` in 3.0.

# Upgrade to 2.11

## Rename `AbstractIdGenerator::generate()` to `generateId()`

Implementations of `AbstractIdGenerator` have to override the method
`generateId()` without calling the parent implementation. Not doing so is
deprecated. Calling `generate()` on any `AbstractIdGenerator` implementation
is deprecated.

## PSR-6-based second level cache

The second level cache has been reworked to consume a PSR-6 cache. Using a
Doctrine Cache instance is deprecated.

* `DefaultCacheFactory`: The constructor expects a PSR-6 cache item pool as
  second argument now.
* `DefaultMultiGetRegion`: This class is deprecated in favor of `DefaultRegion`.
* `DefaultRegion`:
  * The constructor expects a PSR-6 cache item pool as second argument now.
  * The protected `$cache` property is deprecated.
  * The properties `$name` and `$lifetime` as well as the constant
   `REGION_KEY_SEPARATOR` and the method `getCacheEntryKey()` are flagged as
   `@internal` now. They all will become `private` in 3.0.
  * The method `getCache()` is deprecated without replacement.

## Deprecated: `Doctrine\ORM\Mapping\Driver\PHPDriver`

Use `StaticPHPDriver` instead when you want to programmatically configure
entity metadata.

You can convert mappings with the `orm:convert-mapping` command or more simply
in this case, `include` the metadata file from the `loadMetadata` static method
used by the `StaticPHPDriver`.

## Deprecated: `Setup::registerAutoloadDirectory()`

Use Composer's autoloader instead.

## Deprecated: `AbstractHydrator::hydrateRow()`

Following the deprecation of the method `AbstractHydrator::iterate()`, the
method `hydrateRow()` has been deprecated as well.

## Deprecate cache settings inspection

Doctrine does not provide its own cache implementation anymore and relies on
the PSR-6 standard instead. As a consequence, we cannot determine anymore
whether a given cache adapter is suitable for a production environment.
Because of that, functionality that aims to do so has been deprecated:

* `Configuration::ensureProductionSettings()`
* the `orm:ensure-production-settings` console command

# Upgrade to 2.10

## BC Break: `UnitOfWork` now relies on SPL object IDs, not hashes

When calling the following methods, you are now supposed to use the result of
`spl_object_id()`, and not `spl_object_hash()`:
- `UnitOfWork::clearEntityChangeSet()`
- `UnitOfWork::setOriginalEntityProperty()`

## BC Break: Removed `TABLE` id generator strategy

The implementation was unfinished for 14 years.
It is now deprecated to rely on:
- `Doctrine\ORM\Id\TableGenerator`;
- `Doctrine\ORM\Mapping\ClassMetadata::GENERATOR_TYPE_TABLE`;
- `Doctrine\ORM\Mapping\ClassMetadata::$tableGeneratorDefinition`;
- or `Doctrine\ORM\Mapping\ClassMetadata::isIdGeneratorTable()`.

## New method `Doctrine\ORM\EntityManagerInterface#wrapInTransaction($func)`

Works the same as `Doctrine\ORM\EntityManagerInterface#transactional()` but returns any value returned from `$func` closure rather than just _non-empty value returned from the closure or true_.

Because of BC policy, the method does not exist on the interface yet. This is the example of safe usage:

```php
function foo(EntityManagerInterface $entityManager, callable $func) {
    if (method_exists($entityManager, 'wrapInTransaction')) {
        return $entityManager->wrapInTransaction($func);
    }

    return $entityManager->transactional($func);
}
```

`Doctrine\ORM\EntityManagerInterface#transactional()` has been deprecated.

## Minor BC BREAK: some exception methods have been removed

The following methods were not in use and are very unlikely to be used by
downstream packages or applications, and were consequently removed:

- `ORMException::entityMissingForeignAssignedId`
- `ORMException::entityMissingAssignedIdForField`
- `ORMException::invalidFlushMode`

## Deprecated: database-side UUID generation

[DB-generated UUIDs are deprecated as of `doctrine/dbal` 2.8][DBAL deprecation].
As a consequence, using the `UUID` strategy for generating identifiers is deprecated as well.
Furthermore, relying on the following classes and methods is deprecated:

- `Doctrine\ORM\Id\UuidGenerator`
- `Doctrine\ORM\Mapping\ClassMetadataInfo::isIdentifierUuid()`

[DBAL deprecation]: https://github.com/doctrine/dbal/pull/3212

## Minor BC BREAK: Custom hydrators and `toIterable()`

The type declaration of the `$stmt` parameter of `AbstractHydrator::toIterable()` has been removed. This change might
break custom hydrator implementations that override this very method.

Overriding this method is not recommended, which is why the method is documented as `@final` now.

```diff
- public function toIterable(ResultStatement $stmt, ResultSetMapping $resultSetMapping, array $hints = []): iterable
+ public function toIterable($stmt, ResultSetMapping $resultSetMapping, array $hints = []): iterable
```

## Deprecated: Entity Namespace Aliases

Entity namespace aliases are deprecated, use the magic ::class constant to abbreviate full class names
in EntityManager, EntityRepository and DQL.

```diff
-  $entityManager->find('MyBundle:User', $id);
+  $entityManager->find(User::class, $id);
```

# Upgrade to 2.9

## Minor BC BREAK: Setup tool needs cache implementation

With the deprecation of doctrine/cache, the setup tool might no longer work as expected without a different cache
implementation. To work around this:
* Install symfony/cache: `composer require symfony/cache`. This will keep previous behaviour without any changes
* Instantiate caches yourself: to use a different cache implementation, pass a cache instance when calling any
  configuration factory in the setup tool:
  ```diff
  - $config = Setup::createAnnotationMetadataConfiguration($paths, $isDevMode, $proxyDir);
  + $cache = \Doctrine\Common\Cache\Psr6\DoctrineProvider::wrap($anyPsr6Implementation);
  + $config = Setup::createAnnotationMetadataConfiguration($paths, $isDevMode, $proxyDir, $cache);
  ```
* As a quick workaround, you can lock the doctrine/cache dependency to work around this: `composer require doctrine/cache ^1.11`.
  Note that this is only recommended as a bandaid fix, as future versions of ORM will no longer work with doctrine/cache
  1.11.

## Deprecated: doctrine/cache for metadata caching

The `Doctrine\ORM\Configuration#setMetadataCacheImpl()` method is deprecated and should no longer be used. Please use
`Doctrine\ORM\Configuration#setMetadataCache()` with any PSR-6 cache adapter instead.

## Removed: flushing metadata cache

To support PSR-6 caches, the `--flush` option for the `orm:clear-cache:metadata` command is ignored. Metadata cache is
now always cleared regardless of the cache adapter being used.

# Upgrade to 2.8

## Minor BC BREAK: Failed commit now throw OptimisticLockException

Method `Doctrine\ORM\UnitOfWork#commit()` can throw an OptimisticLockException when a commit silently fails and returns false
since `Doctrine\DBAL\Connection#commit()` signature changed from returning void to boolean

## Deprecated: `Doctrine\ORM\AbstractQuery#iterate()`

The method `Doctrine\ORM\AbstractQuery#iterate()` is deprecated in favor of `Doctrine\ORM\AbstractQuery#toIterable()`.
Note that `toIterable()` yields results of the query, unlike `iterate()` which yielded each result wrapped into an array.

# Upgrade to 2.7

## Added `Doctrine\ORM\AbstractQuery#enableResultCache()` and `Doctrine\ORM\AbstractQuery#disableResultCache()` methods

Method `Doctrine\ORM\AbstractQuery#useResultCache()` which could be used for both enabling and disabling the cache
(depending on passed flag) was split into two.

## Minor BC BREAK: paginator output walkers aren't be called anymore on sub-queries for queries without max results

To optimize DB interaction, `Doctrine\ORM\Tools\Pagination\Paginator` no longer fetches identifiers to be able to
perform the pagination with join collections when max results isn't set in the query.

## Minor BC BREAK: tables filtered with `schema_filter` are no longer created

When generating schema diffs, if a source table is filtered out by a `schema_filter` expression, then a `CREATE TABLE` was
always generated, even if the table already existed. This has been changed in this release and the table will no longer
be created.

## Deprecated number unaware `Doctrine\ORM\Mapping\UnderscoreNamingStrategy`

In the last patch of the `v2.6.x` series, we fixed a bug that was not converting names properly when they had numbers
(e.g.: `base64Encoded` was wrongly converted to `base64encoded` instead of `base64_encoded`).

In order to not break BC we've introduced a way to enable the fixed behavior using a boolean constructor argument. This
argument will be removed in 3.0 and the default behavior will be the fixed one.

## Deprecated: `Doctrine\ORM\AbstractQuery#useResultCache()`

Method `Doctrine\ORM\AbstractQuery#useResultCache()` is deprecated because it is split into `enableResultCache()`
and `disableResultCache()`. It will be removed in 3.0.

## Deprecated code generators and related console commands

These console commands have been deprecated:

 * `orm:convert-mapping`
 * `orm:generate:entities`
 * `orm:generate-repositories`

These classes have been deprecated:

 * `Doctrine\ORM\Tools\EntityGenerator`
 * `Doctrine\ORM\Tools\EntityRepositoryGenerator`

Whole Doctrine\ORM\Tools\Export namespace with all its members have been deprecated as well.

## Deprecated `Doctrine\ORM\Proxy\Proxy` marker interface

Proxy objects in Doctrine ORM 3.0 will no longer implement `Doctrine\ORM\Proxy\Proxy` nor
`Doctrine\Persistence\Proxy`: instead, they implement
`ProxyManager\Proxy\GhostObjectInterface`.

These related classes have been deprecated:

 * `Doctrine\ORM\Proxy\ProxyFactory`
 * `Doctrine\ORM\Proxy\Autoloader` - we suggest using the composer autoloader instead

These methods have been deprecated:

 * `Doctrine\ORM\Configuration#getAutoGenerateProxyClasses()`
 * `Doctrine\ORM\Configuration#getProxyDir()`
 * `Doctrine\ORM\Configuration#getProxyNamespace()`

## Deprecated `Doctrine\ORM\Version`

The `Doctrine\ORM\Version` class is now deprecated and will be removed in Doctrine ORM 3.0:
please refrain from checking the ORM version at runtime or use Composer's [runtime API](https://getcomposer.org/doc/07-runtime.md#knowing-whether-package-x-is-installed-in-version-y).

## Deprecated `EntityManager#merge()` method

Merge semantics was a poor fit for the PHP "share-nothing" architecture.
In addition to that, merging caused multiple issues with data integrity
in the managed entity graph, which was constantly spawning more edge-case bugs/scenarios.

The following API methods were therefore deprecated:

* `EntityManager#merge()`
* `UnitOfWork#merge()`

An alternative to `EntityManager#merge()` will not be provided by ORM 3.0, since the merging
semantics should be part of the business domain rather than the persistence domain of an
application. If your application relies heavily on CRUD-alike interactions and/or `PATCH`
restful operations, you should look at alternatives such as [JMSSerializer](https://github.com/schmittjoh/serializer).

## Extending `EntityManager` is deprecated

Final keyword will be added to the `EntityManager::class` in Doctrine ORM 3.0 in order to ensure that EntityManager
 is not used as valid extension point. Valid extension point should be EntityManagerInterface.

## Deprecated `EntityManager#clear($entityName)`

If your code relies on clearing a single entity type via `EntityManager#clear($entityName)`,
the signature has been changed to `EntityManager#clear()`.

The main reason is that partial clears caused multiple issues with data integrity
in the managed entity graph, which was constantly spawning more edge-case bugs/scenarios.

## Deprecated `EntityManager#flush($entity)` and `EntityManager#flush($entities)`

If your code relies on single entity flushing optimisations via
`EntityManager#flush($entity)`, the signature has been changed to
`EntityManager#flush()`.

Said API was affected by multiple data integrity bugs due to the fact
that change tracking was being restricted upon a subset of the managed
entities. The ORM cannot support committing subsets of the managed
entities while also guaranteeing data integrity, therefore this
utility was removed.

The `flush()` semantics will remain the same, but the change tracking will be performed
on all entities managed by the unit of work, and not just on the provided
`$entity` or `$entities`, as the parameter is now completely ignored.

The same applies to `UnitOfWork#commit($entity)`, which will simply be
`UnitOfWork#commit()`.

If you would still like to perform batching operations over small `UnitOfWork`
instances, it is suggested to follow these paths instead:

 * eagerly use `EntityManager#clear()` in conjunction with a specific second level
   cache configuration (see http://docs.doctrine-project.org/projects/doctrine-orm/en/stable/reference/second-level-cache.html)
 * use an explicit change tracking policy (see http://docs.doctrine-project.org/projects/doctrine-orm/en/stable/reference/change-tracking-policies.html)

## Deprecated `YAML` mapping drivers.

If your code relies on `YamlDriver`  or `SimpleYamlDriver`, you **MUST** change to
annotation or XML drivers instead.

## Deprecated: `Doctrine\ORM\EntityManagerInterface#copy()`

Method `Doctrine\ORM\EntityManagerInterface#copy()` never got its implementation and is deprecated.
It will be removed in 3.0.

# Upgrade to 2.6

## Added `Doctrine\ORM\EntityRepository::count()` method

`Doctrine\ORM\EntityRepository::count()` has been added. This new method has different
signature than `Countable::count()` (required parameter) and therefore are not compatible.
If your repository implemented the `Countable` interface, you will have to use
`$repository->count([])` instead and not implement `Countable` interface anymore.

## Minor BC BREAK: `Doctrine\ORM\Tools\Console\ConsoleRunner` is now final

Since it's just an utilitarian class and should not be inherited.

## Minor BC BREAK: removed `Doctrine\ORM\Query\QueryException::associationPathInverseSideNotSupported()`

Method `Doctrine\ORM\Query\QueryException::associationPathInverseSideNotSupported()`
now has a required parameter `$pathExpr`.

## Minor BC BREAK: removed `Doctrine\ORM\Query\Parser#isInternalFunction()`

Method `Doctrine\ORM\Query\Parser#isInternalFunction()` was removed because
the distinction between internal function and user defined DQL was removed.
[#6500](https://github.com/doctrine/orm/pull/6500)

## Minor BC BREAK: removed `Doctrine\ORM\ORMException#overwriteInternalDQLFunctionNotAllowed()`

Method `Doctrine\ORM\Query\Parser#overwriteInternalDQLFunctionNotAllowed()` was
removed because of the choice to allow users to overwrite internal functions, ie
`AVG`, `SUM`, `COUNT`, `MIN` and `MAX`. [#6500](https://github.com/doctrine/orm/pull/6500)

## PHP 7.1 is now required

Doctrine 2.6 now requires PHP 7.1 or newer.

As a consequence, automatic cache setup in Doctrine\ORM\Tools\Setup::create*Configuration() was changed:
- APCu extension (ext-apcu) will now be used instead of abandoned APC (ext-apc).
- Memcached extension (ext-memcached) will be used instead of obsolete Memcache (ext-memcache).
- XCache support was dropped as it doesn't work with PHP 7.

# Upgrade to 2.5

## Minor BC BREAK: removed `Doctrine\ORM\Query\SqlWalker#walkCaseExpression()`

Method `Doctrine\ORM\Query\SqlWalker#walkCaseExpression()` was unused and part
of the internal API of the ORM, so it was removed. [#5600](https://github.com/doctrine/orm/pull/5600).

## Minor BC BREAK: removed $className parameter on `AbstractEntityInheritancePersister#getSelectJoinColumnSQL()`

As `$className` parameter was not used in the method, it was safely removed.

## Minor BC BREAK: query cache key time is now a float

As of 2.5.5, the `QueryCacheEntry#time` property will contain a float value
instead of an integer in order to have more precision and also to be consistent
with the `TimestampCacheEntry#time`.

## Minor BC BREAK: discriminator map must now include all non-transient classes

It is now required that you declare the root of an inheritance in the
discriminator map.

When declaring an inheritance map, it was previously possible to skip the root
of the inheritance in the discriminator map. This was actually a validation
mistake by Doctrine2 and led to problems when trying to persist instances of
that class.

If you don't plan to persist instances some classes in your inheritance, then
either:

 - make those classes `abstract`
 - map those classes as `MappedSuperclass`

## Minor BC BREAK: ``EntityManagerInterface`` instead of ``EntityManager`` in type-hints

As of 2.5, classes requiring the ``EntityManager`` in any method signature will now require
an ``EntityManagerInterface`` instead.
If you are extending any of the following classes, then you need to check following
signatures:

- ``Doctrine\ORM\Tools\DebugUnitOfWorkListener#dumpIdentityMap(EntityManagerInterface $em)``
- ``Doctrine\ORM\Mapping\ClassMetadataFactory#setEntityManager(EntityManagerInterface $em)``

## Minor BC BREAK: Custom Hydrators API change

As of 2.5, `AbstractHydrator` does not enforce the usage of cache as part of
API, and now provides you a clean API for column information through the method
`hydrateColumnInfo($column)`.
Cache variable being passed around by reference is no longer needed since
Hydrators are per query instantiated since Doctrine 2.4.

## Minor BC BREAK: Entity based ``EntityManager#clear()`` calls follow cascade detach

Whenever ``EntityManager#clear()`` method gets called with a given entity class
name, until 2.4, it was only detaching the specific requested entity.
As of 2.5, ``EntityManager`` will follow configured cascades, providing a better
memory management since associations will be garbage collected, optimizing
resources consumption on long running jobs.

## BC BREAK: NamingStrategy interface changes

1. A new method ``embeddedFieldToColumnName($propertyName, $embeddedColumnName)``

This method generates the column name for fields of embedded objects. If you implement your custom NamingStrategy, you
now also need to implement this new method.

2. A change to method ``joinColumnName()`` to include the $className

## Updates on entities scheduled for deletion are no longer processed

In Doctrine 2.4, if you modified properties of an entity scheduled for deletion, UnitOfWork would
produce an UPDATE statement to be executed right before the DELETE statement. The entity in question
was therefore present in ``UnitOfWork#entityUpdates``, which means that ``preUpdate`` and ``postUpdate``
listeners were (quite pointlessly) called. In ``preFlush`` listeners, it used to be possible to undo
the scheduled deletion for updated entities (by calling ``persist()`` if the entity was found in both
``entityUpdates`` and ``entityDeletions``). This does not work any longer, because the entire changeset
calculation logic is optimized away.

## Minor BC BREAK: Default lock mode changed from LockMode::NONE to null in method signatures

A misconception concerning default lock mode values in method signatures lead to unexpected behaviour
in SQL statements on SQL Server. With a default lock mode of ``LockMode::NONE`` throughout the
method signatures in ORM, the table lock hint ``WITH (NOLOCK)`` was appended to all locking related
queries by default. This could result in unpredictable results because an explicit ``WITH (NOLOCK)``
table hint tells SQL Server to run a specific query in transaction isolation level READ UNCOMMITTED
instead of the default READ COMMITTED transaction isolation level.
Therefore there now is a distinction between ``LockMode::NONE`` and ``null`` to be able to tell
Doctrine whether to add table lock hints to queries by intention or not. To achieve this, the following
method signatures have been changed to declare ``$lockMode = null`` instead of ``$lockMode = LockMode::NONE``:

- ``Doctrine\ORM\Cache\Persister\AbstractEntityPersister#getSelectSQL()``
- ``Doctrine\ORM\Cache\Persister\AbstractEntityPersister#load()``
- ``Doctrine\ORM\Cache\Persister\AbstractEntityPersister#refresh()``
- ``Doctrine\ORM\Decorator\EntityManagerDecorator#find()``
- ``Doctrine\ORM\EntityManager#find()``
- ``Doctrine\ORM\EntityRepository#find()``
- ``Doctrine\ORM\Persisters\BasicEntityPersister#getSelectSQL()``
- ``Doctrine\ORM\Persisters\BasicEntityPersister#load()``
- ``Doctrine\ORM\Persisters\BasicEntityPersister#refresh()``
- ``Doctrine\ORM\Persisters\EntityPersister#getSelectSQL()``
- ``Doctrine\ORM\Persisters\EntityPersister#load()``
- ``Doctrine\ORM\Persisters\EntityPersister#refresh()``
- ``Doctrine\ORM\Persisters\JoinedSubclassPersister#getSelectSQL()``

You should update signatures for these methods if you have subclassed one of the above classes.
Please also check the calling code of these methods in your application and update if necessary.

**Note:**
This in fact is really a minor BC BREAK and should not have any affect on database vendors
other than SQL Server because it is the only one that supports and therefore cares about
``LockMode::NONE``. It's really just a FIX for SQL Server environments using ORM.

## Minor BC BREAK: `__clone` method not called anymore when entities are instantiated via metadata API

As of PHP 5.6, instantiation of new entities is deferred to the
[`doctrine/instantiator`](https://github.com/doctrine/instantiator) library, which will avoid calling `__clone`
or any public API on instantiated objects.

## BC BREAK: `Doctrine\ORM\Repository\DefaultRepositoryFactory` is now `final`

Please implement the `Doctrine\ORM\Repository\RepositoryFactory` interface instead of extending
the `Doctrine\ORM\Repository\DefaultRepositoryFactory`.

## BC BREAK: New object expression DQL queries now respects user provided aliasing and not return consumed fields

When executing DQL queries with new object expressions, instead of returning DTOs numerically indexes, it will now respect user provided aliases. Consider the following query:

    SELECT new UserDTO(u.id,u.name) as user,new AddressDTO(a.street,a.postalCode) as address, a.id as addressId FROM User u INNER JOIN u.addresses a WITH a.isPrimary = true

Previously, your result would be similar to this:

    array(
        0=>array(
            0=>{UserDTO object},
            1=>{AddressDTO object},
            2=>{u.id scalar},
            3=>{u.name scalar},
            4=>{a.street scalar},
            5=>{a.postalCode scalar},
            'addressId'=>{a.id scalar},
        ),
        ...
    )

From now on, the resultset will look like this:

    array(
        0=>array(
            'user'=>{UserDTO object},
            'address'=>{AddressDTO object},
            'addressId'=>{a.id scalar}
        ),
        ...
    )

## Minor BC BREAK: added second parameter $indexBy in EntityRepository#createQueryBuilder method signature

Added way to access the underlying QueryBuilder#from() method's 'indexBy' parameter when using EntityRepository#createQueryBuilder()

# Upgrade to 2.4

## BC BREAK: Compatibility Bugfix in PersistentCollection#matching()

In Doctrine 2.3 it was possible to use the new ``matching($criteria)``
functionality by adding constraints for assocations based on ID:

    Criteria::expr()->eq('association', $assocation->getId());

This functionality does not work on InMemory collections however, because
in memory criteria compares object values based on reference.
As of 2.4 the above code will throw an exception. You need to change
offending code to pass the ``$assocation`` reference directly:

    Criteria::expr()->eq('association', $assocation);

## Composer is now the default autoloader

The test suite now runs with composer autoloading. Support for PEAR, and tarball autoloading is deprecated.
Support for GIT submodules is removed.

## OnFlush and PostFlush event always called

Before 2.4 the postFlush and onFlush events were only called when there were
actually entities that changed. Now these events are called no matter if there
are entities in the UoW or changes are found.

## Parenthesis are now considered in arithmetic expression

Before 2.4 parenthesis are not considered in arithmetic primary expression.
That's conceptually wrong, since it might result in wrong values. For example:

The DQL:

    SELECT 100 / ( 2 * 2 ) FROM MyEntity

Before 2.4 it generates the SQL:

    SELECT 100 / 2 * 2 FROM my_entity

Now parenthesis are considered, the previous DQL will generate:

    SELECT 100 / (2 * 2) FROM my_entity

# Upgrade to 2.3

## Auto Discriminator Map breaks userland implementations with Listener

The new feature to detect discriminator maps automatically when none
are provided breaks userland implementations doing this with a
listener in ``loadClassMetadata`` event.

## EntityManager#find() not calls EntityRepository#find() anymore

Previous to 2.3, calling ``EntityManager#find()`` would be delegated to
``EntityRepository#find()``.  This has lead to some unexpected behavior in the
core of Doctrine when people have overwritten the find method in their
repositories. That is why this behavior has been reversed in 2.3, and
``EntityRepository#find()`` calls ``EntityManager#find()`` instead.

## EntityGenerator add*() method generation

When generating an add*() method for a collection the EntityGenerator will now not
use the Type-Hint to get the singular for the collection name, but use the field-name
and strip a trailing "s" character if there is one.

## Merge copies non persisted properties too

When merging an entity in UoW not only mapped properties are copied, but also others.

## Query, QueryBuilder and NativeQuery parameters *BC break*

From now on, parameters in queries is an ArrayCollection instead of a simple array.
This affects heavily the usage of setParameters(), because it will not append anymore
parameters to query, but will actually override the already defined ones.
Whenever you are retrieving a parameter (ie. $query->getParameter(1)), you will
receive an instance of Query\Parameter, which contains the methods "getName",
"getValue" and "getType". Parameters are also only converted to when necessary, and
not when they are set.

Also, related functions were affected:

* execute($parameters, $hydrationMode) the argument $parameters can be either an key=>value array or an ArrayCollection instance
* iterate($parameters, $hydrationMode) the argument $parameters can be either an key=>value array or an ArrayCollection instance
* setParameters($parameters) the argument $parameters can be either an key=>value array or an ArrayCollection instance
* getParameters() now returns ArrayCollection instead of array
* getParameter($key) now returns Parameter instance instead of parameter value

## Query TreeWalker method renamed

Internal changes were made to DQL and SQL generation. If you have implemented your own TreeWalker,
you probably need to update it. The method walkJoinVariableDeclaration is now named walkJoin.

## New methods in TreeWalker interface *BC break*

Two methods getQueryComponents() and setQueryComponent() were added to the TreeWalker interface and all its implementations
including TreeWalkerAdapter, TreeWalkerChain and SqlWalker. If you have your own implementation not inheriting from one of the
above you must implement these new methods.

## Metadata Drivers

Metadata drivers have been rewritten to reuse code from `Doctrine\Persistence`. Anyone who is using the
`Doctrine\ORM\Mapping\Driver\Driver` interface should instead refer to
`Doctrine\Persistence\Mapping\Driver\MappingDriver`. Same applies to
`Doctrine\ORM\Mapping\Driver\AbstractFileDriver`: you should now refer to
`Doctrine\Persistence\Mapping\Driver\FileDriver`.

Also, following mapping drivers have been deprecated, please use their replacements in Doctrine\Common as listed:

 *  `Doctrine\ORM\Mapping\Driver\DriverChain`       => `Doctrine\Persistence\Mapping\Driver\MappingDriverChain`
 *  `Doctrine\ORM\Mapping\Driver\PHPDriver`         => `Doctrine\Persistence\Mapping\Driver\PHPDriver`
 *  `Doctrine\ORM\Mapping\Driver\StaticPHPDriver`   => `Doctrine\Persistence\Mapping\Driver\StaticPHPDriver`

# Upgrade to 2.2

## ResultCache implementation rewritten

The result cache is completely rewritten and now works on the database result level, not inside the ORM AbstractQuery
anymore. This means that for result cached queries the hydration will now always be performed again, regardless of
the hydration mode. Affected areas are:

1. Fixes the problem that entities coming from the result cache were not registered in the UnitOfWork
   leading to problems during EntityManager#flush. Calls to EntityManager#merge are not necessary anymore.
2. Affects the array hydrator which now includes the overhead of hydration compared to caching the final result.

The API is backwards compatible however most of the getter methods on the `AbstractQuery` object are now
deprecated in favor of calling AbstractQuery#getQueryCacheProfile(). This method returns a `Doctrine\DBAL\Cache\QueryCacheProfile`
instance with access to result cache driver, lifetime and cache key.


## EntityManager#getPartialReference() creates read-only entity

Entities returned from EntityManager#getPartialReference() are now marked as read-only if they
haven't been in the identity map before. This means objects of this kind never lead to changes
in the UnitOfWork.


## Fields omitted in a partial DQL query or a native query are never updated

Fields of an entity that are not returned from a partial DQL Query or native SQL query
will never be updated through an UPDATE statement.


## Removed support for onUpdate in @JoinColumn

The onUpdate foreign key handling makes absolutely no sense in an ORM. Additionally Oracle doesn't even support it. Support for it is removed.


## Changes in Annotation Handling

There have been some changes to the annotation handling in Common 2.2 again, that affect how people with old configurations
from 2.0 have to configure the annotation driver if they don't use `Configuration::newDefaultAnnotationDriver()`:

    // Register the ORM Annotations in the AnnotationRegistry
    AnnotationRegistry::registerFile('path/to/Doctrine/ORM/Mapping/Driver/DoctrineAnnotations.php');

    $reader = new \Doctrine\Common\Annotations\SimpleAnnotationReader();
    $reader->addNamespace('Doctrine\ORM\Mapping');
    $reader = new \Doctrine\Common\Annotations\CachedReader($reader, new ArrayCache());

    $driver = new AnnotationDriver($reader, (array)$paths);

    $config->setMetadataDriverImpl($driver);


## Scalar mappings can now be omitted from DQL result

You are now allowed to mark scalar SELECT expressions as HIDDEN an they are not hydrated anymore.
Example:

SELECT u, SUM(a.id) AS HIDDEN numArticles FROM User u LEFT JOIN u.Articles a ORDER BY numArticles DESC HAVING numArticles > 10

Your result will be a collection of Users, and not an array with key 0 as User object instance and "numArticles" as the number of articles per user


## Map entities as scalars in DQL result

When hydrating to array or even a mixed result in object hydrator, previously you had the 0 index holding you entity instance.
You are now allowed to alias this, providing more flexibility for you code.
Example:

SELECT u AS user FROM User u

Will now return a collection of arrays with index "user" pointing to the User object instance.


## Performance optimizations

Thousands of lines were completely reviewed and optimized for best performance.
Removed redundancy and improved code readability made now internal Doctrine code easier to understand.
Also, Doctrine 2.2 now is around 10-15% faster than 2.1.

## EntityManager#find(null)

Previously EntityManager#find(null) returned null. It now throws an exception.

# Upgrade to 2.1

## Interface for EntityRepository

The EntityRepository now has an interface Doctrine\Persistence\ObjectRepository. This means that your classes that override EntityRepository and extend find(), findOneBy() or findBy() must be adjusted to follow this interface.

## AnnotationReader changes

The annotation reader was heavily refactored between 2.0 and 2.1-RC1. In theory the operation of the new reader should be backwards compatible, but it has to be setup differently to work that way:

    // new call to the AnnotationRegistry
    \Doctrine\Common\Annotations\AnnotationRegistry::registerFile('/doctrine-src/lib/Doctrine/ORM/Mapping/Driver/DoctrineAnnotations.php');

    $reader = new \Doctrine\Common\Annotations\AnnotationReader();
    $reader->setDefaultAnnotationNamespace('Doctrine\ORM\Mapping\\');
    // new code necessary starting here
    $reader->setIgnoreNotImportedAnnotations(true);
    $reader->setEnableParsePhpImports(false);
    $reader = new \Doctrine\Common\Annotations\CachedReader(
        new \Doctrine\Common\Annotations\IndexedReader($reader), new ArrayCache()
    );

This is already done inside the ``$config->newDefaultAnnotationDriver``, so everything should automatically work if you are using this method. You can verify if everything still works by executing a console command such as schema-validate that loads all metadata into memory.

# Update from 2.0-BETA3 to 2.0-BETA4

## XML Driver <change-tracking-policy /> element demoted to attribute

We changed how the XML Driver allows to define the change-tracking-policy. The working case is now:

    <entity change-tracking-policy="DEFERRED_IMPLICT" />

# Update from 2.0-BETA2 to 2.0-BETA3

## Serialization of Uninitialized Proxies

As of Beta3 you can now serialize uninitialized proxies, an exception will only be thrown when
trying to access methods on the unserialized proxy as long as it has not been re-attached to the
EntityManager using `EntityManager#merge()`. See this example:

    $proxy = $em->getReference('User', 1);

    $serializedProxy = serialize($proxy);
    $detachedProxy = unserialized($serializedProxy);

    echo $em->contains($detachedProxy); // FALSE

    try {
        $detachedProxy->getId(); // uninitialized detached proxy
    } catch(Exception $e) {

    }
    $attachedProxy = $em->merge($detachedProxy);
    echo $attackedProxy->getId(); // works!

## Changed SQL implementation of Postgres and Oracle DateTime types

The DBAL Type "datetime" included the Timezone Offset in both Postgres and Oracle. As of this version they are now
generated without Timezone (TIMESTAMP WITHOUT TIME ZONE instead of TIMESTAMP WITH TIME ZONE).
See [this comment to Ticket DBAL-22](http://www.doctrine-project.org/jira/browse/DBAL-22?focusedCommentId=13396&page=com.atlassian.jira.plugin.system.issuetabpanels%3Acomment-tabpanel#action_13396)
for more details as well as migration issues for PostgreSQL and Oracle.

Both Postgres and Oracle will throw Exceptions during hydration of Objects with "DateTime" fields unless migration steps are taken!

## Removed multi-dot/deep-path expressions in DQL

The support for implicit joins in DQL through the multi-dot/Deep Path Expressions
was dropped. For example:

    SELECT u FROM User u WHERE u.group.name = ?1

See the "u.group.id" here is using multi dots (deep expression) to walk
through the graph of objects and properties. Internally the DQL parser
would rewrite these queries to:

    SELECT u FROM User u JOIN u.group g WHERE g.name = ?1

This explicit notation will be the only supported notation as of now. The internal
handling of multi-dots in the DQL Parser was very complex, error prone in edge cases
and required special treatment for several features we added. Additionally
it had edge cases that could not be solved without making the DQL Parser
even much more complex. For this reason we will drop the support for the
deep path expressions to increase maintainability and overall performance
of the DQL parsing process. This will benefit any DQL query being parsed,
even those not using deep path expressions.

Note that the generated SQL of both notations is exactly the same! You
don't loose anything through this.

## Default Allocation Size for Sequences

The default allocation size for sequences has been changed from 10 to 1. This step was made
to not cause confusion with users and also because it is partly some kind of premature optimization.

# Update from 2.0-BETA1 to 2.0-BETA2

There are no backwards incompatible changes in this release.

# Upgrade from 2.0-ALPHA4 to 2.0-BETA1

## EntityRepository deprecates access to protected variables

Instead of accessing protected variables for the EntityManager in
a custom EntityRepository it is now required to use the getter methods
for all the three instance variables:

* `$this->_em` now accessible through `$this->getEntityManager()`
* `$this->_class` now accessible through `$this->getClassMetadata()`
* `$this->_entityName` now accessible through `$this->getEntityName()`

Important: For Beta 2 the protected visibility of these three properties will be
changed to private!

## Console migrated to Symfony Console

The Doctrine CLI has been replaced by Symfony Console Configuration

Instead of having to specify:

    [php]
    $cliConfig = new CliConfiguration();
    $cliConfig->setAttribute('em', $entityManager);

You now have to configure the script like:

    [php]
    $helperSet = new \Symfony\Components\Console\Helper\HelperSet(array(
        'db' => new \Doctrine\DBAL\Tools\Console\Helper\ConnectionHelper($em->getConnection()),
        'em' => new \Doctrine\ORM\Tools\Console\Helper\EntityManagerHelper($em)
    ));

## Console: No need for Mapping Paths anymore

In previous versions you had to specify the --from and --from-path options
to show where your mapping paths are from the console. However this information
is already known from the Mapping Driver configuration, so the requirement
for this options were dropped.

Instead for each console command all the entities are loaded and to
restrict the operation to one or more sub-groups you can use the --filter flag.

## AnnotationDriver is not a default mapping driver anymore

In conjunction with the recent changes to Console we realized that the
annotations driver being a default metadata driver lead to lots of glue
code in the console components to detect where entities lie and how to load
them for batch updates like SchemaTool and other commands. However the
annotations driver being a default driver does not really help that much
anyways.

Therefore we decided to break backwards compatibility in this issue and drop
the support for Annotations as Default Driver and require our users to
specify the driver explicitly (which allows us to ask for the path to all
entities).

If you are using the annotations metadata driver as default driver, you
have to add the following lines to your bootstrap code:

    $driverImpl = $config->newDefaultAnnotationDriver(array(__DIR__."/Entities"));
    $config->setMetadataDriverImpl($driverImpl);

You have to specify the path to your entities as either string of a single
path or array of multiple paths
to your entities. This information will be used by all console commands to
access all entities.

Xml and Yaml Drivers work as before!


## New inversedBy attribute

It is now *mandatory* that the owning side of a bidirectional association specifies the
'inversedBy' attribute that points to the name of the field on the inverse side that completes
the association. Example:

    [php]
    // BEFORE (ALPHA4 AND EARLIER)
    class User
    {
        //...
        /** @OneToOne(targetEntity="Address", mappedBy="user") */
        private $address;
        //...
    }
    class Address
    {
        //...
        /** @OneToOne(targetEntity="User") */
        private $user;
        //...
    }

    // SINCE BETA1
    // User class DOES NOT CHANGE
    class Address
    {
        //...
        /** @OneToOne(targetEntity="User", inversedBy="address") */
        private $user;
        //...
    }

Thus, the inversedBy attribute is the counterpart to the mappedBy attribute. This change
was necessary to enable some simplifications and further performance improvements. We
apologize for the inconvenience.

## Default Property for Field Mappings

The "default" option for database column defaults has been removed. If desired, database column defaults can
be implemented by using the columnDefinition attribute of the @Column annotation (or the appropriate XML and YAML equivalents).
Prefer PHP default values, if possible.

## Selecting Partial Objects

Querying for partial objects now has a new syntax. The old syntax to query for partial objects
now has a different meaning. This is best illustrated by an example. If you previously
had a DQL query like this:

    [sql]
    SELECT u.id, u.name FROM User u

Since BETA1, simple state field path expressions in the select clause are used to select
object fields as plain scalar values (something that was not possible before).
To achieve the same result as previously (that is, a partial object with only id and name populated)
you need to use the following, explicit syntax:

    [sql]
    SELECT PARTIAL u.{id,name} FROM User u

## XML Mapping Driver

The 'inheritance-type' attribute changed to take last bit of ClassMetadata constant names, i.e.
NONE, SINGLE_TABLE, INHERITANCE_TYPE_JOINED

## YAML Mapping Driver

The way to specify lifecycle callbacks in YAML Mapping driver was changed to allow for multiple callbacks
per event. The Old syntax ways:

    [yaml]
    lifecycleCallbacks:
      doStuffOnPrePersist: prePersist
      doStuffOnPostPersist: postPersist

The new syntax is:

    [yaml]
    lifecycleCallbacks:
      prePersist: [ doStuffOnPrePersist, doOtherStuffOnPrePersistToo ]
      postPersist: [ doStuffOnPostPersist ]

## PreUpdate Event Listeners

Event Listeners listening to the 'preUpdate' event can only affect the primitive values of entity changesets
by using the API on the `PreUpdateEventArgs` instance passed to the preUpdate listener method. Any changes
to the state of the entitys properties won't affect the database UPDATE statement anymore. This gives drastic
performance benefits for the preUpdate event.

## Collection API

The Collection interface in the Common package has been updated with some missing methods
that were present only on the default implementation, ArrayCollection. Custom collection
implementations need to be updated to adhere to the updated interface.

# Upgrade from 2.0-ALPHA3 to 2.0-ALPHA4

## CLI Controller changes

CLI main object changed its name and namespace. Renamed from Doctrine\ORM\Tools\Cli to Doctrine\Common\Cli\CliController.
Doctrine\Common\Cli\CliController now only deals with namespaces. Ready to go, Core, Dbal and Orm are available and you can subscribe new tasks by retrieving the namespace and including new task. Example:

    [php]
    $cli->getNamespace('Core')->addTask('my-example', '\MyProject\Tools\Cli\Tasks\MyExampleTask');


## CLI Tasks documentation

Tasks have implemented a new way to build documentation. Although it is still possible to define the help manually by extending the basicHelp and extendedHelp, they are now optional.
With new required method AbstractTask::buildDocumentation, its implementation defines the TaskDocumentation instance (accessible through AbstractTask::getDocumentation()), basicHelp and extendedHelp are now not necessary to be implemented.

## Changes in Method Signatures

    * A bunch of Methods on both Doctrine\DBAL\Platforms\AbstractPlatform and Doctrine\DBAL\Schema\AbstractSchemaManager
      have changed quite significantly by adopting the new Schema instance objects.

## Renamed Methods

    * Doctrine\ORM\AbstractQuery::setExpireResultCache() -> expireResultCache()
    * Doctrine\ORM\Query::setExpireQueryCache() -> expireQueryCache()

## SchemaTool Changes

    * "doctrine schema-tool --drop" now always drops the complete database instead of
    only those tables defined by the current database model. The previous method had
    problems when foreign keys of orphaned tables pointed to tables that were scheduled
    for deletion.
    * Use "doctrine schema-tool --update" to get a save incremental update for your
    database schema without deleting any unused tables, sequences or foreign keys.
    * Use "doctrine schema-tool --complete-update" to do a full incremental update of
    your schema.
# Upgrade from 2.0-ALPHA2 to 2.0-ALPHA3

This section details the changes made to Doctrine 2.0-ALPHA3 to make it easier for you
to upgrade your projects to use this version.

## CLI Changes

The $args variable used in the cli-config.php for configuring the Doctrine CLI has been renamed to $globalArguments.

## Proxy class changes

You are now required to make supply some minimalist configuration with regards to proxy objects. That involves 2 new configuration options. First, the directory where generated proxy classes should be placed needs to be specified. Secondly, you need to configure the namespace used for proxy classes. The following snippet shows an example:

    [php]
    // step 1: configure directory for proxy classes
    // $config instanceof Doctrine\ORM\Configuration
    $config->setProxyDir('/path/to/myproject/lib/MyProject/Generated/Proxies');
    $config->setProxyNamespace('MyProject\Generated\Proxies');

Note that proxy classes behave exactly like any other classes when it comes to class loading. Therefore you need to make sure the proxy classes can be loaded by some class loader. If you place the generated proxy classes in a namespace and directory under your projects class files, like in the example above, it would be sufficient to register the MyProject namespace on a class loader. Since the proxy classes are contained in that namespace and adhere to the standards for class loading, no additional work is required.
Generating the proxy classes into a namespace within your class library is the recommended setup.

Entities with initialized proxy objects can now be serialized and unserialized properly from within the same application.

For more details refer to the Configuration section of the manual.

## Removed allowPartialObjects configuration option

The allowPartialObjects configuration option together with the `Configuration#getAllowPartialObjects` and `Configuration#setAllowPartialObjects` methods have been removed.
The new behavior is as if the option were set to FALSE all the time, basically disallowing partial objects globally. However, you can still use the `Query::HINT_FORCE_PARTIAL_LOAD` query hint to force a query to return partial objects for optimization purposes.

## Renamed Methods

* Doctrine\ORM\Configuration#getCacheDir() to getProxyDir()
* Doctrine\ORM\Configuration#setCacheDir($dir) to setProxyDir($dir)<|MERGE_RESOLUTION|>--- conflicted
+++ resolved
@@ -1,4 +1,3 @@
-<<<<<<< HEAD
 # Upgrade to 3.0
 
 ## BC BREAK: Lifecycle callback mapping on embedded classes is now explicitly forbidden
@@ -601,21 +600,20 @@
 - `IterableResult`
 
 Use `toIterable()` instead.
-=======
+
 # Upgrade to 2.17
 
 ## Deprecate not-enabling lazy-ghosts
 
 Not enabling lazy ghost objects is deprecated. In ORM 3.0, they will be always enabled.
 Ensure `Doctrine\ORM\Configuration::setLazyGhostObjectEnabled(true)` is called to enable them.
->>>>>>> db279100
 
 # Upgrade to 2.16
 
 ## Deprecated accepting duplicate IDs in the identity map
 
 For any given entity class and ID value, there should be only one object instance
-representing the entity. 
+representing the entity.
 
 In https://github.com/doctrine/orm/pull/10785, a check was added that will guard this
 in the identity map. The most probable cause for violations of this rule are collisions
