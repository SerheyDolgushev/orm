<<<<<<< HEAD
# Upgrade to 3.0

## BC BREAK: Removed `QueryBuilder` methods and constants.

The following `QueryBuilder` constants and methods have been removed:

1. `SELECT`,
2. `DELETE`,
3. `UPDATE`,
4. `STATE_DIRTY`,
5. `STATE_CLEAN`,
6. `getState()`,
7. `getType()`.

## BC BREAK: Omitting only the alias argument for `QueryBuilder::update` and `QueryBuilder::delete` is not supported anymore

When building an UPDATE or DELETE query and when passing a class/type to the function, the alias argument must not be omitted.

### Before

```php
$qb = $em->createQueryBuilder()
    ->delete('User u')
    ->where('u.id = :user_id')
    ->setParameter('user_id', 1);
```

### After

```php
$qb = $em->createQueryBuilder()
    ->delete('User', 'u')
    ->where('u.id = :user_id')
    ->setParameter('user_id', 1);
```

## BC BREAK: Split output walkers and tree walkers

`SqlWalker` and its child classes don't implement the `TreeWalker` interface
anymore.

The following methods have been removed from the `TreeWalker` interface and
from the `TreeWalkerAdapter` and `TreeWalkerChain` classes:

* `setQueryComponent()`
* `walkSelectClause()`
* `walkFromClause()`
* `walkFunction()`
* `walkOrderByClause()`
* `walkOrderByItem()`
* `walkHavingClause()`
* `walkJoin()`
* `walkSelectExpression()`
* `walkQuantifiedExpression()`
* `walkSubselect()`
* `walkSubselectFromClause()`
* `walkSimpleSelectClause()`
* `walkSimpleSelectExpression()`
* `walkAggregateExpression()`
* `walkGroupByClause()`
* `walkGroupByItem()`
* `walkDeleteClause()`
* `walkUpdateClause()`
* `walkUpdateItem()`
* `walkWhereClause()`
* `walkConditionalExpression()`
* `walkConditionalTerm()`
* `walkConditionalFactor()`
* `walkConditionalPrimary()`
* `walkExistsExpression()`
* `walkCollectionMemberExpression()`
* `walkEmptyCollectionComparisonExpression()`
* `walkNullComparisonExpression()`
* `walkInExpression()`
* `walkInstanceOfExpression()`
* `walkLiteral()`
* `walkBetweenExpression()`
* `walkLikeExpression()`
* `walkStateFieldPathExpression()`
* `walkComparisonExpression()`
* `walkInputParameter()`
* `walkArithmeticExpression()`
* `walkArithmeticTerm()`
* `walkStringPrimary()`
* `walkArithmeticFactor()`
* `walkSimpleArithmeticExpression()`
* `walkPathExpression()`
* `walkResultVariable()`
* `getExecutor()`

The following changes have been made to the abstract `TreeWalkerAdapter` class:

* The method `setQueryComponent()` is now protected.
* The method `_getQueryComponents()` has been removed in favor of
  `getQueryComponents()`.

## BC BREAK: Removed identity columns emulation through sequences

If the platform you are using does not support identity columns, you should
switch to the `SEQUENCE` strategy.

## BC BREAK: Made setters parameters mandatory

The following methods require an argument when being called. Pass `null`
instead of omitting the argument.

* `Doctrine\ORM\Event\OnClassMetadataNotFoundEventArgs::setFoundMetadata()`
* `Doctrine\ORM\AbstractQuery::setHydrationCacheProfile()`
* `Doctrine\ORM\AbstractQuery::setResultCache()`
* `Doctrine\ORM\AbstractQuery::setResultCacheProfile()`

## BC BREAK: New argument to `NamingStrategy::joinColumnName()`

### Before

```php
<?php
class MyStrategy implements NamingStrategy
{
    /**
     * @param string $propertyName A property name.
     */
    public function joinColumnName($propertyName): string
    {
        // …
    }
}
```

### After

The `class-string` type for `$className` can be inherited from the signature of
the interface.

```php
<?php
class MyStrategy implements NamingStrategy
{
    /**
     * {@inheritdoc}
     */
    public function joinColumnName(string $propertyName, string $className): string
    {
        // …
    }
}
```

## BC BREAK: Remove StaticPHPDriver

Use `Doctrine\Persistence\Mapping\Driver\StaticPHPDriver` from
`doctrine/persistence` instead.

## BC BREAK: `UnderscoreNamingStrategy` is number aware only

The second argument to `UnderscoreNamingStrategy::__construct()` was dropped,
the strategy can no longer be unaware of numbers.

## BC BREAK: Remove `Doctrine\ORM\Proxy\Autoloader`

Use `Doctrine\Common\Proxy\Autoloader` instead.

## BC BREAK: Remove `Doctrine\ORM\Tools\DisconnectedClassMetadataFactory`

No replacement is provided.

## BC BREAK: Remove support for `Type::canRequireSQLConversion()`

This feature was deprecated in DBAL 3.3.0 and will be removed in DBAL 4.0.
The value conversion methods are now called regardless of the type.

The `MappingException::sqlConversionNotAllowedForIdentifiers()` method has been removed
as no longer relevant.

## BC Break: Removed the `doctrine` binary.

The documentation explains how the console tools can be bootstrapped for
standalone usage:

https://www.doctrine-project.org/projects/doctrine-orm/en/stable/reference/tools.html

The method `ConsoleRunner::printCliConfigTemplate()` has been removed as well
because it was only useful in the context of the `doctrine` binary.

## BC Break: Removed `EntityManagerHelper` and related logic

All console commands require a `$entityManagerProvider` to be passed via the
constructor. Commands won't try to get the entity manager from a previously
registered `em` console helper.

The following classes have been removed:

* `Doctrine\ORM\Tools\Console\EntityManagerProvider\HelperSetManagerProvider`
* `Doctrine\ORM\Tools\Console\Helper\EntityManagerHelper`

The following breaking changes have been applied to `Doctrine\ORM\Tools\Console\ConsoleRunner`:

* The method `createHelperSet()` has been removed.
* The methods `run()` and `createApplication()` don't accept an instance of
  `HelperSet` as first argument anymore.
* The method `addCommands()` requires an instance of `EntityManagerProvider`
  as second argument now.

## BC Break: `Exception\ORMException` is no longer a class, but an interface

All methods in `Doctrine\ORM\ORMException` have been extracted to dedicated exceptions.

 * `missingMappingDriverImpl()` => `Exception\MissingMappingDriverImplementation::create()`
 * `unrecognizedField()` => `Persisters\Exception\UnrecognizedField::byName()`
 * `unexpectedAssociationValue()` => `Exception\UnexpectedAssociationValue::create()`
 * `invalidOrientation()` => `Persisters\Exception\InvalidOrientation::fromClassNameAndField()`
 * `entityManagerClosed()` => `Exception\EntityManagerClosed::create()`
 * `invalidHydrationMode()` => `Exception\InvalidHydrationMode::fromMode()`
 * `mismatchedEventManager()` => `Exception\MismatchedEventManager::create()`
 * `findByRequiresParameter()` => `Repository\Exception\InvalidMagicMethodCall::onMissingParameter()`
 * `invalidMagicCall()` => `Repository\Exception\InvalidMagicMethodCall::becauseFieldNotFoundIn()`
 * `invalidFindByInverseAssociation()` => `Repository\Exception\InvalidFindByCall::fromInverseSideUsage()`
 * `invalidResultCacheDriver()` => `Cache\Exception\InvalidResultCacheDriver::create()`
 * `notSupported()` => `Exception\NotSupported::create()`
 * `queryCacheNotConfigured()` => `QueryCacheNotConfigured::create()`
 * `metadataCacheNotConfigured()` => `Cache\Exception\MetadataCacheNotConfigured::create()`
 * `queryCacheUsesNonPersistentCache()` => `Cache\Exception\QueryCacheUsesNonPersistentCache::fromDriver()`
 * `metadataCacheUsesNonPersistentCache()` => `Cache\Exception\MetadataCacheUsesNonPersistentCache::fromDriver()`
 * `proxyClassesAlwaysRegenerating()` => `Exception\ProxyClassesAlwaysRegenerating::create()`
 * `invalidEntityRepository()` => `Exception\InvalidEntityRepository::fromClassName()`
 * `missingIdentifierField()` => `Exception\MissingIdentifierField::fromFieldAndClass()`
 * `unrecognizedIdentifierFields()` => `Exception\UnrecognizedIdentifierFields::fromClassAndFieldNames()`
 * `cantUseInOperatorOnCompositeKeys()` => `Persisters\Exception\CantUseInOperatorOnCompositeKeys::create()`

## BC Break: `CacheException` is no longer a class, but an interface

All methods in `Doctrine\ORM\Cache\CacheException` have been extracted to dedicated exceptions.

 * `updateReadOnlyCollection()` => `Cache\Exception\CannotUpdateReadOnlyCollection::fromEntityAndField()`
 * `updateReadOnlyEntity()` => `Cache\Exception\CannotUpdateReadOnlyEntity::fromEntity()`
 * `nonCacheableEntity()` => `Cache\Exception\NonCacheableEntity::fromEntity()`
 * `nonCacheableEntityAssociation()` => `Cache\Exception\NonCacheableEntityAssociation::fromEntityAndField()`


## BC Break: Missing type declaration added for identifier generators

Although undocumented, it was possible to configure a custom repository
class that implements `ObjectRepository` but does not extend the
`EntityRepository` base class. Repository classes have to extend
`EntityRepository` now.

## BC BREAK: Removed support for entity namespace alias

- `EntityManager::getRepository()` no longer accepts the entity namespace alias
  notation.
- `Configuration::addEntityNamespace()` and
  `Configuration::getEntityNamespace()` have been removed.

## BC BREAK: Remove helper methods from `AbstractCollectionPersister`

The following protected methods of
`Doctrine\ORM\Cache\Persister\Collection\AbstractCollectionPersister`
have been removed.

* `evictCollectionCache()`
* `evictElementCache()`

## BC BREAK: `Doctrine\ORM\Query\TreeWalkerChainIterator`

This class has been removed without replacement.

## BC BREAK: Remove quoting methods from `ClassMetadata`

The following methods have been removed from the class metadata because
quoting is handled by implementations of `Doctrine\ORM\Mapping\QuoteStrategy`:

* `getQuotedIdentifierColumnNames()`
* `getQuotedColumnName()`
* `getQuotedTableName()`
* `getQuotedJoinTableName()`

## BC BREAK: Remove ability to merge detached entities

Merge semantics was a poor fit for the PHP "share-nothing" architecture.
In addition to that, merging caused multiple issues with data integrity
in the managed entity graph, which was constantly spawning more edge-case
bugs/scenarios.

The method `UnitOfWork::merge()` has been removed. The method
`EntityManager::merge()` will throw an exception on each call.

## BC BREAK: Removed ability to partially flush/commit entity manager and unit of work

The following methods don't accept a single entity or an array of entities anymore:

* `Doctrine\ORM\EntityManager::flush()`
* `Doctrine\ORM\Decorator\EntityManagerDecorator::flush()`
* `Doctrine\ORM\UnitOfWork::commit()`

The semantics of `flush()` and `commit()` will remain the same, but the change
tracking will be performed on all entities managed by the unit of work, and not
just on the provided entities, as the parameter is now completely ignored.

## BC BREAK: Removed ability to partially clear entity manager and unit of work

* Passing an argument other than `null` to `EntityManager::clear()` will raise
  an exception.
* The unit of work cannot be cleared partially anymore. Passing an argument to
  `UnitOfWork::clear()` does not have any effect anymore; the unit of work is
  cleared completely.
* The method `EntityRepository::clear()` has been removed.
* The methods `getEntityClass()` and `clearsAllEntities()` have been removed
  from `OnClearEventArgs`.

## BC BREAK: Remove support for Doctrine Cache

The Doctrine Cache library is not supported anymore. The following methods
have been removed from `Doctrine\ORM\Configuration`:

* `getQueryCacheImpl()`
* `setQueryCacheImpl()`
* `getHydrationCacheImpl()`
* `setHydrationCacheImpl()`
* `getMetadataCacheImpl()`
* `setMetadataCacheImpl()`

The methods have been replaced by PSR-6 compatible counterparts
(just strip the `Impl` suffix from the old name to get the new one).

## BC BREAK: Remove `Doctrine\ORM\Configuration::newDefaultAnnotationDriver`

This functionality has been moved to the new `DoctrineSetup` class. Call
`Doctrine\ORM\Tools\DoctrineSetup::createDefaultAnnotationDriver()` to create
a new annotation driver.

## BC BREAK: Remove `Doctrine\ORM\Tools\Setup`

In our effort to migrate from Doctrine Cache to PSR-6, the `Setup` class which
accepted a Doctrine Cache instance in each method has been removed.

The replacement is `Doctrine\ORM\Tools\DoctrineSetup` which accepts a PSR-6
cache instead.

## BC BREAK: Removed named queries

All APIs related to named queries have been removed.

## BC BREAK: Remove old cache accessors and mutators from query classes

The following methods have been removed from `AbstractQuery`:

* `setResultCacheDriver()`
* `getResultCacheDriver()`
* `useResultCache()`
* `getResultCacheLifetime()`
* `getResultCacheId()`

The following methods have been removed from `Query`:

* `setQueryCacheDriver()`
* `getQueryCacheDriver()`

## BC BREAK: Remove `Doctrine\ORM\Cache\MultiGetRegion`

The interface has been merged into `Doctrine\ORM\Cache\Region`.

## BC BREAK: Rename `AbstractIdGenerator::generate()` to `generateId()`

* Implementations of `AbstractIdGenerator` have to implement the method
  `generateId()`.
* The method `generate()` has been removed from `AbstractIdGenerator`.

## BC BREAK: Remove cache settings inspection

Doctrine does not provide its own cache implementation anymore and relies on
the PSR-6 standard instead. As a consequence, we cannot determine anymore
whether a given cache adapter is suitable for a production environment.
Because of that, functionality that aims to do so has been removed:

* `Configuration::ensureProductionSettings()`
* the `orm:ensure-production-settings` console command

## BC BREAK: PSR-6-based second level cache

The second level cache has been reworked to consume a PSR-6 cache. Using a
Doctrine Cache instance is not supported anymore.

* `DefaultCacheFactory`: The constructor expects a PSR-6 cache item pool as
  second argument now.
* `DefaultMultiGetRegion`: This class has been removed.
* `DefaultRegion`:
    * The constructor expects a PSR-6 cache item pool as second argument now.
    * The protected `$cache` property is removed.
    * The properties `$name` and `$lifetime` as well as the constant
      `REGION_KEY_SEPARATOR` and the method `getCacheEntryKey()` are
      `private` now.
    * The method `getCache()` has been removed.


## BC Break: Remove `Doctrine\ORM\Mapping\Driver\PHPDriver`

Use `StaticPHPDriver` instead when you want to programmatically configure
entity metadata.

## BC BREAK: Remove `Doctrine\ORM\EntityManagerInterface#transactional()`

This method has been replaced by `Doctrine\ORM\EntityManagerInterface#wrapInTransaction()`.

## BC BREAK: Removed support for schema emulation.

The ORM no longer attempts to emulate schemas on SQLite.

## BC BREAK: Remove `Setup::registerAutoloadDirectory()`

Use Composer's autoloader instead.

## BC BREAK: Remove YAML mapping drivers.

If your code relies on `YamlDriver` or `SimpleYamlDriver`, you **MUST** migrate to
attribute, annotation or XML drivers instead.

You can use the `orm:convert-mapping` command to convert your metadata mapping to XML
_before_ upgrading to 3.0:

```sh
php doctrine orm:convert-mapping xml /path/to/mapping-path-converted-to-xml
```

## BC BREAK: Remove code generators and related console commands

These console commands have been removed:

* `orm:convert-d1-schema`
* `orm:convert-mapping`
* `orm:generate:entities`
* `orm:generate-repositories`

These classes have been deprecated:

* `Doctrine\ORM\Tools\ConvertDoctrine1Schema`
* `Doctrine\ORM\Tools\EntityGenerator`
* `Doctrine\ORM\Tools\EntityRepositoryGenerator`

The entire `Doctrine\ORM\Tools\Export` namespace has been removed as well.

## BC BREAK: Removed `Doctrine\ORM\Version`

Use Composer's runtime API if you _really_ need to check the version of the ORM package at runtime.

## BC BREAK: EntityRepository::count() signature change

The argument `$criteria` of `Doctrine\ORM\EntityRepository::count()` is now
optional. Overrides in child classes should be made compatible.

## BC BREAK: changes in exception hierarchy

- `Doctrine\ORM\ORMException` has been removed
- `Doctrine\ORM\Exception\ORMException` is now an interface

## Variadic methods now use native variadics
The following methods were using `func_get_args()` to simulate a variadic argument:
- `Doctrine\ORM\Query\Expr#andX()`
- `Doctrine\ORM\Query\Expr#orX()`
- `Doctrine\ORM\QueryBuilder#select()`
- `Doctrine\ORM\QueryBuilder#addSelect()`
- `Doctrine\ORM\QueryBuilder#where()`
- `Doctrine\ORM\QueryBuilder#andWhere()`
- `Doctrine\ORM\QueryBuilder#orWhere()`
- `Doctrine\ORM\QueryBuilder#groupBy()`
- `Doctrine\ORM\QueryBuilder#andGroupBy()`
- `Doctrine\ORM\QueryBuilder#having()`
- `Doctrine\ORM\QueryBuilder#andHaving()`
- `Doctrine\ORM\QueryBuilder#orHaving()` 
A variadic argument is now actually used in their signatures signature (`...$x`).
Signatures of overridden methods should be changed accordingly

## Minor BC BREAK: removed `Doctrine\ORM\EntityManagerInterface#copy()`

Method `Doctrine\ORM\EntityManagerInterface#copy()` never got its implementation and is removed in 3.0.

## BC BREAK: Removed classes related to UUID and TABLE generator strategies

The following classes have been removed:
- `Doctrine\ORM\Id\TableGenerator`
- `Doctrine\ORM\Id\UuidGenerator`

Using the `UUID` strategy for generating identifiers is not supported anymore.

## BC BREAK: Removed `Query::iterate()`

The deprecated method `Query::iterate()` has been removed along with the
following classes and methods:

- `AbstractHydrator::iterate()`
- `AbstractHydrator::hydrateRow()`
- `IterableResult`

Use `toIterable()` instead.
=======
# Upgrade to 2.14

## Deprecated `Doctrine\ORM\Proxy\Proxy` interface.

Use `Doctrine\Persistence\Proxy` instead to check whether proxies are initialized.
>>>>>>> 4a04c8c2

# Upgrade to 2.13

## Deprecated `QueryBuilder` methods and constants.

1. The `QueryBuilder::getState()` method has been deprecated as the builder state is an internal concern.
2. Relying on the type of the query being built by using `QueryBuilder::getType()` has been deprecated.
   If necessary, track the type of the query being built outside of the builder.

The following `QueryBuilder` constants related to the above methods have been deprecated:

1. `SELECT`,
2. `DELETE`,
3. `UPDATE`,
4. `STATE_DIRTY`,
5. `STATE_CLEAN`.

## Deprecated omitting only the alias argument for `QueryBuilder::update` and `QueryBuilder::delete`

When building an UPDATE or DELETE query and when passing a class/type to the function, the alias argument must not be omitted.

### Before

```php
$qb = $em->createQueryBuilder()
    ->delete('User u')
    ->where('u.id = :user_id')
    ->setParameter('user_id', 1);
```

### After

```php
$qb = $em->createQueryBuilder()
    ->delete('User', 'u')
    ->where('u.id = :user_id')
    ->setParameter('user_id', 1);
```

## Deprecated using the `IDENTITY` identifier strategy on platform that do not support identity columns

If identity columns are emulated with sequences on the platform you are using,
you should switch to the `SEQUENCE` strategy.

## Deprecated passing `null` to `Doctrine\ORM\Query::setFirstResult()`

`$query->setFirstResult(null);` is equivalent to `$query->setFirstResult(0)`.

## Deprecated calling setters without arguments

The following methods will require an argument in 3.0. Pass `null` instead of
omitting the argument.

* `Doctrine\ORM\Event\OnClassMetadataNotFoundEventArgs::setFoundMetadata()`
* `Doctrine\ORM\AbstractQuery::setHydrationCacheProfile()`
* `Doctrine\ORM\AbstractQuery::setResultCache()`
* `Doctrine\ORM\AbstractQuery::setResultCacheProfile()`

## Deprecated passing invalid fetch modes to `AbstractQuery::setFetchMode()`

Calling `AbstractQuery::setFetchMode()` with anything else than
`Doctrine\ORM\Mapping::FETCH_EAGER` results in
`Doctrine\ORM\Mapping::FETCH_LAZY` being used. Relying on that behavior is
deprecated and will result in an exception in 3.0.

## Deprecated `getEntityManager()` in `Doctrine\ORM\Event\OnClearEventArgs` and `Doctrine\ORM\Event\*FlushEventArgs`

This method has been deprecated in:

* `Doctrine\ORM\Event\OnClearEventArgs`
* `Doctrine\ORM\Event\OnFlushEventArgs`
* `Doctrine\ORM\Event\PostFlushEventArgs`
* `Doctrine\ORM\Event\PreFlushEventArgs`

It will be removed in 3.0. Use `getObjectManager()` instead.

## Prepare split of output walkers and tree walkers

In 3.0, `SqlWalker` and its child classes won't implement the `TreeWalker`
interface anymore. Relying on that inheritance is deprecated.

The following methods of the `TreeWalker` interface have been deprecated:

* `setQueryComponent()`
* `walkSelectClause()`
* `walkFromClause()`
* `walkFunction()`
* `walkOrderByClause()`
* `walkOrderByItem()`
* `walkHavingClause()`
* `walkJoin()`
* `walkSelectExpression()`
* `walkQuantifiedExpression()`
* `walkSubselect()`
* `walkSubselectFromClause()`
* `walkSimpleSelectClause()`
* `walkSimpleSelectExpression()`
* `walkAggregateExpression()`
* `walkGroupByClause()`
* `walkGroupByItem()`
* `walkDeleteClause()`
* `walkUpdateClause()`
* `walkUpdateItem()`
* `walkWhereClause()`
* `walkConditionalExpression()`
* `walkConditionalTerm()`
* `walkConditionalFactor()`
* `walkConditionalPrimary()`
* `walkExistsExpression()`
* `walkCollectionMemberExpression()`
* `walkEmptyCollectionComparisonExpression()`
* `walkNullComparisonExpression()`
* `walkInExpression()`
* `walkInstanceOfExpression()`
* `walkLiteral()`
* `walkBetweenExpression()`
* `walkLikeExpression()`
* `walkStateFieldPathExpression()`
* `walkComparisonExpression()`
* `walkInputParameter()`
* `walkArithmeticExpression()`
* `walkArithmeticTerm()`
* `walkStringPrimary()`
* `walkArithmeticFactor()`
* `walkSimpleArithmeticExpression()`
* `walkPathExpression()`
* `walkResultVariable()`
* `getExecutor()`

The following changes have been made to the abstract `TreeWalkerAdapter` class:

* All implementations of now-deprecated `TreeWalker` methods have been
  deprecated as well.
* The method `setQueryComponent()` will become protected in 3.0. Calling it
  publicly is deprecated.
* The method `_getQueryComponents()` is deprecated, call `getQueryComponents()`
  instead.

On the `TreeWalkerChain` class, all implementations of now-deprecated
`TreeWalker` methods have been deprecated as well.  However, `SqlWalker` is
unaffected by those deprecations and will continue to implement all of those
methods.

## Deprecated passing `null` to `Doctrine\ORM\Query::setDQL()`

Doing `$query->setDQL(null);` achieves nothing.

## Deprecated omitting second argument to `NamingStrategy::joinColumnName`

When implementing `NamingStrategy`, it is deprecated to implement
`joinColumnName()` with only one argument.

### Before

```php
<?php
class MyStrategy implements NamingStrategy
{
    /**
     * @param string $propertyName A property name.
     */
    public function joinColumnName($propertyName): string
    {
        // …
    }
}
```

### After

For backward-compatibility reasons, the parameter has to be optional, but can
be documented as guaranteed to be a `class-string`.

```php
<?php
class MyStrategy implements NamingStrategy
{
    /**
     * @param string       $propertyName A property name.
     * @param class-string $className
     */
    public function joinColumnName($propertyName, $className = null): string
    {
        // …
    }
}
```

## Deprecated methods related to named queries

The following methods have been deprecated:

- `Doctrine\ORM\Query\ResultSetMappingBuilder::addNamedNativeQueryMapping()`
- `Doctrine\ORM\Query\ResultSetMappingBuilder::addNamedNativeQueryResultClassMapping()`
- `Doctrine\ORM\Query\ResultSetMappingBuilder::addNamedNativQueryResultSetMapping()`
- `Doctrine\ORM\Query\ResultSetMappingBuilder::addNamedNativQueryEntityResultMapping()`

## Deprecated classes related to Doctrine 1 and reverse engineering

The following classes have been deprecated:

- `Doctrine\ORM\Tools\ConvertDoctrine1Schema`
- `Doctrine\ORM\Tools\DisconnectedClassMetadataFactory`

## Deprecate `ClassMetadataInfo` usage

It is deprecated to pass `Doctrine\ORM\Mapping\ClassMetadataInfo` instances
that are not also instances of `Doctrine\ORM\ClassMetadata` to the following
methods:

- `Doctrine\ORM\Mapping\Builder\ClassMetadataBuilder::__construct()`
- `Doctrine\ORM\Mapping\Driver\DatabaseDriver::loadMetadataForClass()`
- `Doctrine\ORM\Tools\SchemaValidator::validateClass()`

# Upgrade to 2.12

## Deprecated the `doctrine` binary.

The documentation explains how the console tools can be bootstrapped for
standalone usage.

The method `ConsoleRunner::printCliConfigTemplate()` is deprecated because it
was only useful in the context of the `doctrine` binary.

## Deprecate omitting `$class` argument to `ORMInvalidArgumentException::invalidIdentifierBindingEntity()`

To make it easier to identify understand the cause for that exception, it is
deprecated to omit the class name when calling
`ORMInvalidArgumentException::invalidIdentifierBindingEntity()`.

## Deprecate `Doctrine\ORM\Tools\Console\Helper\EntityManagerHelper`

Using a console helper to provide the ORM's console commands with one or
multiple entity managers had been deprecated with 2.9 already. This leaves
The `EntityManagerHelper` class with no purpose which is why it is now
deprecated too. Applications that still rely on the `em` console helper, can
easily recreate that class in their own codebase.

## Deprecate custom repository classes that don't extend `EntityRepository`

Although undocumented, it is currently possible to configure a custom repository
class that implements `ObjectRepository` but does not extend the
`EntityRepository` base class.

This is now deprecated. Please extend `EntityRepository` instead.

## Deprecated more APIs related to entity namespace aliases

```diff
-$config = $entityManager->getConfiguration();
-$config->addEntityNamespace('CMS', 'My\App\Cms');
+use My\App\Cms\CmsUser;

-$entityManager->getRepository('CMS:CmsUser');
+$entityManager->getRepository(CmsUser::class);
```

## Deprecate `AttributeDriver::getReader()` and `AnnotationDriver::getReader()`

That method was inherited from the abstract `AnnotationDriver` class of
`doctrine/persistence`, and does not seem to serve any purpose.

## Un-deprecate `Doctrine\ORM\Proxy\Proxy`

Because no forward-compatible new proxy solution had been implemented yet, the
current proxy mechanism is not considered deprecated anymore for the time
being. This applies to the following interfaces/classes:

* `Doctrine\ORM\Proxy\Proxy`
* `Doctrine\ORM\Proxy\ProxyFactory`

These methods have been un-deprecated:

* `Doctrine\ORM\Configuration::getAutoGenerateProxyClasses()`
* `Doctrine\ORM\Configuration::getProxyDir()`
* `Doctrine\ORM\Configuration::getProxyNamespace()`

Note that the `Doctrine\ORM\Proxy\Autoloader` remains deprecated and will be removed in 3.0.

## Deprecate helper methods from `AbstractCollectionPersister`

The following protected methods of
`Doctrine\ORM\Cache\Persister\Collection\AbstractCollectionPersister`
are not in use anymore and will be removed.

* `evictCollectionCache()`
* `evictElementCache()`

## Deprecate `Doctrine\ORM\Query\TreeWalkerChainIterator`

This class won't have a replacement.

## Deprecate `OnClearEventArgs::getEntityClass()` and `OnClearEventArgs::clearsAllEntities()`

These methods will be removed in 3.0 along with the ability to partially clear
the entity manager.

## Deprecate `Doctrine\ORM\Configuration::newDefaultAnnotationDriver`

This functionality has been moved to the new `ORMSetup` class. Call
`Doctrine\ORM\ORMSetup::createDefaultAnnotationDriver()` to create
a new annotation driver.

## Deprecate `Doctrine\ORM\Tools\Setup`

In our effort to migrate from Doctrine Cache to PSR-6, the `Setup` class which
accepted a Doctrine Cache instance in each method has been deprecated.

The replacement is `Doctrine\ORM\ORMSetup` which accepts a PSR-6
cache instead.

## Deprecate `Doctrine\ORM\Cache\MultiGetRegion`

The interface will be merged with `Doctrine\ORM\Cache\Region` in 3.0.

# Upgrade to 2.11

## Rename `AbstractIdGenerator::generate()` to `generateId()`

Implementations of `AbstractIdGenerator` have to override the method
`generateId()` without calling the parent implementation. Not doing so is
deprecated. Calling `generate()` on any `AbstractIdGenerator` implementation
is deprecated.

## PSR-6-based second level cache

The second level cache has been reworked to consume a PSR-6 cache. Using a
Doctrine Cache instance is deprecated.

* `DefaultCacheFactory`: The constructor expects a PSR-6 cache item pool as
  second argument now.
* `DefaultMultiGetRegion`: This class is deprecated in favor of `DefaultRegion`.
* `DefaultRegion`:
  * The constructor expects a PSR-6 cache item pool as second argument now.
  * The protected `$cache` property is deprecated.
  * The properties `$name` and `$lifetime` as well as the constant
   `REGION_KEY_SEPARATOR` and the method `getCacheEntryKey()` are flagged as
   `@internal` now. They all will become `private` in 3.0.
  * The method `getCache()` is deprecated without replacement.

## Deprecated: `Doctrine\ORM\Mapping\Driver\PHPDriver`

Use `StaticPHPDriver` instead when you want to programmatically configure
entity metadata.

You can convert mappings with the `orm:convert-mapping` command or more simply
in this case, `include` the metadata file from the `loadMetadata` static method
used by the `StaticPHPDriver`.

## Deprecated: `Setup::registerAutoloadDirectory()`

Use Composer's autoloader instead.

## Deprecated: `AbstractHydrator::hydrateRow()`

Following the deprecation of the method `AbstractHydrator::iterate()`, the
method `hydrateRow()` has been deprecated as well.

## Deprecate cache settings inspection

Doctrine does not provide its own cache implementation anymore and relies on
the PSR-6 standard instead. As a consequence, we cannot determine anymore
whether a given cache adapter is suitable for a production environment.
Because of that, functionality that aims to do so has been deprecated:

* `Configuration::ensureProductionSettings()`
* the `orm:ensure-production-settings` console command

# Upgrade to 2.10

## BC Break: `UnitOfWork` now relies on SPL object IDs, not hashes

When calling the following methods, you are now supposed to use the result of
`spl_object_id()`, and not `spl_object_hash()`:
- `UnitOfWork::clearEntityChangeSet()`
- `UnitOfWork::setOriginalEntityProperty()`

## BC Break: Removed `TABLE` id generator strategy

The implementation was unfinished for 14 years.
It is now deprecated to rely on:
- `Doctrine\ORM\Id\TableGenerator`;
- `Doctrine\ORM\Mapping\ClassMetadata::GENERATOR_TYPE_TABLE`;
- `Doctrine\ORM\Mapping\ClassMetadata::$tableGeneratorDefinition`;
- or `Doctrine\ORM\Mapping\ClassMetadata::isIdGeneratorTable()`.

## New method `Doctrine\ORM\EntityManagerInterface#wrapInTransaction($func)`

Works the same as `Doctrine\ORM\EntityManagerInterface#transactional()` but returns any value returned from `$func` closure rather than just _non-empty value returned from the closure or true_.

Because of BC policy, the method does not exist on the interface yet. This is the example of safe usage:

```php
function foo(EntityManagerInterface $entityManager, callable $func) {
    if (method_exists($entityManager, 'wrapInTransaction')) {
        return $entityManager->wrapInTransaction($func);
    }
    
    return $entityManager->transactional($func);
}
```

`Doctrine\ORM\EntityManagerInterface#transactional()` has been deprecated.

## Minor BC BREAK: some exception methods have been removed

The following methods were not in use and are very unlikely to be used by
downstream packages or applications, and were consequently removed:

- `ORMException::entityMissingForeignAssignedId`
- `ORMException::entityMissingAssignedIdForField`
- `ORMException::invalidFlushMode`

## Deprecated: database-side UUID generation

[DB-generated UUIDs are deprecated as of `doctrine/dbal` 2.8][DBAL deprecation].
As a consequence, using the `UUID` strategy for generating identifiers is deprecated as well.
Furthermore, relying on the following classes and methods is deprecated:

- `Doctrine\ORM\Id\UuidGenerator`
- `Doctrine\ORM\Mapping\ClassMetadataInfo::isIdentifierUuid()`

[DBAL deprecation]: https://github.com/doctrine/dbal/pull/3212

## Minor BC BREAK: Custom hydrators and `toIterable()`

The type declaration of the `$stmt` parameter of `AbstractHydrator::toIterable()` has been removed. This change might
break custom hydrator implementations that override this very method.

Overriding this method is not recommended, which is why the method is documented as `@final` now.

```diff
- public function toIterable(ResultStatement $stmt, ResultSetMapping $resultSetMapping, array $hints = []): iterable
+ public function toIterable($stmt, ResultSetMapping $resultSetMapping, array $hints = []): iterable
```

## Deprecated: Entity Namespace Aliases

Entity namespace aliases are deprecated, use the magic ::class constant to abbreviate full class names
in EntityManager, EntityRepository and DQL.

```diff
-  $entityManager->find('MyBundle:User', $id);
+  $entityManager->find(User::class, $id);
```

# Upgrade to 2.9

## Minor BC BREAK: Setup tool needs cache implementation

With the deprecation of doctrine/cache, the setup tool might no longer work as expected without a different cache
implementation. To work around this:
* Install symfony/cache: `composer require symfony/cache`. This will keep previous behaviour without any changes
* Instantiate caches yourself: to use a different cache implementation, pass a cache instance when calling any
  configuration factory in the setup tool:
  ```diff
  - $config = Setup::createAnnotationMetadataConfiguration($paths, $isDevMode, $proxyDir);
  + $cache = \Doctrine\Common\Cache\Psr6\DoctrineProvider::wrap($anyPsr6Implementation);
  + $config = Setup::createAnnotationMetadataConfiguration($paths, $isDevMode, $proxyDir, $cache);
  ```
* As a quick workaround, you can lock the doctrine/cache dependency to work around this: `composer require doctrine/cache ^1.11`.
  Note that this is only recommended as a bandaid fix, as future versions of ORM will no longer work with doctrine/cache
  1.11.
  
## Deprecated: doctrine/cache for metadata caching

The `Doctrine\ORM\Configuration#setMetadataCacheImpl()` method is deprecated and should no longer be used. Please use
`Doctrine\ORM\Configuration#setMetadataCache()` with any PSR-6 cache adapter instead.

## Removed: flushing metadata cache

To support PSR-6 caches, the `--flush` option for the `orm:clear-cache:metadata` command is ignored. Metadata cache is
now always cleared regardless of the cache adapter being used.

# Upgrade to 2.8

## Minor BC BREAK: Failed commit now throw OptimisticLockException

Method `Doctrine\ORM\UnitOfWork#commit()` can throw an OptimisticLockException when a commit silently fails and returns false
since `Doctrine\DBAL\Connection#commit()` signature changed from returning void to boolean

## Deprecated: `Doctrine\ORM\AbstractQuery#iterate()`

The method `Doctrine\ORM\AbstractQuery#iterate()` is deprecated in favor of `Doctrine\ORM\AbstractQuery#toIterable()`.
Note that `toIterable()` yields results of the query, unlike `iterate()` which yielded each result wrapped into an array.

# Upgrade to 2.7

## Added `Doctrine\ORM\AbstractQuery#enableResultCache()` and `Doctrine\ORM\AbstractQuery#disableResultCache()` methods

Method `Doctrine\ORM\AbstractQuery#useResultCache()` which could be used for both enabling and disabling the cache
(depending on passed flag) was split into two.

## Minor BC BREAK: paginator output walkers aren't be called anymore on sub-queries for queries without max results

To optimize DB interaction, `Doctrine\ORM\Tools\Pagination\Paginator` no longer fetches identifiers to be able to
perform the pagination with join collections when max results isn't set in the query.

## Minor BC BREAK: tables filtered with `schema_filter` are no longer created

When generating schema diffs, if a source table is filtered out by a `schema_filter` expression, then a `CREATE TABLE` was
always generated, even if the table already existed. This has been changed in this release and the table will no longer
be created.

## Deprecated number unaware `Doctrine\ORM\Mapping\UnderscoreNamingStrategy`

In the last patch of the `v2.6.x` series, we fixed a bug that was not converting names properly when they had numbers
(e.g.: `base64Encoded` was wrongly converted to `base64encoded` instead of `base64_encoded`).

In order to not break BC we've introduced a way to enable the fixed behavior using a boolean constructor argument. This
argument will be removed in 3.0 and the default behavior will be the fixed one.

## Deprecated: `Doctrine\ORM\AbstractQuery#useResultCache()`

Method `Doctrine\ORM\AbstractQuery#useResultCache()` is deprecated because it is split into `enableResultCache()`
and `disableResultCache()`. It will be removed in 3.0.

## Deprecated code generators and related console commands

These console commands have been deprecated:

 * `orm:convert-mapping`
 * `orm:generate:entities`
 * `orm:generate-repositories`

These classes have been deprecated:

 * `Doctrine\ORM\Tools\EntityGenerator`
 * `Doctrine\ORM\Tools\EntityRepositoryGenerator`

Whole Doctrine\ORM\Tools\Export namespace with all its members have been deprecated as well.

## Deprecated `Doctrine\ORM\Proxy\Proxy` marker interface

Proxy objects in Doctrine ORM 3.0 will no longer implement `Doctrine\ORM\Proxy\Proxy` nor
`Doctrine\Persistence\Proxy`: instead, they implement
`ProxyManager\Proxy\GhostObjectInterface`.

These related classes have been deprecated:

 * `Doctrine\ORM\Proxy\ProxyFactory`
 * `Doctrine\ORM\Proxy\Autoloader` - we suggest using the composer autoloader instead

These methods have been deprecated:

 * `Doctrine\ORM\Configuration#getAutoGenerateProxyClasses()`
 * `Doctrine\ORM\Configuration#getProxyDir()`
 * `Doctrine\ORM\Configuration#getProxyNamespace()`

## Deprecated `Doctrine\ORM\Version`

The `Doctrine\ORM\Version` class is now deprecated and will be removed in Doctrine ORM 3.0:
please refrain from checking the ORM version at runtime or use Composer's [runtime API](https://getcomposer.org/doc/07-runtime.md#knowing-whether-package-x-is-installed-in-version-y).

## Deprecated `EntityManager#merge()` method

Merge semantics was a poor fit for the PHP "share-nothing" architecture.
In addition to that, merging caused multiple issues with data integrity
in the managed entity graph, which was constantly spawning more edge-case bugs/scenarios.

The following API methods were therefore deprecated:

* `EntityManager#merge()`
* `UnitOfWork#merge()`

An alternative to `EntityManager#merge()` will not be provided by ORM 3.0, since the merging
semantics should be part of the business domain rather than the persistence domain of an
application. If your application relies heavily on CRUD-alike interactions and/or `PATCH`
restful operations, you should look at alternatives such as [JMSSerializer](https://github.com/schmittjoh/serializer).

## Extending `EntityManager` is deprecated

Final keyword will be added to the `EntityManager::class` in Doctrine ORM 3.0 in order to ensure that EntityManager
 is not used as valid extension point. Valid extension point should be EntityManagerInterface.

## Deprecated `EntityManager#clear($entityName)`

If your code relies on clearing a single entity type via `EntityManager#clear($entityName)`,
the signature has been changed to `EntityManager#clear()`.

The main reason is that partial clears caused multiple issues with data integrity
in the managed entity graph, which was constantly spawning more edge-case bugs/scenarios.

## Deprecated `EntityManager#flush($entity)` and `EntityManager#flush($entities)`

If your code relies on single entity flushing optimisations via
`EntityManager#flush($entity)`, the signature has been changed to
`EntityManager#flush()`.

Said API was affected by multiple data integrity bugs due to the fact
that change tracking was being restricted upon a subset of the managed
entities. The ORM cannot support committing subsets of the managed
entities while also guaranteeing data integrity, therefore this
utility was removed.

The `flush()` semantics will remain the same, but the change tracking will be performed
on all entities managed by the unit of work, and not just on the provided
`$entity` or `$entities`, as the parameter is now completely ignored.

The same applies to `UnitOfWork#commit($entity)`, which will simply be
`UnitOfWork#commit()`.

If you would still like to perform batching operations over small `UnitOfWork`
instances, it is suggested to follow these paths instead:

 * eagerly use `EntityManager#clear()` in conjunction with a specific second level
   cache configuration (see http://docs.doctrine-project.org/projects/doctrine-orm/en/stable/reference/second-level-cache.html)
 * use an explicit change tracking policy (see http://docs.doctrine-project.org/projects/doctrine-orm/en/stable/reference/change-tracking-policies.html)

## Deprecated `YAML` mapping drivers.

If your code relies on `YamlDriver`  or `SimpleYamlDriver`, you **MUST** change to
annotation or XML drivers instead.

## Deprecated: `Doctrine\ORM\EntityManagerInterface#copy()`

Method `Doctrine\ORM\EntityManagerInterface#copy()` never got its implementation and is deprecated.
It will be removed in 3.0.

# Upgrade to 2.6

## Added `Doctrine\ORM\EntityRepository::count()` method

`Doctrine\ORM\EntityRepository::count()` has been added. This new method has different
signature than `Countable::count()` (required parameter) and therefore are not compatible.
If your repository implemented the `Countable` interface, you will have to use
`$repository->count([])` instead and not implement `Countable` interface anymore.

## Minor BC BREAK: `Doctrine\ORM\Tools\Console\ConsoleRunner` is now final

Since it's just an utilitarian class and should not be inherited.

## Minor BC BREAK: removed `Doctrine\ORM\Query\QueryException::associationPathInverseSideNotSupported()`

Method `Doctrine\ORM\Query\QueryException::associationPathInverseSideNotSupported()`
now has a required parameter `$pathExpr`.

## Minor BC BREAK: removed `Doctrine\ORM\Query\Parser#isInternalFunction()`

Method `Doctrine\ORM\Query\Parser#isInternalFunction()` was removed because
the distinction between internal function and user defined DQL was removed.
[#6500](https://github.com/doctrine/orm/pull/6500)

## Minor BC BREAK: removed `Doctrine\ORM\ORMException#overwriteInternalDQLFunctionNotAllowed()`

Method `Doctrine\ORM\Query\Parser#overwriteInternalDQLFunctionNotAllowed()` was
removed because of the choice to allow users to overwrite internal functions, ie
`AVG`, `SUM`, `COUNT`, `MIN` and `MAX`. [#6500](https://github.com/doctrine/orm/pull/6500)

## PHP 7.1 is now required

Doctrine 2.6 now requires PHP 7.1 or newer.

As a consequence, automatic cache setup in Doctrine\ORM\Tools\Setup::create*Configuration() was changed:
- APCu extension (ext-apcu) will now be used instead of abandoned APC (ext-apc).
- Memcached extension (ext-memcached) will be used instead of obsolete Memcache (ext-memcache).
- XCache support was dropped as it doesn't work with PHP 7.

# Upgrade to 2.5

## Minor BC BREAK: removed `Doctrine\ORM\Query\SqlWalker#walkCaseExpression()`

Method `Doctrine\ORM\Query\SqlWalker#walkCaseExpression()` was unused and part
of the internal API of the ORM, so it was removed. [#5600](https://github.com/doctrine/orm/pull/5600).

## Minor BC BREAK: removed $className parameter on `AbstractEntityInheritancePersister#getSelectJoinColumnSQL()`

As `$className` parameter was not used in the method, it was safely removed.

## Minor BC BREAK: query cache key time is now a float

As of 2.5.5, the `QueryCacheEntry#time` property will contain a float value
instead of an integer in order to have more precision and also to be consistent
with the `TimestampCacheEntry#time`.

## Minor BC BREAK: discriminator map must now include all non-transient classes

It is now required that you declare the root of an inheritance in the
discriminator map.

When declaring an inheritance map, it was previously possible to skip the root
of the inheritance in the discriminator map. This was actually a validation
mistake by Doctrine2 and led to problems when trying to persist instances of
that class.

If you don't plan to persist instances some classes in your inheritance, then
either:

 - make those classes `abstract`
 - map those classes as `MappedSuperclass`

## Minor BC BREAK: ``EntityManagerInterface`` instead of ``EntityManager`` in type-hints

As of 2.5, classes requiring the ``EntityManager`` in any method signature will now require
an ``EntityManagerInterface`` instead.
If you are extending any of the following classes, then you need to check following
signatures:

- ``Doctrine\ORM\Tools\DebugUnitOfWorkListener#dumpIdentityMap(EntityManagerInterface $em)``
- ``Doctrine\ORM\Mapping\ClassMetadataFactory#setEntityManager(EntityManagerInterface $em)``

## Minor BC BREAK: Custom Hydrators API change

As of 2.5, `AbstractHydrator` does not enforce the usage of cache as part of
API, and now provides you a clean API for column information through the method
`hydrateColumnInfo($column)`.
Cache variable being passed around by reference is no longer needed since
Hydrators are per query instantiated since Doctrine 2.4.

## Minor BC BREAK: Entity based ``EntityManager#clear()`` calls follow cascade detach

Whenever ``EntityManager#clear()`` method gets called with a given entity class
name, until 2.4, it was only detaching the specific requested entity.
As of 2.5, ``EntityManager`` will follow configured cascades, providing a better
memory management since associations will be garbage collected, optimizing
resources consumption on long running jobs.

## BC BREAK: NamingStrategy interface changes

1. A new method ``embeddedFieldToColumnName($propertyName, $embeddedColumnName)``

This method generates the column name for fields of embedded objects. If you implement your custom NamingStrategy, you
now also need to implement this new method.

2. A change to method ``joinColumnName()`` to include the $className

## Updates on entities scheduled for deletion are no longer processed

In Doctrine 2.4, if you modified properties of an entity scheduled for deletion, UnitOfWork would
produce an UPDATE statement to be executed right before the DELETE statement. The entity in question
was therefore present in ``UnitOfWork#entityUpdates``, which means that ``preUpdate`` and ``postUpdate``
listeners were (quite pointlessly) called. In ``preFlush`` listeners, it used to be possible to undo
the scheduled deletion for updated entities (by calling ``persist()`` if the entity was found in both
``entityUpdates`` and ``entityDeletions``). This does not work any longer, because the entire changeset
calculation logic is optimized away.

## Minor BC BREAK: Default lock mode changed from LockMode::NONE to null in method signatures

A misconception concerning default lock mode values in method signatures lead to unexpected behaviour
in SQL statements on SQL Server. With a default lock mode of ``LockMode::NONE`` throughout the
method signatures in ORM, the table lock hint ``WITH (NOLOCK)`` was appended to all locking related
queries by default. This could result in unpredictable results because an explicit ``WITH (NOLOCK)``
table hint tells SQL Server to run a specific query in transaction isolation level READ UNCOMMITTED
instead of the default READ COMMITTED transaction isolation level.
Therefore there now is a distinction between ``LockMode::NONE`` and ``null`` to be able to tell
Doctrine whether to add table lock hints to queries by intention or not. To achieve this, the following
method signatures have been changed to declare ``$lockMode = null`` instead of ``$lockMode = LockMode::NONE``:

- ``Doctrine\ORM\Cache\Persister\AbstractEntityPersister#getSelectSQL()``
- ``Doctrine\ORM\Cache\Persister\AbstractEntityPersister#load()``
- ``Doctrine\ORM\Cache\Persister\AbstractEntityPersister#refresh()``
- ``Doctrine\ORM\Decorator\EntityManagerDecorator#find()``
- ``Doctrine\ORM\EntityManager#find()``
- ``Doctrine\ORM\EntityRepository#find()``
- ``Doctrine\ORM\Persisters\BasicEntityPersister#getSelectSQL()``
- ``Doctrine\ORM\Persisters\BasicEntityPersister#load()``
- ``Doctrine\ORM\Persisters\BasicEntityPersister#refresh()``
- ``Doctrine\ORM\Persisters\EntityPersister#getSelectSQL()``
- ``Doctrine\ORM\Persisters\EntityPersister#load()``
- ``Doctrine\ORM\Persisters\EntityPersister#refresh()``
- ``Doctrine\ORM\Persisters\JoinedSubclassPersister#getSelectSQL()``

You should update signatures for these methods if you have subclassed one of the above classes.
Please also check the calling code of these methods in your application and update if necessary.

**Note:**
This in fact is really a minor BC BREAK and should not have any affect on database vendors
other than SQL Server because it is the only one that supports and therefore cares about
``LockMode::NONE``. It's really just a FIX for SQL Server environments using ORM.

## Minor BC BREAK: `__clone` method not called anymore when entities are instantiated via metadata API

As of PHP 5.6, instantiation of new entities is deferred to the
[`doctrine/instantiator`](https://github.com/doctrine/instantiator) library, which will avoid calling `__clone`
or any public API on instantiated objects.

## BC BREAK: `Doctrine\ORM\Repository\DefaultRepositoryFactory` is now `final`

Please implement the `Doctrine\ORM\Repository\RepositoryFactory` interface instead of extending
the `Doctrine\ORM\Repository\DefaultRepositoryFactory`.

## BC BREAK: New object expression DQL queries now respects user provided aliasing and not return consumed fields

When executing DQL queries with new object expressions, instead of returning DTOs numerically indexes, it will now respect user provided aliases. Consider the following query:

    SELECT new UserDTO(u.id,u.name) as user,new AddressDTO(a.street,a.postalCode) as address, a.id as addressId FROM User u INNER JOIN u.addresses a WITH a.isPrimary = true

Previously, your result would be similar to this:

    array(
        0=>array(
            0=>{UserDTO object},
            1=>{AddressDTO object},
            2=>{u.id scalar},
            3=>{u.name scalar},
            4=>{a.street scalar},
            5=>{a.postalCode scalar},
            'addressId'=>{a.id scalar},
        ),
        ...
    )

From now on, the resultset will look like this:

    array(
        0=>array(
            'user'=>{UserDTO object},
            'address'=>{AddressDTO object},
            'addressId'=>{a.id scalar}
        ),
        ...
    )

## Minor BC BREAK: added second parameter $indexBy in EntityRepository#createQueryBuilder method signature

Added way to access the underlying QueryBuilder#from() method's 'indexBy' parameter when using EntityRepository#createQueryBuilder()

# Upgrade to 2.4

## BC BREAK: Compatibility Bugfix in PersistentCollection#matching()

In Doctrine 2.3 it was possible to use the new ``matching($criteria)``
functionality by adding constraints for assocations based on ID:

    Criteria::expr()->eq('association', $assocation->getId());

This functionality does not work on InMemory collections however, because
in memory criteria compares object values based on reference.
As of 2.4 the above code will throw an exception. You need to change
offending code to pass the ``$assocation`` reference directly:

    Criteria::expr()->eq('association', $assocation);

## Composer is now the default autoloader

The test suite now runs with composer autoloading. Support for PEAR, and tarball autoloading is deprecated.
Support for GIT submodules is removed.

## OnFlush and PostFlush event always called

Before 2.4 the postFlush and onFlush events were only called when there were
actually entities that changed. Now these events are called no matter if there
are entities in the UoW or changes are found.

## Parenthesis are now considered in arithmetic expression

Before 2.4 parenthesis are not considered in arithmetic primary expression.
That's conceptually wrong, since it might result in wrong values. For example:

The DQL:

    SELECT 100 / ( 2 * 2 ) FROM MyEntity

Before 2.4 it generates the SQL:

    SELECT 100 / 2 * 2 FROM my_entity

Now parenthesis are considered, the previous DQL will generate:

    SELECT 100 / (2 * 2) FROM my_entity

# Upgrade to 2.3

## Auto Discriminator Map breaks userland implementations with Listener

The new feature to detect discriminator maps automatically when none
are provided breaks userland implementations doing this with a
listener in ``loadClassMetadata`` event.

## EntityManager#find() not calls EntityRepository#find() anymore

Previous to 2.3, calling ``EntityManager#find()`` would be delegated to
``EntityRepository#find()``.  This has lead to some unexpected behavior in the
core of Doctrine when people have overwritten the find method in their
repositories. That is why this behavior has been reversed in 2.3, and
``EntityRepository#find()`` calls ``EntityManager#find()`` instead.

## EntityGenerator add*() method generation

When generating an add*() method for a collection the EntityGenerator will now not
use the Type-Hint to get the singular for the collection name, but use the field-name
and strip a trailing "s" character if there is one.

## Merge copies non persisted properties too

When merging an entity in UoW not only mapped properties are copied, but also others.

## Query, QueryBuilder and NativeQuery parameters *BC break*

From now on, parameters in queries is an ArrayCollection instead of a simple array.
This affects heavily the usage of setParameters(), because it will not append anymore
parameters to query, but will actually override the already defined ones.
Whenever you are retrieving a parameter (ie. $query->getParameter(1)), you will
receive an instance of Query\Parameter, which contains the methods "getName",
"getValue" and "getType". Parameters are also only converted to when necessary, and
not when they are set.

Also, related functions were affected:

* execute($parameters, $hydrationMode) the argument $parameters can be either an key=>value array or an ArrayCollection instance
* iterate($parameters, $hydrationMode) the argument $parameters can be either an key=>value array or an ArrayCollection instance
* setParameters($parameters) the argument $parameters can be either an key=>value array or an ArrayCollection instance
* getParameters() now returns ArrayCollection instead of array
* getParameter($key) now returns Parameter instance instead of parameter value

## Query TreeWalker method renamed

Internal changes were made to DQL and SQL generation. If you have implemented your own TreeWalker,
you probably need to update it. The method walkJoinVariableDeclaration is now named walkJoin.

## New methods in TreeWalker interface *BC break*

Two methods getQueryComponents() and setQueryComponent() were added to the TreeWalker interface and all its implementations
including TreeWalkerAdapter, TreeWalkerChain and SqlWalker. If you have your own implementation not inheriting from one of the
above you must implement these new methods.

## Metadata Drivers

Metadata drivers have been rewritten to reuse code from `Doctrine\Persistence`. Anyone who is using the
`Doctrine\ORM\Mapping\Driver\Driver` interface should instead refer to
`Doctrine\Persistence\Mapping\Driver\MappingDriver`. Same applies to
`Doctrine\ORM\Mapping\Driver\AbstractFileDriver`: you should now refer to
`Doctrine\Persistence\Mapping\Driver\FileDriver`.

Also, following mapping drivers have been deprecated, please use their replacements in Doctrine\Common as listed:

 *  `Doctrine\ORM\Mapping\Driver\DriverChain`       => `Doctrine\Persistence\Mapping\Driver\MappingDriverChain`
 *  `Doctrine\ORM\Mapping\Driver\PHPDriver`         => `Doctrine\Persistence\Mapping\Driver\PHPDriver`
 *  `Doctrine\ORM\Mapping\Driver\StaticPHPDriver`   => `Doctrine\Persistence\Mapping\Driver\StaticPHPDriver`

# Upgrade to 2.2

## ResultCache implementation rewritten

The result cache is completely rewritten and now works on the database result level, not inside the ORM AbstractQuery
anymore. This means that for result cached queries the hydration will now always be performed again, regardless of
the hydration mode. Affected areas are:

1. Fixes the problem that entities coming from the result cache were not registered in the UnitOfWork
   leading to problems during EntityManager#flush. Calls to EntityManager#merge are not necessary anymore.
2. Affects the array hydrator which now includes the overhead of hydration compared to caching the final result.

The API is backwards compatible however most of the getter methods on the `AbstractQuery` object are now
deprecated in favor of calling AbstractQuery#getQueryCacheProfile(). This method returns a `Doctrine\DBAL\Cache\QueryCacheProfile`
instance with access to result cache driver, lifetime and cache key.


## EntityManager#getPartialReference() creates read-only entity

Entities returned from EntityManager#getPartialReference() are now marked as read-only if they
haven't been in the identity map before. This means objects of this kind never lead to changes
in the UnitOfWork.


## Fields omitted in a partial DQL query or a native query are never updated

Fields of an entity that are not returned from a partial DQL Query or native SQL query
will never be updated through an UPDATE statement.


## Removed support for onUpdate in @JoinColumn

The onUpdate foreign key handling makes absolutely no sense in an ORM. Additionally Oracle doesn't even support it. Support for it is removed.


## Changes in Annotation Handling

There have been some changes to the annotation handling in Common 2.2 again, that affect how people with old configurations
from 2.0 have to configure the annotation driver if they don't use `Configuration::newDefaultAnnotationDriver()`:

    // Register the ORM Annotations in the AnnotationRegistry
    AnnotationRegistry::registerFile('path/to/Doctrine/ORM/Mapping/Driver/DoctrineAnnotations.php');

    $reader = new \Doctrine\Common\Annotations\SimpleAnnotationReader();
    $reader->addNamespace('Doctrine\ORM\Mapping');
    $reader = new \Doctrine\Common\Annotations\CachedReader($reader, new ArrayCache());

    $driver = new AnnotationDriver($reader, (array)$paths);

    $config->setMetadataDriverImpl($driver);


## Scalar mappings can now be omitted from DQL result

You are now allowed to mark scalar SELECT expressions as HIDDEN an they are not hydrated anymore.
Example:

SELECT u, SUM(a.id) AS HIDDEN numArticles FROM User u LEFT JOIN u.Articles a ORDER BY numArticles DESC HAVING numArticles > 10

Your result will be a collection of Users, and not an array with key 0 as User object instance and "numArticles" as the number of articles per user


## Map entities as scalars in DQL result

When hydrating to array or even a mixed result in object hydrator, previously you had the 0 index holding you entity instance.
You are now allowed to alias this, providing more flexibility for you code.
Example:

SELECT u AS user FROM User u

Will now return a collection of arrays with index "user" pointing to the User object instance.


## Performance optimizations

Thousands of lines were completely reviewed and optimized for best performance.
Removed redundancy and improved code readability made now internal Doctrine code easier to understand.
Also, Doctrine 2.2 now is around 10-15% faster than 2.1.

## EntityManager#find(null)

Previously EntityManager#find(null) returned null. It now throws an exception.

# Upgrade to 2.1

## Interface for EntityRepository

The EntityRepository now has an interface Doctrine\Persistence\ObjectRepository. This means that your classes that override EntityRepository and extend find(), findOneBy() or findBy() must be adjusted to follow this interface.

## AnnotationReader changes

The annotation reader was heavily refactored between 2.0 and 2.1-RC1. In theory the operation of the new reader should be backwards compatible, but it has to be setup differently to work that way:

    // new call to the AnnotationRegistry
    \Doctrine\Common\Annotations\AnnotationRegistry::registerFile('/doctrine-src/lib/Doctrine/ORM/Mapping/Driver/DoctrineAnnotations.php');

    $reader = new \Doctrine\Common\Annotations\AnnotationReader();
    $reader->setDefaultAnnotationNamespace('Doctrine\ORM\Mapping\\');
    // new code necessary starting here
    $reader->setIgnoreNotImportedAnnotations(true);
    $reader->setEnableParsePhpImports(false);
    $reader = new \Doctrine\Common\Annotations\CachedReader(
        new \Doctrine\Common\Annotations\IndexedReader($reader), new ArrayCache()
    );

This is already done inside the ``$config->newDefaultAnnotationDriver``, so everything should automatically work if you are using this method. You can verify if everything still works by executing a console command such as schema-validate that loads all metadata into memory.

# Update from 2.0-BETA3 to 2.0-BETA4

## XML Driver <change-tracking-policy /> element demoted to attribute

We changed how the XML Driver allows to define the change-tracking-policy. The working case is now:

    <entity change-tracking-policy="DEFERRED_IMPLICT" />

# Update from 2.0-BETA2 to 2.0-BETA3

## Serialization of Uninitialized Proxies

As of Beta3 you can now serialize uninitialized proxies, an exception will only be thrown when
trying to access methods on the unserialized proxy as long as it has not been re-attached to the
EntityManager using `EntityManager#merge()`. See this example:

    $proxy = $em->getReference('User', 1);

    $serializedProxy = serialize($proxy);
    $detachedProxy = unserialized($serializedProxy);

    echo $em->contains($detachedProxy); // FALSE

    try {
        $detachedProxy->getId(); // uninitialized detached proxy
    } catch(Exception $e) {

    }
    $attachedProxy = $em->merge($detachedProxy);
    echo $attackedProxy->getId(); // works!

## Changed SQL implementation of Postgres and Oracle DateTime types

The DBAL Type "datetime" included the Timezone Offset in both Postgres and Oracle. As of this version they are now
generated without Timezone (TIMESTAMP WITHOUT TIME ZONE instead of TIMESTAMP WITH TIME ZONE).
See [this comment to Ticket DBAL-22](http://www.doctrine-project.org/jira/browse/DBAL-22?focusedCommentId=13396&page=com.atlassian.jira.plugin.system.issuetabpanels%3Acomment-tabpanel#action_13396)
for more details as well as migration issues for PostgreSQL and Oracle.

Both Postgres and Oracle will throw Exceptions during hydration of Objects with "DateTime" fields unless migration steps are taken!

## Removed multi-dot/deep-path expressions in DQL

The support for implicit joins in DQL through the multi-dot/Deep Path Expressions
was dropped. For example:

    SELECT u FROM User u WHERE u.group.name = ?1

See the "u.group.id" here is using multi dots (deep expression) to walk
through the graph of objects and properties. Internally the DQL parser
would rewrite these queries to:

    SELECT u FROM User u JOIN u.group g WHERE g.name = ?1

This explicit notation will be the only supported notation as of now. The internal
handling of multi-dots in the DQL Parser was very complex, error prone in edge cases
and required special treatment for several features we added. Additionally
it had edge cases that could not be solved without making the DQL Parser
even much more complex. For this reason we will drop the support for the
deep path expressions to increase maintainability and overall performance
of the DQL parsing process. This will benefit any DQL query being parsed,
even those not using deep path expressions.

Note that the generated SQL of both notations is exactly the same! You
don't loose anything through this.

## Default Allocation Size for Sequences

The default allocation size for sequences has been changed from 10 to 1. This step was made
to not cause confusion with users and also because it is partly some kind of premature optimization.

# Update from 2.0-BETA1 to 2.0-BETA2

There are no backwards incompatible changes in this release.

# Upgrade from 2.0-ALPHA4 to 2.0-BETA1

## EntityRepository deprecates access to protected variables

Instead of accessing protected variables for the EntityManager in
a custom EntityRepository it is now required to use the getter methods
for all the three instance variables:

* `$this->_em` now accessible through `$this->getEntityManager()`
* `$this->_class` now accessible through `$this->getClassMetadata()`
* `$this->_entityName` now accessible through `$this->getEntityName()`

Important: For Beta 2 the protected visibility of these three properties will be
changed to private!

## Console migrated to Symfony Console

The Doctrine CLI has been replaced by Symfony Console Configuration

Instead of having to specify:

    [php]
    $cliConfig = new CliConfiguration();
    $cliConfig->setAttribute('em', $entityManager);

You now have to configure the script like:

    [php]
    $helperSet = new \Symfony\Components\Console\Helper\HelperSet(array(
        'db' => new \Doctrine\DBAL\Tools\Console\Helper\ConnectionHelper($em->getConnection()),
        'em' => new \Doctrine\ORM\Tools\Console\Helper\EntityManagerHelper($em)
    ));

## Console: No need for Mapping Paths anymore

In previous versions you had to specify the --from and --from-path options
to show where your mapping paths are from the console. However this information
is already known from the Mapping Driver configuration, so the requirement
for this options were dropped.

Instead for each console command all the entities are loaded and to
restrict the operation to one or more sub-groups you can use the --filter flag.

## AnnotationDriver is not a default mapping driver anymore

In conjunction with the recent changes to Console we realized that the
annotations driver being a default metadata driver lead to lots of glue
code in the console components to detect where entities lie and how to load
them for batch updates like SchemaTool and other commands. However the
annotations driver being a default driver does not really help that much
anyways.

Therefore we decided to break backwards compatibility in this issue and drop
the support for Annotations as Default Driver and require our users to
specify the driver explicitly (which allows us to ask for the path to all
entities).

If you are using the annotations metadata driver as default driver, you
have to add the following lines to your bootstrap code:

    $driverImpl = $config->newDefaultAnnotationDriver(array(__DIR__."/Entities"));
    $config->setMetadataDriverImpl($driverImpl);

You have to specify the path to your entities as either string of a single
path or array of multiple paths
to your entities. This information will be used by all console commands to
access all entities.

Xml and Yaml Drivers work as before!


## New inversedBy attribute

It is now *mandatory* that the owning side of a bidirectional association specifies the
'inversedBy' attribute that points to the name of the field on the inverse side that completes
the association. Example:

    [php]
    // BEFORE (ALPHA4 AND EARLIER)
    class User
    {
        //...
        /** @OneToOne(targetEntity="Address", mappedBy="user") */
        private $address;
        //...
    }
    class Address
    {
        //...
        /** @OneToOne(targetEntity="User") */
        private $user;
        //...
    }

    // SINCE BETA1
    // User class DOES NOT CHANGE
    class Address
    {
        //...
        /** @OneToOne(targetEntity="User", inversedBy="address") */
        private $user;
        //...
    }

Thus, the inversedBy attribute is the counterpart to the mappedBy attribute. This change
was necessary to enable some simplifications and further performance improvements. We
apologize for the inconvenience.

## Default Property for Field Mappings

The "default" option for database column defaults has been removed. If desired, database column defaults can
be implemented by using the columnDefinition attribute of the @Column annotation (or the appropriate XML and YAML equivalents).
Prefer PHP default values, if possible.

## Selecting Partial Objects

Querying for partial objects now has a new syntax. The old syntax to query for partial objects
now has a different meaning. This is best illustrated by an example. If you previously
had a DQL query like this:

    [sql]
    SELECT u.id, u.name FROM User u

Since BETA1, simple state field path expressions in the select clause are used to select
object fields as plain scalar values (something that was not possible before).
To achieve the same result as previously (that is, a partial object with only id and name populated)
you need to use the following, explicit syntax:

    [sql]
    SELECT PARTIAL u.{id,name} FROM User u

## XML Mapping Driver

The 'inheritance-type' attribute changed to take last bit of ClassMetadata constant names, i.e.
NONE, SINGLE_TABLE, INHERITANCE_TYPE_JOINED

## YAML Mapping Driver

The way to specify lifecycle callbacks in YAML Mapping driver was changed to allow for multiple callbacks
per event. The Old syntax ways:

    [yaml]
    lifecycleCallbacks:
      doStuffOnPrePersist: prePersist
      doStuffOnPostPersist: postPersist

The new syntax is:

    [yaml]
    lifecycleCallbacks:
      prePersist: [ doStuffOnPrePersist, doOtherStuffOnPrePersistToo ]
      postPersist: [ doStuffOnPostPersist ]

## PreUpdate Event Listeners

Event Listeners listening to the 'preUpdate' event can only affect the primitive values of entity changesets
by using the API on the `PreUpdateEventArgs` instance passed to the preUpdate listener method. Any changes
to the state of the entitys properties won't affect the database UPDATE statement anymore. This gives drastic
performance benefits for the preUpdate event.

## Collection API

The Collection interface in the Common package has been updated with some missing methods
that were present only on the default implementation, ArrayCollection. Custom collection
implementations need to be updated to adhere to the updated interface.

# Upgrade from 2.0-ALPHA3 to 2.0-ALPHA4

## CLI Controller changes

CLI main object changed its name and namespace. Renamed from Doctrine\ORM\Tools\Cli to Doctrine\Common\Cli\CliController.
Doctrine\Common\Cli\CliController now only deals with namespaces. Ready to go, Core, Dbal and Orm are available and you can subscribe new tasks by retrieving the namespace and including new task. Example:

    [php]
    $cli->getNamespace('Core')->addTask('my-example', '\MyProject\Tools\Cli\Tasks\MyExampleTask');


## CLI Tasks documentation

Tasks have implemented a new way to build documentation. Although it is still possible to define the help manually by extending the basicHelp and extendedHelp, they are now optional.
With new required method AbstractTask::buildDocumentation, its implementation defines the TaskDocumentation instance (accessible through AbstractTask::getDocumentation()), basicHelp and extendedHelp are now not necessary to be implemented.

## Changes in Method Signatures

    * A bunch of Methods on both Doctrine\DBAL\Platforms\AbstractPlatform and Doctrine\DBAL\Schema\AbstractSchemaManager
      have changed quite significantly by adopting the new Schema instance objects.

## Renamed Methods

    * Doctrine\ORM\AbstractQuery::setExpireResultCache() -> expireResultCache()
    * Doctrine\ORM\Query::setExpireQueryCache() -> expireQueryCache()

## SchemaTool Changes

    * "doctrine schema-tool --drop" now always drops the complete database instead of
    only those tables defined by the current database model. The previous method had
    problems when foreign keys of orphaned tables pointed to tables that were scheduled
    for deletion.
    * Use "doctrine schema-tool --update" to get a save incremental update for your
    database schema without deleting any unused tables, sequences or foreign keys.
    * Use "doctrine schema-tool --complete-update" to do a full incremental update of
    your schema.
# Upgrade from 2.0-ALPHA2 to 2.0-ALPHA3

This section details the changes made to Doctrine 2.0-ALPHA3 to make it easier for you
to upgrade your projects to use this version.

## CLI Changes

The $args variable used in the cli-config.php for configuring the Doctrine CLI has been renamed to $globalArguments.

## Proxy class changes

You are now required to make supply some minimalist configuration with regards to proxy objects. That involves 2 new configuration options. First, the directory where generated proxy classes should be placed needs to be specified. Secondly, you need to configure the namespace used for proxy classes. The following snippet shows an example:

    [php]
    // step 1: configure directory for proxy classes
    // $config instanceof Doctrine\ORM\Configuration
    $config->setProxyDir('/path/to/myproject/lib/MyProject/Generated/Proxies');
    $config->setProxyNamespace('MyProject\Generated\Proxies');

Note that proxy classes behave exactly like any other classes when it comes to class loading. Therefore you need to make sure the proxy classes can be loaded by some class loader. If you place the generated proxy classes in a namespace and directory under your projects class files, like in the example above, it would be sufficient to register the MyProject namespace on a class loader. Since the proxy classes are contained in that namespace and adhere to the standards for class loading, no additional work is required.
Generating the proxy classes into a namespace within your class library is the recommended setup.

Entities with initialized proxy objects can now be serialized and unserialized properly from within the same application.

For more details refer to the Configuration section of the manual.

## Removed allowPartialObjects configuration option

The allowPartialObjects configuration option together with the `Configuration#getAllowPartialObjects` and `Configuration#setAllowPartialObjects` methods have been removed.
The new behavior is as if the option were set to FALSE all the time, basically disallowing partial objects globally. However, you can still use the `Query::HINT_FORCE_PARTIAL_LOAD` query hint to force a query to return partial objects for optimization purposes.

## Renamed Methods

* Doctrine\ORM\Configuration#getCacheDir() to getProxyDir()
* Doctrine\ORM\Configuration#setCacheDir($dir) to setProxyDir($dir)<|MERGE_RESOLUTION|>--- conflicted
+++ resolved
@@ -1,4 +1,3 @@
-<<<<<<< HEAD
 # Upgrade to 3.0
 
 ## BC BREAK: Removed `QueryBuilder` methods and constants.
@@ -466,7 +465,7 @@
 - `Doctrine\ORM\QueryBuilder#andGroupBy()`
 - `Doctrine\ORM\QueryBuilder#having()`
 - `Doctrine\ORM\QueryBuilder#andHaving()`
-- `Doctrine\ORM\QueryBuilder#orHaving()` 
+- `Doctrine\ORM\QueryBuilder#orHaving()`
 A variadic argument is now actually used in their signatures signature (`...$x`).
 Signatures of overridden methods should be changed accordingly
 
@@ -492,13 +491,12 @@
 - `IterableResult`
 
 Use `toIterable()` instead.
-=======
+
 # Upgrade to 2.14
 
 ## Deprecated `Doctrine\ORM\Proxy\Proxy` interface.
 
 Use `Doctrine\Persistence\Proxy` instead to check whether proxies are initialized.
->>>>>>> 4a04c8c2
 
 # Upgrade to 2.13
 
@@ -896,7 +894,7 @@
     if (method_exists($entityManager, 'wrapInTransaction')) {
         return $entityManager->wrapInTransaction($func);
     }
-    
+
     return $entityManager->transactional($func);
 }
 ```
@@ -962,7 +960,7 @@
 * As a quick workaround, you can lock the doctrine/cache dependency to work around this: `composer require doctrine/cache ^1.11`.
   Note that this is only recommended as a bandaid fix, as future versions of ORM will no longer work with doctrine/cache
   1.11.
-  
+
 ## Deprecated: doctrine/cache for metadata caching
 
 The `Doctrine\ORM\Configuration#setMetadataCacheImpl()` method is deprecated and should no longer be used. Please use
