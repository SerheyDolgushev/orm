parameters:
	ignoreErrors:
		-
			message: "#^Call to an undefined method Doctrine\\\\ORM\\\\Persisters\\\\Entity\\\\EntityPersister\\:\\:getCacheRegion\\(\\)\\.$#"
			count: 1
			path: lib/Doctrine/ORM/Cache/DefaultEntityHydrator.php

		-
			message: "#^Access to an undefined property Doctrine\\\\ORM\\\\Cache\\\\CacheEntry\\:\\:\\$class\\.$#"
			count: 2
			path: lib/Doctrine/ORM/Cache/DefaultQueryCache.php

		-
			message: "#^Call to an undefined method Doctrine\\\\ORM\\\\Cache\\\\CacheEntry\\:\\:resolveAssociationEntries\\(\\)\\.$#"
			count: 2
			path: lib/Doctrine/ORM/Cache/DefaultQueryCache.php

		-
			message: "#^Call to an undefined method Doctrine\\\\ORM\\\\Persisters\\\\Entity\\\\EntityPersister\\:\\:getCacheRegion\\(\\)\\.$#"
			count: 1
			path: lib/Doctrine/ORM/Cache/DefaultQueryCache.php

		-
			message: "#^Call to an undefined method Doctrine\\\\ORM\\\\Persisters\\\\Entity\\\\EntityPersister\\:\\:storeEntityCache\\(\\)\\.$#"
			count: 2
			path: lib/Doctrine/ORM/Cache/DefaultQueryCache.php

		-
			message: "#^Parameter \\#2 \\$key of method Doctrine\\\\ORM\\\\Cache\\\\Logging\\\\CacheLogger\\:\\:entityCacheHit\\(\\) expects Doctrine\\\\ORM\\\\Cache\\\\EntityCacheKey, Doctrine\\\\ORM\\\\Cache\\\\CacheKey given\\.$#"
			count: 2
			path: lib/Doctrine/ORM/Cache/DefaultQueryCache.php

		-
			message: "#^Parameter \\#2 \\$key of method Doctrine\\\\ORM\\\\Cache\\\\Logging\\\\CacheLogger\\:\\:entityCacheMiss\\(\\) expects Doctrine\\\\ORM\\\\Cache\\\\EntityCacheKey, Doctrine\\\\ORM\\\\Cache\\\\CacheKey given\\.$#"
			count: 2
			path: lib/Doctrine/ORM/Cache/DefaultQueryCache.php

		-
			message: "#^Access to an undefined property Doctrine\\\\ORM\\\\Cache\\\\CacheEntry\\:\\:\\$identifiers\\.$#"
			count: 1
			path: lib/Doctrine/ORM/Cache/Persister/Collection/AbstractCollectionPersister.php

		-
			message: "#^Parameter \\#2 \\$key of method Doctrine\\\\ORM\\\\Cache\\\\EntityHydrator\\:\\:buildCacheEntry\\(\\) expects Doctrine\\\\ORM\\\\Cache\\\\EntityCacheKey, Doctrine\\\\ORM\\\\Cache\\\\CacheKey given\\.$#"
			count: 1
			path: lib/Doctrine/ORM/Cache/Persister/Collection/AbstractCollectionPersister.php

		-
			message: "#^Parameter \\#3 \\$entry of method Doctrine\\\\ORM\\\\Cache\\\\CollectionHydrator\\:\\:loadCacheEntry\\(\\) expects Doctrine\\\\ORM\\\\Cache\\\\CollectionCacheEntry, Doctrine\\\\ORM\\\\Cache\\\\CacheEntry given\\.$#"
			count: 1
			path: lib/Doctrine/ORM/Cache/Persister/Collection/AbstractCollectionPersister.php

		-
			message: "#^Call to an undefined method Doctrine\\\\ORM\\\\Cache\\\\Region\\:\\:lock\\(\\)\\.$#"
			count: 2
			path: lib/Doctrine/ORM/Cache/Persister/Collection/ReadWriteCachedCollectionPersister.php

		-
			message: "#^Access to an undefined property Doctrine\\\\ORM\\\\Cache\\\\CacheEntry\\:\\:\\$class\\.$#"
			count: 2
			path: lib/Doctrine/ORM/Cache/Persister/Entity/AbstractEntityPersister.php

		-
			message: "#^Call to an undefined method Doctrine\\\\ORM\\\\Cache\\\\Persister\\\\CachedPersister&Doctrine\\\\ORM\\\\Persisters\\\\Collection\\\\CollectionPersister\\:\\:loadCollectionCache\\(\\)\\.$#"
			count: 2
			path: lib/Doctrine/ORM/Cache/Persister/Entity/AbstractEntityPersister.php

		-
			message: "#^Call to an undefined method Doctrine\\\\ORM\\\\Cache\\\\Persister\\\\CachedPersister&Doctrine\\\\ORM\\\\Persisters\\\\Collection\\\\CollectionPersister\\:\\:storeCollectionCache\\(\\)\\.$#"
			count: 2
			path: lib/Doctrine/ORM/Cache/Persister/Entity/AbstractEntityPersister.php

		-
			message: "#^Call to an undefined method Doctrine\\\\ORM\\\\Persisters\\\\Entity\\\\EntityPersister\\:\\:storeEntityCache\\(\\)\\.$#"
			count: 1
			path: lib/Doctrine/ORM/Cache/Persister/Entity/AbstractEntityPersister.php

		-
			message: "#^Parameter \\#3 \\$entry of method Doctrine\\\\ORM\\\\Cache\\\\EntityHydrator\\:\\:loadCacheEntry\\(\\) expects Doctrine\\\\ORM\\\\Cache\\\\EntityCacheEntry, Doctrine\\\\ORM\\\\Cache\\\\CacheEntry given\\.$#"
			count: 1
			path: lib/Doctrine/ORM/Cache/Persister/Entity/AbstractEntityPersister.php

		-
			message: "#^Call to an undefined method Doctrine\\\\ORM\\\\Cache\\\\Region\\:\\:lock\\(\\)\\.$#"
			count: 2
			path: lib/Doctrine/ORM/Cache/Persister/Entity/ReadWriteCachedEntityPersister.php

		-
			message: "#^If condition is always true\\.$#"
			count: 1
			path: lib/Doctrine/ORM/Cache/Persister/Entity/ReadWriteCachedEntityPersister.php

		-
			message: "#^Access to an undefined property Doctrine\\\\ORM\\\\Cache\\\\CacheEntry\\:\\:\\$time\\.$#"
			count: 1
			path: lib/Doctrine/ORM/Cache/TimestampQueryCacheValidator.php

		-
			message: "#^Return type \\(Doctrine\\\\ORM\\\\Mapping\\\\ClassMetadataFactory\\) of method Doctrine\\\\ORM\\\\Decorator\\\\EntityManagerDecorator\\:\\:getMetadataFactory\\(\\) should be compatible with return type \\(Doctrine\\\\Persistence\\\\Mapping\\\\ClassMetadataFactory\\<Doctrine\\\\Persistence\\\\Mapping\\\\ClassMetadata\\<object\\>\\>\\) of method Doctrine\\\\Persistence\\\\ObjectManager\\:\\:getMetadataFactory\\(\\)$#"
			count: 1
			path: lib/Doctrine/ORM/Decorator/EntityManagerDecorator.php

		-
			message: "#^Return type \\(Doctrine\\\\ORM\\\\Mapping\\\\ClassMetadataFactory\\) of method Doctrine\\\\ORM\\\\Decorator\\\\EntityManagerDecorator\\:\\:getMetadataFactory\\(\\) should be compatible with return type \\(Doctrine\\\\Persistence\\\\Mapping\\\\ClassMetadataFactory\\<Doctrine\\\\Persistence\\\\Mapping\\\\ClassMetadata\\<object\\>\\>\\) of method Doctrine\\\\Persistence\\\\ObjectManagerDecorator\\<Doctrine\\\\ORM\\\\EntityManagerInterface\\>\\:\\:getMetadataFactory\\(\\)$#"
			count: 1
			path: lib/Doctrine/ORM/Decorator/EntityManagerDecorator.php

		-
			message: "#^Return type \\(Doctrine\\\\ORM\\\\Mapping\\\\ClassMetadataFactory\\) of method Doctrine\\\\ORM\\\\EntityManager\\:\\:getMetadataFactory\\(\\) should be compatible with return type \\(Doctrine\\\\Persistence\\\\Mapping\\\\ClassMetadataFactory\\<Doctrine\\\\Persistence\\\\Mapping\\\\ClassMetadata\\<object\\>\\>\\) of method Doctrine\\\\Persistence\\\\ObjectManager\\:\\:getMetadataFactory\\(\\)$#"
			count: 1
			path: lib/Doctrine/ORM/EntityManager.php

		-
			message: "#^Return type \\(Doctrine\\\\ORM\\\\Mapping\\\\ClassMetadataFactory\\) of method Doctrine\\\\ORM\\\\EntityManagerInterface\\:\\:getMetadataFactory\\(\\) should be compatible with return type \\(Doctrine\\\\Persistence\\\\Mapping\\\\ClassMetadataFactory\\<Doctrine\\\\Persistence\\\\Mapping\\\\ClassMetadata\\<object\\>\\>\\) of method Doctrine\\\\Persistence\\\\ObjectManager\\:\\:getMetadataFactory\\(\\)$#"
			count: 1
			path: lib/Doctrine/ORM/EntityManagerInterface.php

		-
			message: "#^Template type T of method Doctrine\\\\ORM\\\\EntityManagerInterface\\:\\:getClassMetadata\\(\\) is not referenced in a parameter\\.$#"
			count: 1
			path: lib/Doctrine/ORM/EntityManagerInterface.php

		-
			message: "#^Method Doctrine\\\\ORM\\\\EntityRepository\\:\\:matching\\(\\) should return Doctrine\\\\Common\\\\Collections\\\\AbstractLazyCollection\\<int, T of object\\>&Doctrine\\\\Common\\\\Collections\\\\Selectable\\<int, T of object\\> but returns Doctrine\\\\ORM\\\\LazyCriteriaCollection\\<\\(int\\|string\\), object\\>\\.$#"
			count: 1
			path: lib/Doctrine/ORM/EntityRepository.php

		-
			message: "#^If condition is always true\\.$#"
			count: 2
			path: lib/Doctrine/ORM/Mapping/ClassMetadataFactory.php

		-
<<<<<<< HEAD
			message: "#^Method Doctrine\\\\ORM\\\\Mapping\\\\ClassMetadata\\:\\:fullyQualifiedClassName\\(\\) should return class\\-string\\|null but returns string\\|null\\.$#"
=======
			message: "#^Parameter \\#2 \\$class of method Doctrine\\\\ORM\\\\Mapping\\\\QuoteStrategy\\:\\:getSequenceName\\(\\) expects Doctrine\\\\ORM\\\\Mapping\\\\ClassMetadata, Doctrine\\\\ORM\\\\Mapping\\\\ClassMetadataInfo given\\.$#"
			count: 2
			path: lib/Doctrine/ORM/Mapping/ClassMetadataFactory.php

		-
			message: "#^Method Doctrine\\\\ORM\\\\Mapping\\\\ClassMetadataInfo\\:\\:_validateAndCompleteManyToManyMapping\\(\\) should return array\\{mappedBy\\: mixed, inversedBy\\: mixed, isOwningSide\\: bool, sourceEntity\\: class\\-string, targetEntity\\: string, fieldName\\: mixed, fetch\\: mixed, cascade\\: array\\<string\\>, \\.\\.\\.\\} but returns array\\{cache\\?\\: array, cascade\\: array\\<string\\>, declared\\?\\: class\\-string, fetch\\: mixed, fieldName\\: string, id\\?\\: bool, inherited\\?\\: class\\-string, indexBy\\?\\: string, \\.\\.\\.\\}\\.$#"
			count: 1
			path: lib/Doctrine/ORM/Mapping/ClassMetadataInfo.php

		-
			message: "#^Method Doctrine\\\\ORM\\\\Mapping\\\\ClassMetadataInfo\\:\\:fullyQualifiedClassName\\(\\) should return class\\-string\\|null but returns string\\|null\\.$#"
>>>>>>> 83d56d75
			count: 1
			path: lib/Doctrine/ORM/Mapping/ClassMetadata.php

		-
			message: "#^Negated boolean expression is always false\\.$#"
			count: 1
			path: lib/Doctrine/ORM/Mapping/ClassMetadata.php

		-
			message: "#^Expression on left side of \\?\\? is not nullable\\.$#"
			count: 1
			path: lib/Doctrine/ORM/Mapping/Driver/AttributeDriver.php

		-
			message: "#^Empty array passed to foreach\\.$#"
			count: 1
			path: lib/Doctrine/ORM/Mapping/Driver/XmlDriver.php

		-
			message: "#^Offset 'version' on \\*NEVER\\* in isset\\(\\) always exists and is always null\\.$#"
			count: 1
			path: lib/Doctrine/ORM/Mapping/Driver/XmlDriver.php

		-
			message: "#^Call to function is_int\\(\\) with string will always evaluate to false\\.$#"
			count: 1
			path: lib/Doctrine/ORM/NativeQuery.php

		-
			message: "#^Result of && is always false\\.$#"
			count: 1
			path: lib/Doctrine/ORM/NativeQuery.php

		-
			message: "#^Parameter \\#3 \\$hints of method Doctrine\\\\ORM\\\\Internal\\\\Hydration\\\\AbstractHydrator\\:\\:hydrateAll\\(\\) expects array\\<string, string\\>, array\\<string, Doctrine\\\\ORM\\\\PersistentCollection\\|true\\> given\\.$#"
			count: 1
			path: lib/Doctrine/ORM/Persisters/Entity/BasicEntityPersister.php

		-
			message: "#^Parameter \\#3 \\$hints of method Doctrine\\\\ORM\\\\Internal\\\\Hydration\\\\AbstractHydrator\\:\\:hydrateAll\\(\\) expects array\\<string, string\\>, array\\<string, true\\> given\\.$#"
			count: 4
			path: lib/Doctrine/ORM/Persisters/Entity/BasicEntityPersister.php

		-
			message: "#^Strict comparison using \\=\\=\\= between string and null will always evaluate to false\\.$#"
			count: 1
			path: lib/Doctrine/ORM/Persisters/Entity/BasicEntityPersister.php

		-
			message: "#^Access to an undefined property Doctrine\\\\Persistence\\\\Mapping\\\\ClassMetadata\\:\\:\\$isEmbeddedClass\\.$#"
			count: 1
			path: lib/Doctrine/ORM/Proxy/ProxyFactory.php

		-
			message: "#^Access to an undefined property Doctrine\\\\Persistence\\\\Mapping\\\\ClassMetadata\\:\\:\\$isMappedSuperclass\\.$#"
			count: 1
			path: lib/Doctrine/ORM/Proxy/ProxyFactory.php

		-
			message: "#^Access to an undefined property Doctrine\\\\Persistence\\\\Proxy\\:\\:\\$__isCloning\\.$#"
			count: 1
			path: lib/Doctrine/ORM/Proxy/ProxyFactory.php

		-
			message: "#^Call to an undefined method Doctrine\\\\Common\\\\Proxy\\\\Proxy\\:\\:__wakeup\\(\\)\\.$#"
			count: 1
			path: lib/Doctrine/ORM/Proxy/ProxyFactory.php

		-
			message: "#^Parameter \\#1 \\$class of method Doctrine\\\\ORM\\\\Utility\\\\IdentifierFlattener\\:\\:flattenIdentifier\\(\\) expects Doctrine\\\\ORM\\\\Mapping\\\\ClassMetadata, Doctrine\\\\Persistence\\\\Mapping\\\\ClassMetadata given\\.$#"
			count: 3
			path: lib/Doctrine/ORM/Proxy/ProxyFactory.php

		-
			message: "#^Parameter \\#2 \\$sqlParams of method Doctrine\\\\ORM\\\\Query\\:\\:evictResultSetCache\\(\\) expects array\\<string, mixed\\>, array\\<int, mixed\\> given\\.$#"
			count: 1
			path: lib/Doctrine/ORM/Query.php

		-
			message: "#^Access to an undefined property Doctrine\\\\ORM\\\\Query\\\\AST\\\\Node\\:\\:\\$value\\.$#"
			count: 1
			path: lib/Doctrine/ORM/Query/AST/Functions/DateAddFunction.php

		-
			message: "#^Access to an undefined property Doctrine\\\\ORM\\\\Query\\\\AST\\\\Node\\:\\:\\$value\\.$#"
			count: 1
			path: lib/Doctrine/ORM/Query/AST/Functions/DateSubFunction.php

		-
			message: "#^Call to an undefined method Doctrine\\\\ORM\\\\Query\\\\SqlWalker\\:\\:walkJoinPathExpression\\(\\)\\.$#"
			count: 1
			path: lib/Doctrine/ORM/Query/AST/JoinClassPathExpression.php

		-
			message: "#^Call to an undefined method Doctrine\\\\ORM\\\\Query\\\\SqlWalker\\:\\:walkJoinVariableDeclaration\\(\\)\\.$#"
			count: 1
			path: lib/Doctrine/ORM/Query/AST/JoinVariableDeclaration.php

		-
			message: "#^Call to an undefined method Doctrine\\\\ORM\\\\Query\\\\SqlWalker\\:\\:walkWhenClauseExpression\\(\\)\\.$#"
			count: 1
			path: lib/Doctrine/ORM/Query/AST/SimpleWhenClause.php

		-
			message: "#^Call to an undefined method Doctrine\\\\ORM\\\\Query\\\\SqlWalker\\:\\:walkWhenClauseExpression\\(\\)\\.$#"
			count: 1
			path: lib/Doctrine/ORM/Query/AST/WhenClause.php

		-
			message: "#^PHPDoc type array\\<string\\> of property Doctrine\\\\ORM\\\\Query\\\\Expr\\\\Andx\\:\\:\\$allowedClasses is not covariant with PHPDoc type array\\<int, class\\-string\\> of overridden property Doctrine\\\\ORM\\\\Query\\\\Expr\\\\Base\\:\\:\\$allowedClasses\\.$#"
			count: 1
			path: lib/Doctrine/ORM/Query/Expr/Andx.php

		-
			message: "#^PHPDoc type array\\<string\\> of property Doctrine\\\\ORM\\\\Query\\\\Expr\\\\Orx\\:\\:\\$allowedClasses is not covariant with PHPDoc type array\\<int, class\\-string\\> of overridden property Doctrine\\\\ORM\\\\Query\\\\Expr\\\\Base\\:\\:\\$allowedClasses\\.$#"
			count: 1
			path: lib/Doctrine/ORM/Query/Expr/Orx.php

		-
			message: "#^PHPDoc type array\\<string\\> of property Doctrine\\\\ORM\\\\Query\\\\Expr\\\\Select\\:\\:\\$allowedClasses is not covariant with PHPDoc type array\\<int, class\\-string\\> of overridden property Doctrine\\\\ORM\\\\Query\\\\Expr\\\\Base\\:\\:\\$allowedClasses\\.$#"
			count: 1
			path: lib/Doctrine/ORM/Query/Expr/Select.php

		-
			message: "#^Method Doctrine\\\\ORM\\\\Query\\\\Parser\\:\\:ArithmeticFactor\\(\\) should return Doctrine\\\\ORM\\\\Query\\\\AST\\\\ArithmeticFactor but returns Doctrine\\\\ORM\\\\Query\\\\AST\\\\Node\\|string\\.$#"
			count: 1
			path: lib/Doctrine/ORM/Query/Parser.php

		-
			message: "#^Method Doctrine\\\\ORM\\\\Query\\\\Parser\\:\\:ArithmeticTerm\\(\\) should return Doctrine\\\\ORM\\\\Query\\\\AST\\\\ArithmeticTerm but returns Doctrine\\\\ORM\\\\Query\\\\AST\\\\ArithmeticFactor\\|string\\.$#"
			count: 1
			path: lib/Doctrine/ORM/Query/Parser.php

		-
			message: """
				#^PHPDoc tag @return has invalid value \\(AST\\\\BetweenExpression\\|
				        AST\\\\CollectionMemberExpression\\|
				        AST\\\\ComparisonExpression\\|
				        AST\\\\EmptyCollectionComparisonExpression\\|
				        AST\\\\ExistsExpression\\|
				        AST\\\\InExpression\\|
				        AST\\\\InstanceOfExpression\\|
				        AST\\\\LikeExpression\\|
				        AST\\\\NullComparisonExpression\\)\\: Unexpected token "\\\\n     \\* ", expected type at offset 344$#
			"""
			count: 1
			path: lib/Doctrine/ORM/Query/Parser.php

		-
			message: "#^Parameter \\#2 \\$stringPattern of class Doctrine\\\\ORM\\\\Query\\\\AST\\\\LikeExpression constructor expects Doctrine\\\\ORM\\\\Query\\\\AST\\\\Functions\\\\FunctionNode\\|Doctrine\\\\ORM\\\\Query\\\\AST\\\\InputParameter\\|Doctrine\\\\ORM\\\\Query\\\\AST\\\\Literal\\|Doctrine\\\\ORM\\\\Query\\\\AST\\\\PathExpression, Doctrine\\\\ORM\\\\Query\\\\AST\\\\Node given\\.$#"
			count: 1
			path: lib/Doctrine/ORM/Query/Parser.php

		-
			message: "#^Unreachable statement \\- code above always terminates\\.$#"
			count: 3
			path: lib/Doctrine/ORM/Query/Parser.php

		-
			message: "#^Call to function is_string\\(\\) with Doctrine\\\\ORM\\\\Query\\\\AST\\\\Node will always evaluate to false\\.$#"
			count: 1
			path: lib/Doctrine/ORM/Query/SqlWalker.php

		-
			message: "#^Match arm is unreachable because previous comparison is always true\\.$#"
			count: 2
			path: lib/Doctrine/ORM/Query/SqlWalker.php


		-
			message: "#^Parameter \\#3 \\$condExpr of method Doctrine\\\\ORM\\\\Query\\\\SqlWalker\\:\\:walkJoinAssociationDeclaration\\(\\) expects Doctrine\\\\ORM\\\\Query\\\\AST\\\\ConditionalPrimary\\|null, Doctrine\\\\ORM\\\\Query\\\\AST\\\\ConditionalExpression\\|null given\\.$#"
			count: 1
			path: lib/Doctrine/ORM/Query/SqlWalker.php

		-
			message: "#^Result of && is always false\\.$#"
			count: 1
			path: lib/Doctrine/ORM/Query/SqlWalker.php

		-
			message: "#^Parameter \\#2 \\$dqlPart of method Doctrine\\\\ORM\\\\QueryBuilder\\:\\:add\\(\\) expects array\\<'join'\\|int, array\\<int\\|string, object\\>\\|string\\>\\|object\\|string, non\\-empty\\-array\\<string, Doctrine\\\\ORM\\\\Query\\\\Expr\\\\Join\\> given\\.$#"
			count: 2
			path: lib/Doctrine/ORM/QueryBuilder.php

		-
			message: "#^Access to an undefined property Doctrine\\\\Persistence\\\\Mapping\\\\ClassMetadata\\:\\:\\$name\\.$#"
			count: 1
			path: lib/Doctrine/ORM/Tools/Console/Command/GenerateProxiesCommand.php

		-
			message: "#^Parameter \\#1 \\$entityListeners of method Doctrine\\\\ORM\\\\Tools\\\\Console\\\\Command\\\\MappingDescribeCommand\\:\\:formatEntityListeners\\(\\) expects array\\<int, object\\>, array\\<string, array\\<int, array\\<string, string\\>\\>\\> given\\.$#"
			count: 1
			path: lib/Doctrine/ORM/Tools/Console/Command/MappingDescribeCommand.php

		-
			message: "#^Instanceof between \\*NEVER\\* and Doctrine\\\\ORM\\\\Query\\\\AST\\\\ConditionalFactor will always evaluate to false\\.$#"
			count: 1
			path: lib/Doctrine/ORM/Tools/Pagination/WhereInWalker.php

		-
			message: "#^Instanceof between Doctrine\\\\ORM\\\\Query\\\\AST\\\\ConditionalExpression and Doctrine\\\\ORM\\\\Query\\\\AST\\\\ConditionalPrimary will always evaluate to false\\.$#"
			count: 1
			path: lib/Doctrine/ORM/Tools/Pagination/WhereInWalker.php

		-
			message: "#^Result of \\|\\| is always true\\.$#"
			count: 1
			path: lib/Doctrine/ORM/Tools/Pagination/WhereInWalker.php

		-
			message: "#^Else branch is unreachable because ternary operator condition is always true\\.$#"
			count: 1
			path: lib/Doctrine/ORM/Tools/SchemaTool.php

		-
			message: "#^Negated boolean expression is always false\\.$#"
			count: 1
			path: lib/Doctrine/ORM/Tools/SchemaTool.php

		-
			message: "#^Parameter \\#3 \\$changeSet of class Doctrine\\\\ORM\\\\Event\\\\PreUpdateEventArgs constructor is passed by reference, so it expects variables only$#"
			count: 1
			path: lib/Doctrine/ORM/UnitOfWork.php

		-
			message: "#^Access to an undefined property Doctrine\\\\Persistence\\\\Mapping\\\\ClassMetadata\\:\\:\\$name\\.$#"
			count: 1
			path: lib/Doctrine/ORM/Utility/HierarchyDiscriminatorResolver.php

		-
			message: "#^Access to an undefined property Doctrine\\\\Persistence\\\\Mapping\\\\ClassMetadata\\:\\:\\$subClasses\\.$#"
			count: 1
			path: lib/Doctrine/ORM/Utility/HierarchyDiscriminatorResolver.php<|MERGE_RESOLUTION|>--- conflicted
+++ resolved
@@ -126,33 +126,24 @@
 			path: lib/Doctrine/ORM/EntityRepository.php
 
 		-
+			message: "#^Method Doctrine\\\\ORM\\\\Mapping\\\\ClassMetadata\\:\\:_validateAndCompleteManyToManyMapping\\(\\) should return array\\{mappedBy\\: mixed, inversedBy\\: mixed, isOwningSide\\: bool, sourceEntity\\: class\\-string, targetEntity\\: string, fieldName\\: mixed, fetch\\: mixed, cascade\\: array\\<string\\>, \\.\\.\\.\\} but returns array\\{cache\\?\\: array, cascade\\: array\\<string\\>, declared\\?\\: class\\-string, fetch\\: mixed, fieldName\\: string, id\\?\\: bool, inherited\\?\\: class\\-string, indexBy\\?\\: string, \\.\\.\\.\\}\\.$#"
+			count: 1
+			path: lib/Doctrine/ORM/Mapping/ClassMetadata.php
+
+		-
+			message: "#^Method Doctrine\\\\ORM\\\\Mapping\\\\ClassMetadata\\:\\:fullyQualifiedClassName\\(\\) should return class\\-string\\|null but returns string\\|null\\.$#"
+			count: 1
+			path: lib/Doctrine/ORM/Mapping/ClassMetadata.php
+
+		-
+			message: "#^Negated boolean expression is always false\\.$#"
+			count: 1
+			path: lib/Doctrine/ORM/Mapping/ClassMetadata.php
+
+		-
 			message: "#^If condition is always true\\.$#"
 			count: 2
 			path: lib/Doctrine/ORM/Mapping/ClassMetadataFactory.php
-
-		-
-<<<<<<< HEAD
-			message: "#^Method Doctrine\\\\ORM\\\\Mapping\\\\ClassMetadata\\:\\:fullyQualifiedClassName\\(\\) should return class\\-string\\|null but returns string\\|null\\.$#"
-=======
-			message: "#^Parameter \\#2 \\$class of method Doctrine\\\\ORM\\\\Mapping\\\\QuoteStrategy\\:\\:getSequenceName\\(\\) expects Doctrine\\\\ORM\\\\Mapping\\\\ClassMetadata, Doctrine\\\\ORM\\\\Mapping\\\\ClassMetadataInfo given\\.$#"
-			count: 2
-			path: lib/Doctrine/ORM/Mapping/ClassMetadataFactory.php
-
-		-
-			message: "#^Method Doctrine\\\\ORM\\\\Mapping\\\\ClassMetadataInfo\\:\\:_validateAndCompleteManyToManyMapping\\(\\) should return array\\{mappedBy\\: mixed, inversedBy\\: mixed, isOwningSide\\: bool, sourceEntity\\: class\\-string, targetEntity\\: string, fieldName\\: mixed, fetch\\: mixed, cascade\\: array\\<string\\>, \\.\\.\\.\\} but returns array\\{cache\\?\\: array, cascade\\: array\\<string\\>, declared\\?\\: class\\-string, fetch\\: mixed, fieldName\\: string, id\\?\\: bool, inherited\\?\\: class\\-string, indexBy\\?\\: string, \\.\\.\\.\\}\\.$#"
-			count: 1
-			path: lib/Doctrine/ORM/Mapping/ClassMetadataInfo.php
-
-		-
-			message: "#^Method Doctrine\\\\ORM\\\\Mapping\\\\ClassMetadataInfo\\:\\:fullyQualifiedClassName\\(\\) should return class\\-string\\|null but returns string\\|null\\.$#"
->>>>>>> 83d56d75
-			count: 1
-			path: lib/Doctrine/ORM/Mapping/ClassMetadata.php
-
-		-
-			message: "#^Negated boolean expression is always false\\.$#"
-			count: 1
-			path: lib/Doctrine/ORM/Mapping/ClassMetadata.php
 
 		-
 			message: "#^Expression on left side of \\?\\? is not nullable\\.$#"
@@ -314,7 +305,6 @@
 			count: 2
 			path: lib/Doctrine/ORM/Query/SqlWalker.php
 
-
 		-
 			message: "#^Parameter \\#3 \\$condExpr of method Doctrine\\\\ORM\\\\Query\\\\SqlWalker\\:\\:walkJoinAssociationDeclaration\\(\\) expects Doctrine\\\\ORM\\\\Query\\\\AST\\\\ConditionalPrimary\\|null, Doctrine\\\\ORM\\\\Query\\\\AST\\\\ConditionalExpression\\|null given\\.$#"
 			count: 1
