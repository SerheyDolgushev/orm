parameters:
	ignoreErrors:
		-
			message: "#^Call to an undefined method Doctrine\\\\ORM\\\\Persisters\\\\Entity\\\\EntityPersister\\:\\:getCacheRegion\\(\\)\\.$#"
			count: 1
			path: lib/Doctrine/ORM/Cache/DefaultEntityHydrator.php

		-
			message: "#^Access to an undefined property Doctrine\\\\ORM\\\\Cache\\\\CacheEntry\\:\\:\\$class\\.$#"
			count: 2
			path: lib/Doctrine/ORM/Cache/DefaultQueryCache.php

		-
			message: "#^Call to an undefined method Doctrine\\\\ORM\\\\Cache\\\\CacheEntry\\:\\:resolveAssociationEntries\\(\\)\\.$#"
			count: 2
			path: lib/Doctrine/ORM/Cache/DefaultQueryCache.php

		-
			message: "#^Call to an undefined method Doctrine\\\\ORM\\\\Persisters\\\\Entity\\\\EntityPersister\\:\\:getCacheRegion\\(\\)\\.$#"
			count: 1
			path: lib/Doctrine/ORM/Cache/DefaultQueryCache.php

		-
			message: "#^Call to an undefined method Doctrine\\\\ORM\\\\Persisters\\\\Entity\\\\EntityPersister\\:\\:storeEntityCache\\(\\)\\.$#"
			count: 2
			path: lib/Doctrine/ORM/Cache/DefaultQueryCache.php

		-
			message: "#^Parameter \\#2 \\$key of method Doctrine\\\\ORM\\\\Cache\\\\Logging\\\\CacheLogger\\:\\:entityCacheHit\\(\\) expects Doctrine\\\\ORM\\\\Cache\\\\EntityCacheKey, Doctrine\\\\ORM\\\\Cache\\\\CacheKey given\\.$#"
			count: 2
			path: lib/Doctrine/ORM/Cache/DefaultQueryCache.php

		-
			message: "#^Parameter \\#2 \\$key of method Doctrine\\\\ORM\\\\Cache\\\\Logging\\\\CacheLogger\\:\\:entityCacheMiss\\(\\) expects Doctrine\\\\ORM\\\\Cache\\\\EntityCacheKey, Doctrine\\\\ORM\\\\Cache\\\\CacheKey given\\.$#"
			count: 2
			path: lib/Doctrine/ORM/Cache/DefaultQueryCache.php

		-
			message: "#^Access to an undefined property Doctrine\\\\ORM\\\\Cache\\\\CacheEntry\\:\\:\\$identifiers\\.$#"
			count: 1
			path: lib/Doctrine/ORM/Cache/Persister/Collection/AbstractCollectionPersister.php

		-
			message: "#^Parameter \\#2 \\$key of method Doctrine\\\\ORM\\\\Cache\\\\EntityHydrator\\:\\:buildCacheEntry\\(\\) expects Doctrine\\\\ORM\\\\Cache\\\\EntityCacheKey, Doctrine\\\\ORM\\\\Cache\\\\CacheKey given\\.$#"
			count: 1
			path: lib/Doctrine/ORM/Cache/Persister/Collection/AbstractCollectionPersister.php

		-
			message: "#^Parameter \\#3 \\$entry of method Doctrine\\\\ORM\\\\Cache\\\\CollectionHydrator\\:\\:loadCacheEntry\\(\\) expects Doctrine\\\\ORM\\\\Cache\\\\CollectionCacheEntry, Doctrine\\\\ORM\\\\Cache\\\\CacheEntry given\\.$#"
			count: 1
			path: lib/Doctrine/ORM/Cache/Persister/Collection/AbstractCollectionPersister.php

		-
			message: "#^Call to an undefined method Doctrine\\\\ORM\\\\Cache\\\\Region\\:\\:lock\\(\\)\\.$#"
			count: 2
			path: lib/Doctrine/ORM/Cache/Persister/Collection/ReadWriteCachedCollectionPersister.php

		-
			message: "#^Access to an undefined property Doctrine\\\\ORM\\\\Cache\\\\CacheEntry\\:\\:\\$class\\.$#"
			count: 2
			path: lib/Doctrine/ORM/Cache/Persister/Entity/AbstractEntityPersister.php

		-
			message: "#^Call to an undefined method Doctrine\\\\ORM\\\\Cache\\\\Persister\\\\CachedPersister&Doctrine\\\\ORM\\\\Persisters\\\\Collection\\\\CollectionPersister\\:\\:loadCollectionCache\\(\\)\\.$#"
			count: 2
			path: lib/Doctrine/ORM/Cache/Persister/Entity/AbstractEntityPersister.php

		-
			message: "#^Call to an undefined method Doctrine\\\\ORM\\\\Cache\\\\Persister\\\\CachedPersister&Doctrine\\\\ORM\\\\Persisters\\\\Collection\\\\CollectionPersister\\:\\:storeCollectionCache\\(\\)\\.$#"
			count: 2
			path: lib/Doctrine/ORM/Cache/Persister/Entity/AbstractEntityPersister.php

		-
			message: "#^Call to an undefined method Doctrine\\\\ORM\\\\Persisters\\\\Entity\\\\EntityPersister\\:\\:storeEntityCache\\(\\)\\.$#"
			count: 1
			path: lib/Doctrine/ORM/Cache/Persister/Entity/AbstractEntityPersister.php

		-
			message: "#^Parameter \\#3 \\$entry of method Doctrine\\\\ORM\\\\Cache\\\\EntityHydrator\\:\\:loadCacheEntry\\(\\) expects Doctrine\\\\ORM\\\\Cache\\\\EntityCacheEntry, Doctrine\\\\ORM\\\\Cache\\\\CacheEntry given\\.$#"
			count: 1
			path: lib/Doctrine/ORM/Cache/Persister/Entity/AbstractEntityPersister.php

		-
			message: "#^Call to an undefined method Doctrine\\\\ORM\\\\Cache\\\\Region\\:\\:lock\\(\\)\\.$#"
			count: 2
			path: lib/Doctrine/ORM/Cache/Persister/Entity/ReadWriteCachedEntityPersister.php

		-
			message: "#^If condition is always true\\.$#"
			count: 1
			path: lib/Doctrine/ORM/Cache/Persister/Entity/ReadWriteCachedEntityPersister.php

		-
			message: "#^Access to an undefined property Doctrine\\\\ORM\\\\Cache\\\\CacheEntry\\:\\:\\$time\\.$#"
			count: 1
			path: lib/Doctrine/ORM/Cache/TimestampQueryCacheValidator.php

		-
			message: "#^Return type \\(Doctrine\\\\ORM\\\\Mapping\\\\ClassMetadataFactory\\) of method Doctrine\\\\ORM\\\\Decorator\\\\EntityManagerDecorator\\:\\:getMetadataFactory\\(\\) should be compatible with return type \\(Doctrine\\\\Persistence\\\\Mapping\\\\ClassMetadataFactory\\<Doctrine\\\\Persistence\\\\Mapping\\\\ClassMetadata\\<object\\>\\>\\) of method Doctrine\\\\Persistence\\\\ObjectManager\\:\\:getMetadataFactory\\(\\)$#"
			count: 1
			path: lib/Doctrine/ORM/Decorator/EntityManagerDecorator.php

		-
			message: "#^Return type \\(Doctrine\\\\ORM\\\\Mapping\\\\ClassMetadataFactory\\) of method Doctrine\\\\ORM\\\\Decorator\\\\EntityManagerDecorator\\:\\:getMetadataFactory\\(\\) should be compatible with return type \\(Doctrine\\\\Persistence\\\\Mapping\\\\ClassMetadataFactory\\<Doctrine\\\\Persistence\\\\Mapping\\\\ClassMetadata\\<object\\>\\>\\) of method Doctrine\\\\Persistence\\\\ObjectManagerDecorator\\<Doctrine\\\\ORM\\\\EntityManagerInterface\\>\\:\\:getMetadataFactory\\(\\)$#"
			count: 1
			path: lib/Doctrine/ORM/Decorator/EntityManagerDecorator.php

		-
			message: "#^Return type \\(Doctrine\\\\ORM\\\\Mapping\\\\ClassMetadataFactory\\) of method Doctrine\\\\ORM\\\\EntityManager\\:\\:getMetadataFactory\\(\\) should be compatible with return type \\(Doctrine\\\\Persistence\\\\Mapping\\\\ClassMetadataFactory\\<Doctrine\\\\Persistence\\\\Mapping\\\\ClassMetadata\\<object\\>\\>\\) of method Doctrine\\\\Persistence\\\\ObjectManager\\:\\:getMetadataFactory\\(\\)$#"
			count: 1
			path: lib/Doctrine/ORM/EntityManager.php

		-
			message: "#^Return type \\(Doctrine\\\\ORM\\\\Mapping\\\\ClassMetadataFactory\\) of method Doctrine\\\\ORM\\\\EntityManagerInterface\\:\\:getMetadataFactory\\(\\) should be compatible with return type \\(Doctrine\\\\Persistence\\\\Mapping\\\\ClassMetadataFactory\\<Doctrine\\\\Persistence\\\\Mapping\\\\ClassMetadata\\<object\\>\\>\\) of method Doctrine\\\\Persistence\\\\ObjectManager\\:\\:getMetadataFactory\\(\\)$#"
			count: 1
			path: lib/Doctrine/ORM/EntityManagerInterface.php

		-
			message: "#^Template type T of method Doctrine\\\\ORM\\\\EntityManagerInterface\\:\\:getClassMetadata\\(\\) is not referenced in a parameter\\.$#"
			count: 1
			path: lib/Doctrine/ORM/EntityManagerInterface.php

		-
			message: "#^Method Doctrine\\\\ORM\\\\EntityRepository\\:\\:matching\\(\\) should return Doctrine\\\\Common\\\\Collections\\\\AbstractLazyCollection\\<int, T of object\\>&Doctrine\\\\Common\\\\Collections\\\\Selectable\\<int, T of object\\> but returns Doctrine\\\\ORM\\\\LazyCriteriaCollection\\<\\(int\\|string\\), object\\>\\.$#"
			count: 1
			path: lib/Doctrine/ORM/EntityRepository.php

		-
			message: "#^If condition is always true\\.$#"
			count: 2
			path: lib/Doctrine/ORM/Mapping/ClassMetadataFactory.php

		-
			message: "#^Negated boolean expression is always false\\.$#"
			count: 1
			path: lib/Doctrine/ORM/Mapping/ClassMetadataFactory.php

		-
			message: "#^Negated boolean expression is always false\\.$#"
			count: 1
			path: lib/Doctrine/ORM/Mapping/ClassMetadataInfo.php

		-
			message: "#^Call to an undefined method Doctrine\\\\Persistence\\\\Mapping\\\\ClassMetadata\\:\\:mapEmbedded\\(\\)\\.$#"
			count: 1
			path: lib/Doctrine/ORM/Mapping/Driver/AnnotationDriver.php

		-
			message: "#^Call to an undefined method Doctrine\\\\Persistence\\\\Mapping\\\\ClassMetadata\\:\\:mapManyToMany\\(\\)\\.$#"
			count: 1
			path: lib/Doctrine/ORM/Mapping/Driver/AnnotationDriver.php

		-
			message: "#^Call to an undefined method Doctrine\\\\Persistence\\\\Mapping\\\\ClassMetadata\\:\\:mapManyToOne\\(\\)\\.$#"
			count: 1
			path: lib/Doctrine/ORM/Mapping/Driver/AnnotationDriver.php

		-
			message: "#^Call to an undefined method Doctrine\\\\Persistence\\\\Mapping\\\\ClassMetadata\\:\\:mapOneToMany\\(\\)\\.$#"
			count: 1
			path: lib/Doctrine/ORM/Mapping/Driver/AnnotationDriver.php

		-
			message: "#^Call to an undefined method Doctrine\\\\Persistence\\\\Mapping\\\\ClassMetadata\\:\\:mapOneToOne\\(\\)\\.$#"
			count: 1
			path: lib/Doctrine/ORM/Mapping/Driver/AnnotationDriver.php

		-
			message: "#^Expression on left side of \\?\\? is not nullable\\.$#"
			count: 1
			path: lib/Doctrine/ORM/Mapping/Driver/AnnotationDriver.php

		-
			message: "#^Empty array passed to foreach\\.$#"
			count: 1
			path: lib/Doctrine/ORM/Mapping/Driver/XmlDriver.php

		-
			message: "#^Offset 'version' on \\*NEVER\\* in isset\\(\\) always exists and is always null\\.$#"
			count: 1
			path: lib/Doctrine/ORM/Mapping/Driver/XmlDriver.php

		-
			message: "#^Call to function is_int\\(\\) with string will always evaluate to false\\.$#"
			count: 1
			path: lib/Doctrine/ORM/NativeQuery.php

		-
			message: "#^Result of && is always false\\.$#"
			count: 1
			path: lib/Doctrine/ORM/NativeQuery.php

		-
			message: "#^Call to an undefined method Doctrine\\\\Common\\\\Collections\\\\Collection\\<\\(int\\|string\\), mixed\\>\\:\\:matching\\(\\)\\.$#"
			count: 1
			path: lib/Doctrine/ORM/PersistentCollection.php

		-
			message: "#^Method Doctrine\\\\ORM\\\\PersistentCollection\\:\\:remove\\(\\) should return object but returns array\\|float\\|int\\|string\\|false\\|null\\.$#"
			count: 1
			path: lib/Doctrine/ORM/PersistentCollection.php

		-
			message: "#^Right side of && is always true\\.$#"
			count: 2
			path: lib/Doctrine/ORM/PersistentCollection.php

		-
			message: "#^The @implements tag of class Doctrine\\\\ORM\\\\PersistentCollection describes Doctrine\\\\Common\\\\Collections\\\\Collection but the class implements\\: Doctrine\\\\Common\\\\Collections\\\\Selectable$#"
			count: 1
			path: lib/Doctrine/ORM/PersistentCollection.php

		-
			message: "#^Parameter \\#3 \\$hints of method Doctrine\\\\ORM\\\\Internal\\\\Hydration\\\\AbstractHydrator\\:\\:hydrateAll\\(\\) expects array\\<string, string\\>, array\\<string, Doctrine\\\\ORM\\\\PersistentCollection\\|true\\> given\\.$#"
			count: 1
			path: lib/Doctrine/ORM/Persisters/Entity/BasicEntityPersister.php

		-
			message: "#^Parameter \\#3 \\$hints of method Doctrine\\\\ORM\\\\Internal\\\\Hydration\\\\AbstractHydrator\\:\\:hydrateAll\\(\\) expects array\\<string, string\\>, array\\<string, true\\> given\\.$#"
			count: 4
			path: lib/Doctrine/ORM/Persisters/Entity/BasicEntityPersister.php

		-
			message: "#^Strict comparison using \\=\\=\\= between string and null will always evaluate to false\\.$#"
			count: 1
			path: lib/Doctrine/ORM/Persisters/Entity/BasicEntityPersister.php

		-
			message: "#^Property Doctrine\\\\ORM\\\\Persisters\\\\Entity\\\\CachedPersisterContext\\:\\:\\$class \\(Doctrine\\\\ORM\\\\Mapping\\\\ClassMetadata\\) does not accept Doctrine\\\\Persistence\\\\Mapping\\\\ClassMetadata\\.$#"
			count: 1
			path: lib/Doctrine/ORM/Persisters/Entity/CachedPersisterContext.php

		-
			message: "#^Access to an undefined property Doctrine\\\\Persistence\\\\Mapping\\\\ClassMetadata\\:\\:\\$isEmbeddedClass\\.$#"
			count: 1
			path: lib/Doctrine/ORM/Proxy/ProxyFactory.php

		-
			message: "#^Access to an undefined property Doctrine\\\\Persistence\\\\Mapping\\\\ClassMetadata\\:\\:\\$isMappedSuperclass\\.$#"
			count: 1
			path: lib/Doctrine/ORM/Proxy/ProxyFactory.php

		-
			message: "#^Call to an undefined method Doctrine\\\\Common\\\\Proxy\\\\Proxy\\:\\:__wakeup\\(\\)\\.$#"
			count: 1
			path: lib/Doctrine/ORM/Proxy/ProxyFactory.php

		-
			message: "#^Parameter \\#1 \\$class of method Doctrine\\\\ORM\\\\Utility\\\\IdentifierFlattener\\:\\:flattenIdentifier\\(\\) expects Doctrine\\\\ORM\\\\Mapping\\\\ClassMetadata, Doctrine\\\\Persistence\\\\Mapping\\\\ClassMetadata given\\.$#"
			count: 2
			path: lib/Doctrine/ORM/Proxy/ProxyFactory.php

		-
			message: "#^Parameter \\#2 \\$sqlParams of method Doctrine\\\\ORM\\\\Query\\:\\:evictResultSetCache\\(\\) expects array\\<string, mixed\\>, array\\<int, mixed\\> given\\.$#"
			count: 1
			path: lib/Doctrine/ORM/Query.php

		-
			message: "#^Access to an undefined property Doctrine\\\\ORM\\\\Query\\\\AST\\\\Node\\:\\:\\$value\\.$#"
			count: 1
			path: lib/Doctrine/ORM/Query/AST/Functions/DateAddFunction.php

		-
			message: "#^Access to an undefined property Doctrine\\\\ORM\\\\Query\\\\AST\\\\Node\\:\\:\\$value\\.$#"
			count: 1
			path: lib/Doctrine/ORM/Query/AST/Functions/DateSubFunction.php

		-
			message: "#^Parameter \\#1 \\$simpleArithmeticExpr of method Doctrine\\\\ORM\\\\Query\\\\SqlWalker\\:\\:walkSimpleArithmeticExpression\\(\\) expects Doctrine\\\\ORM\\\\Query\\\\AST\\\\SimpleArithmeticExpression, Doctrine\\\\ORM\\\\Query\\\\AST\\\\Node given\\.$#"
			count: 1
			path: lib/Doctrine/ORM/Query/AST/Functions/LengthFunction.php

		-
			message: "#^Parameter \\#1 \\$simpleArithmeticExpr of method Doctrine\\\\ORM\\\\Query\\\\SqlWalker\\:\\:walkSimpleArithmeticExpression\\(\\) expects Doctrine\\\\ORM\\\\Query\\\\AST\\\\SimpleArithmeticExpression, Doctrine\\\\ORM\\\\Query\\\\AST\\\\Node given\\.$#"
			count: 1
			path: lib/Doctrine/ORM/Query/AST/Functions/LowerFunction.php

		-
			message: "#^Parameter \\#1 \\$simpleArithmeticExpr of method Doctrine\\\\ORM\\\\Query\\\\SqlWalker\\:\\:walkSimpleArithmeticExpression\\(\\) expects Doctrine\\\\ORM\\\\Query\\\\AST\\\\SimpleArithmeticExpression, Doctrine\\\\ORM\\\\Query\\\\AST\\\\Node given\\.$#"
			count: 1
			path: lib/Doctrine/ORM/Query/AST/Functions/UpperFunction.php

		-
			message: "#^Method Doctrine\\\\ORM\\\\Query\\\\AST\\\\IndexBy\\:\\:dispatch\\(\\) should return string but returns void\\.$#"
			count: 1
			path: lib/Doctrine/ORM/Query/AST/IndexBy.php

		-
			message: "#^Result of method Doctrine\\\\ORM\\\\Query\\\\SqlWalker\\:\\:walkIndexBy\\(\\) \\(void\\) is used\\.$#"
			count: 1
			path: lib/Doctrine/ORM/Query/AST/IndexBy.php

		-
			message: "#^Call to an undefined method Doctrine\\\\ORM\\\\Query\\\\SqlWalker\\:\\:walkJoinPathExpression\\(\\)\\.$#"
			count: 1
			path: lib/Doctrine/ORM/Query/AST/JoinClassPathExpression.php

		-
			message: "#^Call to an undefined method Doctrine\\\\ORM\\\\Query\\\\SqlWalker\\:\\:walkJoinVariableDeclaration\\(\\)\\.$#"
			count: 1
			path: lib/Doctrine/ORM/Query/AST/JoinVariableDeclaration.php

		-
			message: "#^Call to function is_array\\(\\) with object will always evaluate to false\\.$#"
			count: 1
			path: lib/Doctrine/ORM/Query/AST/Node.php

		-
			message: "#^Else branch is unreachable because previous condition is always true\\.$#"
			count: 1
			path: lib/Doctrine/ORM/Query/AST/Node.php

		-
			message: "#^Call to an undefined method Doctrine\\\\ORM\\\\Query\\\\SqlWalker\\:\\:walkWhenClauseExpression\\(\\)\\.$#"
			count: 1
			path: lib/Doctrine/ORM/Query/AST/SimpleWhenClause.php

		-
			message: "#^Call to an undefined method Doctrine\\\\ORM\\\\Query\\\\SqlWalker\\:\\:walkWhenClauseExpression\\(\\)\\.$#"
			count: 1
			path: lib/Doctrine/ORM/Query/AST/WhenClause.php

		-
			message: "#^Property Doctrine\\\\ORM\\\\Query\\\\Exec\\\\AbstractSqlExecutor\\:\\:\\$queryCacheProfile \\(Doctrine\\\\DBAL\\\\Cache\\\\QueryCacheProfile\\) does not accept null\\.$#"
			count: 1
			path: lib/Doctrine/ORM/Query/Exec/AbstractSqlExecutor.php

		-
			message: "#^PHPDoc type array\\<string\\> of property Doctrine\\\\ORM\\\\Query\\\\Expr\\\\Andx\\:\\:\\$allowedClasses is not covariant with PHPDoc type array\\<int, class\\-string\\> of overridden property Doctrine\\\\ORM\\\\Query\\\\Expr\\\\Base\\:\\:\\$allowedClasses\\.$#"
			count: 1
			path: lib/Doctrine/ORM/Query/Expr/Andx.php

		-
			message: "#^PHPDoc type array\\<string\\> of property Doctrine\\\\ORM\\\\Query\\\\Expr\\\\Orx\\:\\:\\$allowedClasses is not covariant with PHPDoc type array\\<int, class\\-string\\> of overridden property Doctrine\\\\ORM\\\\Query\\\\Expr\\\\Base\\:\\:\\$allowedClasses\\.$#"
			count: 1
			path: lib/Doctrine/ORM/Query/Expr/Orx.php

		-
			message: "#^PHPDoc type array\\<string\\> of property Doctrine\\\\ORM\\\\Query\\\\Expr\\\\Select\\:\\:\\$allowedClasses is not covariant with PHPDoc type array\\<int, class\\-string\\> of overridden property Doctrine\\\\ORM\\\\Query\\\\Expr\\\\Base\\:\\:\\$allowedClasses\\.$#"
			count: 1
			path: lib/Doctrine/ORM/Query/Expr/Select.php

		-
			message: "#^Else branch is unreachable because ternary operator condition is always true\\.$#"
			count: 2
			path: lib/Doctrine/ORM/Query/Parser.php

		-
			message: "#^Method Doctrine\\\\ORM\\\\Query\\\\Parser\\:\\:ArithmeticFactor\\(\\) should return Doctrine\\\\ORM\\\\Query\\\\AST\\\\ArithmeticFactor but returns Doctrine\\\\ORM\\\\Query\\\\AST\\\\Node\\|string\\.$#"
			count: 1
			path: lib/Doctrine/ORM/Query/Parser.php

		-
			message: "#^Method Doctrine\\\\ORM\\\\Query\\\\Parser\\:\\:ArithmeticTerm\\(\\) should return Doctrine\\\\ORM\\\\Query\\\\AST\\\\ArithmeticTerm but returns Doctrine\\\\ORM\\\\Query\\\\AST\\\\ArithmeticFactor\\|int\\|string\\.$#"
			count: 1
			path: lib/Doctrine/ORM/Query/Parser.php

		-
			message: """
				#^PHPDoc tag @return has invalid value \\(AST\\\\BetweenExpression\\|
				        AST\\\\CollectionMemberExpression\\|
				        AST\\\\ComparisonExpression\\|
				        AST\\\\EmptyCollectionComparisonExpression\\|
				        AST\\\\ExistsExpression\\|
				        AST\\\\InExpression\\|
				        AST\\\\InstanceOfExpression\\|
				        AST\\\\LikeExpression\\|
				        AST\\\\NullComparisonExpression\\)\\: Unexpected token "\\\\n     \\* ", expected type at offset 344$#
			"""
			count: 1
			path: lib/Doctrine/ORM/Query/Parser.php

		-
			message: "#^Parameter \\#1 \\$tokenType of method Doctrine\\\\ORM\\\\Query\\\\Parser\\:\\:isAggregateFunction\\(\\) expects 1\\|2\\|3\\|4\\|5\\|6\\|7\\|8\\|9\\|10\\|11\\|12\\|13\\|14\\|15\\|16\\|17\\|18\\|19\\|101\\|102\\|200\\|201\\|202\\|203\\|204\\|205\\|206\\|207\\|208\\|209\\|210\\|211\\|212\\|213\\|214\\|215\\|216\\|217\\|218\\|219\\|220\\|221\\|222\\|223\\|224\\|225\\|226\\|227\\|228\\|229\\|230\\|231\\|232\\|233\\|234\\|235\\|236\\|237\\|238\\|239\\|240\\|241\\|242\\|243\\|244\\|245\\|246\\|247\\|248\\|249\\|250\\|251\\|252\\|253\\|254\\|255\\|256, int\\|string\\|null given\\.$#"
			count: 2
			path: lib/Doctrine/ORM/Query/Parser.php

		-
			message: "#^Parameter \\#2 \\$stringPattern of class Doctrine\\\\ORM\\\\Query\\\\AST\\\\LikeExpression constructor expects Doctrine\\\\ORM\\\\Query\\\\AST\\\\Functions\\\\FunctionNode\\|Doctrine\\\\ORM\\\\Query\\\\AST\\\\InputParameter\\|Doctrine\\\\ORM\\\\Query\\\\AST\\\\Literal\\|Doctrine\\\\ORM\\\\Query\\\\AST\\\\PathExpression, Doctrine\\\\ORM\\\\Query\\\\AST\\\\Node given\\.$#"
			count: 1
			path: lib/Doctrine/ORM/Query/Parser.php

		-
			message: "#^Unreachable statement \\- code above always terminates\\.$#"
			count: 3
			path: lib/Doctrine/ORM/Query/Parser.php

		-
			message: "#^Call to function is_string\\(\\) with Doctrine\\\\ORM\\\\Query\\\\AST\\\\Node will always evaluate to false\\.$#"
			count: 1
			path: lib/Doctrine/ORM/Query/SqlWalker.php

		-
			message: "#^Else branch is unreachable because ternary operator condition is always true\\.$#"
			count: 1
			path: lib/Doctrine/ORM/Query/SqlWalker.php

		-
			message: "#^Method Doctrine\\\\ORM\\\\Query\\\\SqlWalker\\:\\:walkConditionalPrimary\\(\\) should return string but return statement is missing\\.$#"
			count: 1
			path: lib/Doctrine/ORM/Query/SqlWalker.php

		-
			message: "#^Parameter \\#1 \\$entity of static method Doctrine\\\\ORM\\\\OptimisticLockException\\:\\:lockFailed\\(\\) expects object, class\\-string\\<object\\> given\\.$#"
			count: 1
			path: lib/Doctrine/ORM/Query/SqlWalker.php

		-
			message: "#^Result of && is always false\\.$#"
			count: 1
			path: lib/Doctrine/ORM/Query/SqlWalker.php

		-
			message: "#^Method Doctrine\\\\ORM\\\\Query\\\\TreeWalkerAdapter\\:\\:getExecutor\\(\\) should return Doctrine\\\\ORM\\\\Query\\\\Exec\\\\AbstractSqlExecutor but returns null\\.$#"
			count: 1
			path: lib/Doctrine/ORM/Query/TreeWalkerAdapter.php

		-
			message: "#^Method Doctrine\\\\ORM\\\\Query\\\\TreeWalkerChain\\:\\:getExecutor\\(\\) should return Doctrine\\\\ORM\\\\Query\\\\Exec\\\\AbstractSqlExecutor but returns null\\.$#"
			count: 1
			path: lib/Doctrine/ORM/Query/TreeWalkerChain.php

		-
			message: "#^Parameter \\#2 \\$dqlPart of method Doctrine\\\\ORM\\\\QueryBuilder\\:\\:add\\(\\) expects array\\<'join'\\|int, array\\<int\\|string, object\\>\\|string\\>\\|object\\|string, non\\-empty\\-array\\<string, Doctrine\\\\ORM\\\\Query\\\\Expr\\\\Join\\> given\\.$#"
			count: 2
			path: lib/Doctrine/ORM/QueryBuilder.php

		-
			message: "#^Access to an undefined property Doctrine\\\\Persistence\\\\Mapping\\\\ClassMetadata\\:\\:\\$name\\.$#"
			count: 1
			path: lib/Doctrine/ORM/Tools/Console/Command/GenerateProxiesCommand.php

		-
			message: "#^Parameter \\#1 \\$entityListeners of method Doctrine\\\\ORM\\\\Tools\\\\Console\\\\Command\\\\MappingDescribeCommand\\:\\:formatEntityListeners\\(\\) expects array\\<int, object\\>, array\\<string, array\\<int, array\\<string, string\\>\\>\\> given\\.$#"
			count: 1
			path: lib/Doctrine/ORM/Tools/Console/Command/MappingDescribeCommand.php

		-
<<<<<<< HEAD
			message: "#^Return type \\(void\\) of method Doctrine\\\\ORM\\\\Tools\\\\Pagination\\\\CountWalker\\:\\:walkSelectStatement\\(\\) should be compatible with return type \\(string\\) of method Doctrine\\\\ORM\\\\Query\\\\TreeWalker\\:\\:walkSelectStatement\\(\\)$#"
			count: 1
			path: lib/Doctrine/ORM/Tools/Pagination/CountWalker.php

		-
			message: "#^Return type \\(void\\) of method Doctrine\\\\ORM\\\\Tools\\\\Pagination\\\\LimitSubqueryWalker\\:\\:walkSelectStatement\\(\\) should be compatible with return type \\(string\\) of method Doctrine\\\\ORM\\\\Query\\\\TreeWalker\\:\\:walkSelectStatement\\(\\)$#"
			count: 1
			path: lib/Doctrine/ORM/Tools/Pagination/LimitSubqueryWalker.php
=======
			message: "#^If condition is always true\\.$#"
			count: 1
			path: lib/Doctrine/ORM/Tools/EntityGenerator.php

		-
			message: "#^Offset 'allocationSize' on array\\{sequenceName\\: string, allocationSize\\: string, initialValue\\: string, quoted\\?\\: mixed\\} in isset\\(\\) always exists and is not nullable\\.$#"
			count: 1
			path: lib/Doctrine/ORM/Tools/EntityGenerator.php

		-
			message: "#^Offset 'initialValue' on array\\{sequenceName\\: string, allocationSize\\: string, initialValue\\: string, quoted\\?\\: mixed\\} in isset\\(\\) always exists and is not nullable\\.$#"
			count: 1
			path: lib/Doctrine/ORM/Tools/EntityGenerator.php

		-
			message: "#^Offset 'name' on array\\{name\\: string, schema\\?\\: string, indexes\\?\\: array, uniqueConstraints\\?\\: array, options\\?\\: array\\<string, mixed\\>, quoted\\?\\: bool\\} in isset\\(\\) always exists and is not nullable\\.$#"
			count: 1
			path: lib/Doctrine/ORM/Tools/EntityGenerator.php

		-
			message: "#^Offset 'sequenceName' on array\\{sequenceName\\: string, allocationSize\\: string, initialValue\\: string, quoted\\?\\: mixed\\} in isset\\(\\) always exists and is not nullable\\.$#"
			count: 1
			path: lib/Doctrine/ORM/Tools/EntityGenerator.php

		-
			message: "#^Property Doctrine\\\\ORM\\\\Mapping\\\\ClassMetadataInfo\\<object\\>\\:\\:\\$lifecycleCallbacks \\(array\\<string, array\\<int, string\\>\\>\\) in isset\\(\\) is not nullable\\.$#"
			count: 1
			path: lib/Doctrine/ORM/Tools/EntityGenerator.php

		-
			message: "#^Method Doctrine\\\\ORM\\\\Tools\\\\Export\\\\Driver\\\\AbstractExporter\\:\\:_getChangeTrackingPolicyString\\(\\) should return string but return statement is missing\\.$#"
			count: 1
			path: lib/Doctrine/ORM/Tools/Export/Driver/AbstractExporter.php

		-
			message: "#^Method Doctrine\\\\ORM\\\\Tools\\\\Export\\\\Driver\\\\AbstractExporter\\:\\:_getFetchModeString\\(\\) should return string but return statement is missing\\.$#"
			count: 1
			path: lib/Doctrine/ORM/Tools/Export/Driver/AbstractExporter.php

		-
			message: "#^Method Doctrine\\\\ORM\\\\Tools\\\\Export\\\\Driver\\\\AbstractExporter\\:\\:_getIdGeneratorTypeString\\(\\) should return string but return statement is missing\\.$#"
			count: 1
			path: lib/Doctrine/ORM/Tools/Export/Driver/AbstractExporter.php

		-
			message: "#^Method Doctrine\\\\ORM\\\\Tools\\\\Export\\\\Driver\\\\AbstractExporter\\:\\:_getInheritanceTypeString\\(\\) should return string but return statement is missing\\.$#"
			count: 1
			path: lib/Doctrine/ORM/Tools/Export/Driver/AbstractExporter.php

		-
			message: "#^If condition is always true\\.$#"
			count: 2
			path: lib/Doctrine/ORM/Tools/Export/Driver/PhpExporter.php

		-
			message: "#^Left side of && is always true\\.$#"
			count: 1
			path: lib/Doctrine/ORM/Tools/Export/Driver/XmlExporter.php

		-
			message: "#^Offset 'name' on array\\{name\\: string, schema\\?\\: string, indexes\\?\\: array, uniqueConstraints\\?\\: array, options\\?\\: array\\<string, mixed\\>, quoted\\?\\: bool\\} in isset\\(\\) always exists and is not nullable\\.$#"
			count: 1
			path: lib/Doctrine/ORM/Tools/Export/Driver/XmlExporter.php

		-
			message: "#^Offset 'version' on array\\{type\\: string, fieldName\\: string, columnName\\: string, length\\?\\: int, id\\?\\: bool, nullable\\?\\: bool, notInsertable\\?\\: bool, notUpdatable\\?\\: bool, \\.\\.\\.\\} in isset\\(\\) does not exist\\.$#"
			count: 1
			path: lib/Doctrine/ORM/Tools/Export/Driver/XmlExporter.php

		-
			message: "#^Parameter \\#1 \\$policy of method Doctrine\\\\ORM\\\\Tools\\\\Export\\\\Driver\\\\AbstractExporter\\:\\:_getChangeTrackingPolicyString\\(\\) expects 1\\|2\\|3, int given\\.$#"
			count: 1
			path: lib/Doctrine/ORM/Tools/Export/Driver/XmlExporter.php

		-
			message: "#^Property Doctrine\\\\ORM\\\\Mapping\\\\ClassMetadataInfo\\<object\\>\\:\\:\\$lifecycleCallbacks \\(array\\<string, array\\<int, string\\>\\>\\) in isset\\(\\) is not nullable\\.$#"
			count: 1
			path: lib/Doctrine/ORM/Tools/Export/Driver/XmlExporter.php

		-
			message: "#^Right side of && is always true\\.$#"
			count: 2
			path: lib/Doctrine/ORM/Tools/Export/Driver/XmlExporter.php

		-
			message: "#^Property Doctrine\\\\ORM\\\\Mapping\\\\ClassMetadataInfo\\<object\\>\\:\\:\\$lifecycleCallbacks \\(array\\<string, array\\<int, string\\>\\>\\) in isset\\(\\) is not nullable\\.$#"
			count: 1
			path: lib/Doctrine/ORM/Tools/Export/Driver/YamlExporter.php

		-
			message: "#^Property Doctrine\\\\ORM\\\\Mapping\\\\ClassMetadataInfo\\<object\\>\\:\\:\\$table \\(array\\<string, array\\|bool\\|string\\>\\) on left side of \\?\\? is not nullable\\.$#"
			count: 1
			path: lib/Doctrine/ORM/Tools/Export/Driver/YamlExporter.php
>>>>>>> 0f6f7528

		-
			message: "#^Instanceof between \\*NEVER\\* and Doctrine\\\\ORM\\\\Query\\\\AST\\\\ConditionalFactor will always evaluate to false\\.$#"
			count: 1
			path: lib/Doctrine/ORM/Tools/Pagination/WhereInWalker.php

		-
			message: "#^Instanceof between Doctrine\\\\ORM\\\\Query\\\\AST\\\\ConditionalExpression and Doctrine\\\\ORM\\\\Query\\\\AST\\\\ConditionalPrimary will always evaluate to false\\.$#"
			count: 1
			path: lib/Doctrine/ORM/Tools/Pagination/WhereInWalker.php

		-
			message: "#^Result of \\|\\| is always true\\.$#"
			count: 1
			path: lib/Doctrine/ORM/Tools/Pagination/WhereInWalker.php

		-
			message: "#^Else branch is unreachable because ternary operator condition is always true\\.$#"
			count: 1
			path: lib/Doctrine/ORM/Tools/SchemaTool.php

		-
			message: "#^Negated boolean expression is always false\\.$#"
			count: 1
			path: lib/Doctrine/ORM/Tools/SchemaTool.php

		-
			message: "#^Call to an undefined method Doctrine\\\\Common\\\\Collections\\\\Collection\\<\\(int\\|string\\), object\\>\\:\\:getMapping\\(\\)\\.$#"
			count: 2
			path: lib/Doctrine/ORM/UnitOfWork.php

		-
			message: "#^Call to an undefined method Doctrine\\\\Common\\\\Collections\\\\Collection\\<\\(int\\|string\\), object\\>\\:\\:takeSnapshot\\(\\)\\.$#"
			count: 1
			path: lib/Doctrine/ORM/UnitOfWork.php

		-
			message: "#^Parameter \\#1 \\$collection of method Doctrine\\\\ORM\\\\Persisters\\\\Collection\\\\CollectionPersister\\:\\:delete\\(\\) expects Doctrine\\\\ORM\\\\PersistentCollection, Doctrine\\\\Common\\\\Collections\\\\Collection\\<\\(int\\|string\\), object\\> given\\.$#"
			count: 1
			path: lib/Doctrine/ORM/UnitOfWork.php

		-
			message: "#^Parameter \\#1 \\$collection of method Doctrine\\\\ORM\\\\Persisters\\\\Collection\\\\CollectionPersister\\:\\:update\\(\\) expects Doctrine\\\\ORM\\\\PersistentCollection, Doctrine\\\\Common\\\\Collections\\\\Collection\\<\\(int\\|string\\), object\\> given\\.$#"
			count: 1
			path: lib/Doctrine/ORM/UnitOfWork.php

		-
			message: "#^Parameter \\#3 \\$changeSet of class Doctrine\\\\ORM\\\\Event\\\\PreUpdateEventArgs constructor is passed by reference, so it expects variables only$#"
			count: 1
			path: lib/Doctrine/ORM/UnitOfWork.php

		-
			message: "#^Access to an undefined property Doctrine\\\\Persistence\\\\Mapping\\\\ClassMetadata\\:\\:\\$name\\.$#"
			count: 1
			path: lib/Doctrine/ORM/Utility/HierarchyDiscriminatorResolver.php

		-
			message: "#^Access to an undefined property Doctrine\\\\Persistence\\\\Mapping\\\\ClassMetadata\\:\\:\\$subClasses\\.$#"
			count: 1
			path: lib/Doctrine/ORM/Utility/HierarchyDiscriminatorResolver.php<|MERGE_RESOLUTION|>--- conflicted
+++ resolved
@@ -436,112 +436,6 @@
 			path: lib/Doctrine/ORM/Tools/Console/Command/MappingDescribeCommand.php
 
 		-
-<<<<<<< HEAD
-			message: "#^Return type \\(void\\) of method Doctrine\\\\ORM\\\\Tools\\\\Pagination\\\\CountWalker\\:\\:walkSelectStatement\\(\\) should be compatible with return type \\(string\\) of method Doctrine\\\\ORM\\\\Query\\\\TreeWalker\\:\\:walkSelectStatement\\(\\)$#"
-			count: 1
-			path: lib/Doctrine/ORM/Tools/Pagination/CountWalker.php
-
-		-
-			message: "#^Return type \\(void\\) of method Doctrine\\\\ORM\\\\Tools\\\\Pagination\\\\LimitSubqueryWalker\\:\\:walkSelectStatement\\(\\) should be compatible with return type \\(string\\) of method Doctrine\\\\ORM\\\\Query\\\\TreeWalker\\:\\:walkSelectStatement\\(\\)$#"
-			count: 1
-			path: lib/Doctrine/ORM/Tools/Pagination/LimitSubqueryWalker.php
-=======
-			message: "#^If condition is always true\\.$#"
-			count: 1
-			path: lib/Doctrine/ORM/Tools/EntityGenerator.php
-
-		-
-			message: "#^Offset 'allocationSize' on array\\{sequenceName\\: string, allocationSize\\: string, initialValue\\: string, quoted\\?\\: mixed\\} in isset\\(\\) always exists and is not nullable\\.$#"
-			count: 1
-			path: lib/Doctrine/ORM/Tools/EntityGenerator.php
-
-		-
-			message: "#^Offset 'initialValue' on array\\{sequenceName\\: string, allocationSize\\: string, initialValue\\: string, quoted\\?\\: mixed\\} in isset\\(\\) always exists and is not nullable\\.$#"
-			count: 1
-			path: lib/Doctrine/ORM/Tools/EntityGenerator.php
-
-		-
-			message: "#^Offset 'name' on array\\{name\\: string, schema\\?\\: string, indexes\\?\\: array, uniqueConstraints\\?\\: array, options\\?\\: array\\<string, mixed\\>, quoted\\?\\: bool\\} in isset\\(\\) always exists and is not nullable\\.$#"
-			count: 1
-			path: lib/Doctrine/ORM/Tools/EntityGenerator.php
-
-		-
-			message: "#^Offset 'sequenceName' on array\\{sequenceName\\: string, allocationSize\\: string, initialValue\\: string, quoted\\?\\: mixed\\} in isset\\(\\) always exists and is not nullable\\.$#"
-			count: 1
-			path: lib/Doctrine/ORM/Tools/EntityGenerator.php
-
-		-
-			message: "#^Property Doctrine\\\\ORM\\\\Mapping\\\\ClassMetadataInfo\\<object\\>\\:\\:\\$lifecycleCallbacks \\(array\\<string, array\\<int, string\\>\\>\\) in isset\\(\\) is not nullable\\.$#"
-			count: 1
-			path: lib/Doctrine/ORM/Tools/EntityGenerator.php
-
-		-
-			message: "#^Method Doctrine\\\\ORM\\\\Tools\\\\Export\\\\Driver\\\\AbstractExporter\\:\\:_getChangeTrackingPolicyString\\(\\) should return string but return statement is missing\\.$#"
-			count: 1
-			path: lib/Doctrine/ORM/Tools/Export/Driver/AbstractExporter.php
-
-		-
-			message: "#^Method Doctrine\\\\ORM\\\\Tools\\\\Export\\\\Driver\\\\AbstractExporter\\:\\:_getFetchModeString\\(\\) should return string but return statement is missing\\.$#"
-			count: 1
-			path: lib/Doctrine/ORM/Tools/Export/Driver/AbstractExporter.php
-
-		-
-			message: "#^Method Doctrine\\\\ORM\\\\Tools\\\\Export\\\\Driver\\\\AbstractExporter\\:\\:_getIdGeneratorTypeString\\(\\) should return string but return statement is missing\\.$#"
-			count: 1
-			path: lib/Doctrine/ORM/Tools/Export/Driver/AbstractExporter.php
-
-		-
-			message: "#^Method Doctrine\\\\ORM\\\\Tools\\\\Export\\\\Driver\\\\AbstractExporter\\:\\:_getInheritanceTypeString\\(\\) should return string but return statement is missing\\.$#"
-			count: 1
-			path: lib/Doctrine/ORM/Tools/Export/Driver/AbstractExporter.php
-
-		-
-			message: "#^If condition is always true\\.$#"
-			count: 2
-			path: lib/Doctrine/ORM/Tools/Export/Driver/PhpExporter.php
-
-		-
-			message: "#^Left side of && is always true\\.$#"
-			count: 1
-			path: lib/Doctrine/ORM/Tools/Export/Driver/XmlExporter.php
-
-		-
-			message: "#^Offset 'name' on array\\{name\\: string, schema\\?\\: string, indexes\\?\\: array, uniqueConstraints\\?\\: array, options\\?\\: array\\<string, mixed\\>, quoted\\?\\: bool\\} in isset\\(\\) always exists and is not nullable\\.$#"
-			count: 1
-			path: lib/Doctrine/ORM/Tools/Export/Driver/XmlExporter.php
-
-		-
-			message: "#^Offset 'version' on array\\{type\\: string, fieldName\\: string, columnName\\: string, length\\?\\: int, id\\?\\: bool, nullable\\?\\: bool, notInsertable\\?\\: bool, notUpdatable\\?\\: bool, \\.\\.\\.\\} in isset\\(\\) does not exist\\.$#"
-			count: 1
-			path: lib/Doctrine/ORM/Tools/Export/Driver/XmlExporter.php
-
-		-
-			message: "#^Parameter \\#1 \\$policy of method Doctrine\\\\ORM\\\\Tools\\\\Export\\\\Driver\\\\AbstractExporter\\:\\:_getChangeTrackingPolicyString\\(\\) expects 1\\|2\\|3, int given\\.$#"
-			count: 1
-			path: lib/Doctrine/ORM/Tools/Export/Driver/XmlExporter.php
-
-		-
-			message: "#^Property Doctrine\\\\ORM\\\\Mapping\\\\ClassMetadataInfo\\<object\\>\\:\\:\\$lifecycleCallbacks \\(array\\<string, array\\<int, string\\>\\>\\) in isset\\(\\) is not nullable\\.$#"
-			count: 1
-			path: lib/Doctrine/ORM/Tools/Export/Driver/XmlExporter.php
-
-		-
-			message: "#^Right side of && is always true\\.$#"
-			count: 2
-			path: lib/Doctrine/ORM/Tools/Export/Driver/XmlExporter.php
-
-		-
-			message: "#^Property Doctrine\\\\ORM\\\\Mapping\\\\ClassMetadataInfo\\<object\\>\\:\\:\\$lifecycleCallbacks \\(array\\<string, array\\<int, string\\>\\>\\) in isset\\(\\) is not nullable\\.$#"
-			count: 1
-			path: lib/Doctrine/ORM/Tools/Export/Driver/YamlExporter.php
-
-		-
-			message: "#^Property Doctrine\\\\ORM\\\\Mapping\\\\ClassMetadataInfo\\<object\\>\\:\\:\\$table \\(array\\<string, array\\|bool\\|string\\>\\) on left side of \\?\\? is not nullable\\.$#"
-			count: 1
-			path: lib/Doctrine/ORM/Tools/Export/Driver/YamlExporter.php
->>>>>>> 0f6f7528
-
-		-
 			message: "#^Instanceof between \\*NEVER\\* and Doctrine\\\\ORM\\\\Query\\\\AST\\\\ConditionalFactor will always evaluate to false\\.$#"
 			count: 1
 			path: lib/Doctrine/ORM/Tools/Pagination/WhereInWalker.php
