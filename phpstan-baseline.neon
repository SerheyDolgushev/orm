--- conflicted
+++ resolved
@@ -181,19 +181,11 @@
 			path: lib/Doctrine/ORM/Persisters/Entity/BasicEntityPersister.php
 
 		-
-<<<<<<< HEAD
-=======
-			message: "#^Property Doctrine\\\\ORM\\\\Persisters\\\\Entity\\\\CachedPersisterContext\\:\\:\\$class \\(Doctrine\\\\ORM\\\\Mapping\\\\ClassMetadata\\) does not accept Doctrine\\\\Persistence\\\\Mapping\\\\ClassMetadata\\.$#"
-			count: 1
-			path: lib/Doctrine/ORM/Persisters/Entity/CachedPersisterContext.php
-
-		-
 			message: "#^Access to an undefined property Doctrine\\\\Persistence\\\\Proxy::\\$__isCloning\\.$#"
 			count: 1
 			path: lib/Doctrine/ORM/Proxy/ProxyFactory.php
 
 		-
->>>>>>> aa4b62ce
 			message: "#^Access to an undefined property Doctrine\\\\Persistence\\\\Mapping\\\\ClassMetadata\\:\\:\\$isEmbeddedClass\\.$#"
 			count: 1
 			path: lib/Doctrine/ORM/Proxy/ProxyFactory.php
