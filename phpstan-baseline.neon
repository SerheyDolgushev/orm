--- conflicted
+++ resolved
@@ -776,6 +776,16 @@
 			path: lib/Doctrine/ORM/Mapping/ClassMetadataInfo.php
 
 		-
+			message: "#^Call to an undefined method ReflectionProperty\\:\\:getType\\(\\)\\.$#"
+			count: 2
+			path: lib/Doctrine/ORM/Mapping/ClassMetadataInfo.php
+
+		-
+			message: "#^Call to an undefined method ReflectionProperty\\:\\:hasType\\(\\)\\.$#"
+			count: 1
+			path: lib/Doctrine/ORM/Mapping/ClassMetadataInfo.php
+
+		-
 			message: "#^Method Doctrine\\\\ORM\\\\Mapping\\\\NamingStrategy\\:\\:joinColumnName\\(\\) invoked with 2 parameters, 1 required\\.$#"
 			count: 2
 			path: lib/Doctrine/ORM/Mapping/ClassMetadataInfo.php
@@ -1534,26 +1544,6 @@
 			message: "#^Parameter \\#2 \\$sqlParams of method Doctrine\\\\ORM\\\\Query\\:\\:evictResultSetCache\\(\\) expects array\\<string, mixed\\>, array\\<int, mixed\\> given\\.$#"
 			count: 1
 			path: lib/Doctrine/ORM/Query.php
-
-		-
-			message: "#^Call to function is_array\\(\\) with Doctrine\\\\Common\\\\Collections\\\\ArrayCollection&iterable will always evaluate to false\\.$#"
-			count: 1
-			path: lib/Doctrine/ORM/QueryBuilder.php
-
-		-
-			message: "#^Method Doctrine\\\\ORM\\\\QueryBuilder\\:\\:getEntityManager\\(\\) should return Doctrine\\\\ORM\\\\EntityManager but returns Doctrine\\\\ORM\\\\EntityManagerInterface\\.$#"
-			count: 1
-			path: lib/Doctrine/ORM/QueryBuilder.php
-
-		-
-			message: "#^PHPDoc tag @param references unknown parameter\\: \\$where$#"
-			count: 2
-			path: lib/Doctrine/ORM/QueryBuilder.php
-
-		-
-			message: "#^Parameter \\#2 \\$dqlPart of method Doctrine\\\\ORM\\\\QueryBuilder\\:\\:add\\(\\) expects array\\<'join'\\|int, array\\<int\\|string, object\\>\\|string\\>\\|object\\|string, array\\<string, Doctrine\\\\ORM\\\\Query\\\\Expr\\\\Join\\> given\\.$#"
-			count: 2
-			path: lib/Doctrine/ORM/QueryBuilder.php
 
 		-
 			message: "#^Access to an undefined property Doctrine\\\\ORM\\\\Query\\\\AST\\\\Node\\:\\:\\$value\\.$#"
@@ -2307,7 +2297,6 @@
 			path: lib/Doctrine/ORM/Query/TreeWalkerChain.php
 
 		-
-<<<<<<< HEAD
 			message: "#^Parameter \\#2 \\$value \\(string\\) of method Doctrine\\\\ORM\\\\Query\\\\TreeWalkerChainIterator\\:\\:offsetSet\\(\\) should be compatible with parameter \\$value \\(Doctrine\\\\ORM\\\\Query\\\\TreeWalker\\) of method ArrayAccess\\<int,Doctrine\\\\ORM\\\\Query\\\\TreeWalker\\>\\:\\:offsetSet\\(\\)$#"
 			count: 1
 			path: lib/Doctrine/ORM/Query/TreeWalkerChainIterator.php
@@ -2326,11 +2315,6 @@
 			message: "#^Parameter \\#2 \\$dqlPart of method Doctrine\\\\ORM\\\\QueryBuilder\\:\\:add\\(\\) expects array\\<'join'\\|int, array\\<int\\|string, object\\>\\|string\\>\\|object\\|string, array\\<string, Doctrine\\\\ORM\\\\Query\\\\Expr\\\\Join\\> given\\.$#"
 			count: 2
 			path: lib/Doctrine/ORM/QueryBuilder.php
-=======
-			message: "#^Array \\(array\\<class\\-string\\<Doctrine\\\\ORM\\\\Query\\\\TreeWalker\\>\\>\\) does not accept Doctrine\\\\ORM\\\\Query\\\\TreeWalker\\.$#"
-			count: 2
-			path: lib/Doctrine/ORM/Query/TreeWalkerChainIterator.php
->>>>>>> da3a9fa3
 
 		-
 			message: "#^Else branch is unreachable because ternary operator condition is always true\\.$#"
