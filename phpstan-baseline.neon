parameters:
	ignoreErrors:
		-
			message: "#^Call to an undefined method Doctrine\\\\ORM\\\\Persisters\\\\Entity\\\\EntityPersister\\:\\:getCacheRegion\\(\\)\\.$#"
			count: 1
			path: lib/Doctrine/ORM/Cache/DefaultEntityHydrator.php

		-
			message: "#^Access to an undefined property Doctrine\\\\ORM\\\\Cache\\\\CacheEntry\\:\\:\\$class\\.$#"
			count: 2
			path: lib/Doctrine/ORM/Cache/DefaultQueryCache.php

		-
			message: "#^Call to an undefined method Doctrine\\\\ORM\\\\Cache\\\\CacheEntry\\:\\:resolveAssociationEntries\\(\\)\\.$#"
			count: 2
			path: lib/Doctrine/ORM/Cache/DefaultQueryCache.php

		-
			message: "#^Call to an undefined method Doctrine\\\\ORM\\\\Persisters\\\\Entity\\\\EntityPersister\\:\\:getCacheRegion\\(\\)\\.$#"
			count: 1
			path: lib/Doctrine/ORM/Cache/DefaultQueryCache.php

		-
			message: "#^Call to an undefined method Doctrine\\\\ORM\\\\Persisters\\\\Entity\\\\EntityPersister\\:\\:storeEntityCache\\(\\)\\.$#"
			count: 2
			path: lib/Doctrine/ORM/Cache/DefaultQueryCache.php

		-
			message: "#^Parameter \\#2 \\$key of method Doctrine\\\\ORM\\\\Cache\\\\Logging\\\\CacheLogger\\:\\:entityCacheHit\\(\\) expects Doctrine\\\\ORM\\\\Cache\\\\EntityCacheKey, Doctrine\\\\ORM\\\\Cache\\\\CacheKey given\\.$#"
			count: 2
			path: lib/Doctrine/ORM/Cache/DefaultQueryCache.php

		-
			message: "#^Parameter \\#2 \\$key of method Doctrine\\\\ORM\\\\Cache\\\\Logging\\\\CacheLogger\\:\\:entityCacheMiss\\(\\) expects Doctrine\\\\ORM\\\\Cache\\\\EntityCacheKey, Doctrine\\\\ORM\\\\Cache\\\\CacheKey given\\.$#"
			count: 2
			path: lib/Doctrine/ORM/Cache/DefaultQueryCache.php

		-
			message: "#^Access to an undefined property Doctrine\\\\ORM\\\\Cache\\\\CacheEntry\\:\\:\\$identifiers\\.$#"
			count: 1
			path: lib/Doctrine/ORM/Cache/Persister/Collection/AbstractCollectionPersister.php

		-
			message: "#^Parameter \\#2 \\$key of method Doctrine\\\\ORM\\\\Cache\\\\EntityHydrator\\:\\:buildCacheEntry\\(\\) expects Doctrine\\\\ORM\\\\Cache\\\\EntityCacheKey, Doctrine\\\\ORM\\\\Cache\\\\CacheKey given\\.$#"
			count: 1
			path: lib/Doctrine/ORM/Cache/Persister/Collection/AbstractCollectionPersister.php

		-
			message: "#^Parameter \\#3 \\$entry of method Doctrine\\\\ORM\\\\Cache\\\\CollectionHydrator\\:\\:loadCacheEntry\\(\\) expects Doctrine\\\\ORM\\\\Cache\\\\CollectionCacheEntry, Doctrine\\\\ORM\\\\Cache\\\\CacheEntry given\\.$#"
			count: 1
			path: lib/Doctrine/ORM/Cache/Persister/Collection/AbstractCollectionPersister.php

		-
			message: "#^Call to an undefined method Doctrine\\\\ORM\\\\Cache\\\\Region\\:\\:lock\\(\\)\\.$#"
			count: 2
			path: lib/Doctrine/ORM/Cache/Persister/Collection/ReadWriteCachedCollectionPersister.php

		-
			message: "#^Access to an undefined property Doctrine\\\\ORM\\\\Cache\\\\CacheEntry\\:\\:\\$class\\.$#"
			count: 2
			path: lib/Doctrine/ORM/Cache/Persister/Entity/AbstractEntityPersister.php

		-
			message: "#^Call to an undefined method Doctrine\\\\ORM\\\\Cache\\\\Persister\\\\CachedPersister&Doctrine\\\\ORM\\\\Persisters\\\\Collection\\\\CollectionPersister\\:\\:loadCollectionCache\\(\\)\\.$#"
			count: 2
			path: lib/Doctrine/ORM/Cache/Persister/Entity/AbstractEntityPersister.php

		-
			message: "#^Call to an undefined method Doctrine\\\\ORM\\\\Cache\\\\Persister\\\\CachedPersister&Doctrine\\\\ORM\\\\Persisters\\\\Collection\\\\CollectionPersister\\:\\:storeCollectionCache\\(\\)\\.$#"
			count: 2
			path: lib/Doctrine/ORM/Cache/Persister/Entity/AbstractEntityPersister.php

		-
			message: "#^Call to an undefined method Doctrine\\\\ORM\\\\Persisters\\\\Entity\\\\EntityPersister\\:\\:storeEntityCache\\(\\)\\.$#"
			count: 1
			path: lib/Doctrine/ORM/Cache/Persister/Entity/AbstractEntityPersister.php

		-
			message: "#^Parameter \\#3 \\$entry of method Doctrine\\\\ORM\\\\Cache\\\\EntityHydrator\\:\\:loadCacheEntry\\(\\) expects Doctrine\\\\ORM\\\\Cache\\\\EntityCacheEntry, Doctrine\\\\ORM\\\\Cache\\\\CacheEntry given\\.$#"
			count: 1
			path: lib/Doctrine/ORM/Cache/Persister/Entity/AbstractEntityPersister.php

		-
			message: "#^Call to an undefined method Doctrine\\\\ORM\\\\Cache\\\\Region\\:\\:lock\\(\\)\\.$#"
			count: 2
			path: lib/Doctrine/ORM/Cache/Persister/Entity/ReadWriteCachedEntityPersister.php

		-
			message: "#^If condition is always true\\.$#"
			count: 1
			path: lib/Doctrine/ORM/Cache/Persister/Entity/ReadWriteCachedEntityPersister.php

		-
			message: "#^Access to an undefined property Doctrine\\\\ORM\\\\Cache\\\\CacheEntry\\:\\:\\$time\\.$#"
			count: 1
			path: lib/Doctrine/ORM/Cache/TimestampQueryCacheValidator.php

		-
			message: "#^Return type \\(Doctrine\\\\ORM\\\\Mapping\\\\ClassMetadataFactory\\) of method Doctrine\\\\ORM\\\\Decorator\\\\EntityManagerDecorator\\:\\:getMetadataFactory\\(\\) should be compatible with return type \\(Doctrine\\\\Persistence\\\\Mapping\\\\ClassMetadataFactory\\<Doctrine\\\\Persistence\\\\Mapping\\\\ClassMetadata\\<object\\>\\>\\) of method Doctrine\\\\Persistence\\\\ObjectManager\\:\\:getMetadataFactory\\(\\)$#"
			count: 1
			path: lib/Doctrine/ORM/Decorator/EntityManagerDecorator.php

		-
			message: "#^Return type \\(Doctrine\\\\ORM\\\\Mapping\\\\ClassMetadataFactory\\) of method Doctrine\\\\ORM\\\\Decorator\\\\EntityManagerDecorator\\:\\:getMetadataFactory\\(\\) should be compatible with return type \\(Doctrine\\\\Persistence\\\\Mapping\\\\ClassMetadataFactory\\<Doctrine\\\\Persistence\\\\Mapping\\\\ClassMetadata\\<object\\>\\>\\) of method Doctrine\\\\Persistence\\\\ObjectManagerDecorator\\<Doctrine\\\\ORM\\\\EntityManagerInterface\\>\\:\\:getMetadataFactory\\(\\)$#"
			count: 1
			path: lib/Doctrine/ORM/Decorator/EntityManagerDecorator.php

		-
			message: "#^Return type \\(Doctrine\\\\ORM\\\\Mapping\\\\ClassMetadataFactory\\) of method Doctrine\\\\ORM\\\\EntityManager\\:\\:getMetadataFactory\\(\\) should be compatible with return type \\(Doctrine\\\\Persistence\\\\Mapping\\\\ClassMetadataFactory\\<Doctrine\\\\Persistence\\\\Mapping\\\\ClassMetadata\\<object\\>\\>\\) of method Doctrine\\\\Persistence\\\\ObjectManager\\:\\:getMetadataFactory\\(\\)$#"
			count: 1
			path: lib/Doctrine/ORM/EntityManager.php

		-
			message: "#^Return type \\(Doctrine\\\\ORM\\\\Mapping\\\\ClassMetadataFactory\\) of method Doctrine\\\\ORM\\\\EntityManagerInterface\\:\\:getMetadataFactory\\(\\) should be compatible with return type \\(Doctrine\\\\Persistence\\\\Mapping\\\\ClassMetadataFactory\\<Doctrine\\\\Persistence\\\\Mapping\\\\ClassMetadata\\<object\\>\\>\\) of method Doctrine\\\\Persistence\\\\ObjectManager\\:\\:getMetadataFactory\\(\\)$#"
			count: 1
			path: lib/Doctrine/ORM/EntityManagerInterface.php

		-
			message: "#^Template type T of method Doctrine\\\\ORM\\\\EntityManagerInterface\\:\\:getClassMetadata\\(\\) is not referenced in a parameter\\.$#"
			count: 1
			path: lib/Doctrine/ORM/EntityManagerInterface.php

		-
			message: "#^Method Doctrine\\\\ORM\\\\EntityRepository\\:\\:matching\\(\\) should return Doctrine\\\\Common\\\\Collections\\\\AbstractLazyCollection\\<int, T of object\\>&Doctrine\\\\Common\\\\Collections\\\\Selectable\\<int, T of object\\> but returns Doctrine\\\\ORM\\\\LazyCriteriaCollection\\<\\(int\\|string\\), object\\>\\.$#"
			count: 1
			path: lib/Doctrine/ORM/EntityRepository.php

		-
			message: "#^Method Doctrine\\\\ORM\\\\Mapping\\\\ClassMetadata\\:\\:_validateAndCompleteManyToManyMapping\\(\\) should return array\\{mappedBy\\: mixed, inversedBy\\: mixed, isOwningSide\\: bool, sourceEntity\\: class\\-string, targetEntity\\: string, fieldName\\: mixed, fetch\\: mixed, cascade\\: array\\<string\\>, \\.\\.\\.\\} but returns array\\{cache\\?\\: array, cascade\\: array\\<string\\>, declared\\?\\: class\\-string, fetch\\: mixed, fieldName\\: string, id\\?\\: bool, inherited\\?\\: class\\-string, indexBy\\?\\: string, \\.\\.\\.\\}\\.$#"
			count: 1
			path: lib/Doctrine/ORM/Mapping/ClassMetadata.php

		-
			message: "#^Method Doctrine\\\\ORM\\\\Mapping\\\\ClassMetadata\\:\\:fullyQualifiedClassName\\(\\) should return class\\-string\\|null but returns string\\|null\\.$#"
			count: 1
			path: lib/Doctrine/ORM/Mapping/ClassMetadata.php

		-
			message: "#^Negated boolean expression is always false\\.$#"
			count: 1
			path: lib/Doctrine/ORM/Mapping/ClassMetadata.php

		-
			message: "#^If condition is always true\\.$#"
			count: 2
			path: lib/Doctrine/ORM/Mapping/ClassMetadataFactory.php

		-
<<<<<<< HEAD
=======
			message: "#^Parameter \\#2 \\$class of method Doctrine\\\\ORM\\\\Mapping\\\\QuoteStrategy\\:\\:getSequenceName\\(\\) expects Doctrine\\\\ORM\\\\Mapping\\\\ClassMetadata, Doctrine\\\\ORM\\\\Mapping\\\\ClassMetadataInfo given\\.$#"
			count: 2
			path: lib/Doctrine/ORM/Mapping/ClassMetadataFactory.php

		-
			message: "#^Method Doctrine\\\\ORM\\\\Mapping\\\\ClassMetadataInfo\\:\\:fullyQualifiedClassName\\(\\) should return class\\-string\\|null but returns string\\|null\\.$#"
			count: 1
			path: lib/Doctrine/ORM/Mapping/ClassMetadataInfo.php

		-
			message: "#^Method Doctrine\\\\ORM\\\\Mapping\\\\NamingStrategy\\:\\:joinColumnName\\(\\) invoked with 2 parameters, 1 required\\.$#"
			count: 2
			path: lib/Doctrine/ORM/Mapping/ClassMetadataInfo.php

		-
			message: "#^Negated boolean expression is always false\\.$#"
			count: 1
			path: lib/Doctrine/ORM/Mapping/ClassMetadataInfo.php

		-
			message: "#^Call to an undefined method Doctrine\\\\Persistence\\\\Mapping\\\\ClassMetadata\\:\\:mapEmbedded\\(\\)\\.$#"
			count: 1
			path: lib/Doctrine/ORM/Mapping/Driver/AnnotationDriver.php

		-
			message: "#^Call to an undefined method Doctrine\\\\Persistence\\\\Mapping\\\\ClassMetadata\\:\\:mapManyToMany\\(\\)\\.$#"
			count: 1
			path: lib/Doctrine/ORM/Mapping/Driver/AnnotationDriver.php

		-
			message: "#^Call to an undefined method Doctrine\\\\Persistence\\\\Mapping\\\\ClassMetadata\\:\\:mapManyToOne\\(\\)\\.$#"
			count: 1
			path: lib/Doctrine/ORM/Mapping/Driver/AnnotationDriver.php

		-
			message: "#^Call to an undefined method Doctrine\\\\Persistence\\\\Mapping\\\\ClassMetadata\\:\\:mapOneToMany\\(\\)\\.$#"
			count: 1
			path: lib/Doctrine/ORM/Mapping/Driver/AnnotationDriver.php

		-
			message: "#^Call to an undefined method Doctrine\\\\Persistence\\\\Mapping\\\\ClassMetadata\\:\\:mapOneToOne\\(\\)\\.$#"
			count: 1
			path: lib/Doctrine/ORM/Mapping/Driver/AnnotationDriver.php

		-
			message: "#^Expression on left side of \\?\\? is not nullable\\.$#"
			count: 1
			path: lib/Doctrine/ORM/Mapping/Driver/AnnotationDriver.php

		-
			message: "#^Expression on left side of \\?\\? is not nullable\\.$#"
			count: 1
			path: lib/Doctrine/ORM/Mapping/Driver/AttributeDriver.php

		-
>>>>>>> 979b3dcb
			message: "#^Empty array passed to foreach\\.$#"
			count: 1
			path: lib/Doctrine/ORM/Mapping/Driver/XmlDriver.php

		-
			message: "#^Offset 'version' on \\*NEVER\\* in isset\\(\\) always exists and is always null\\.$#"
			count: 1
			path: lib/Doctrine/ORM/Mapping/Driver/XmlDriver.php

		-
			message: "#^Call to function is_int\\(\\) with string will always evaluate to false\\.$#"
			count: 1
			path: lib/Doctrine/ORM/NativeQuery.php

		-
			message: "#^Result of && is always false\\.$#"
			count: 1
			path: lib/Doctrine/ORM/NativeQuery.php

		-
			message: "#^Parameter \\#3 \\$hints of method Doctrine\\\\ORM\\\\Internal\\\\Hydration\\\\AbstractHydrator\\:\\:hydrateAll\\(\\) expects array\\<string, string\\>, array\\<string, Doctrine\\\\ORM\\\\PersistentCollection\\|true\\> given\\.$#"
			count: 1
			path: lib/Doctrine/ORM/Persisters/Entity/BasicEntityPersister.php

		-
			message: "#^Parameter \\#3 \\$hints of method Doctrine\\\\ORM\\\\Internal\\\\Hydration\\\\AbstractHydrator\\:\\:hydrateAll\\(\\) expects array\\<string, string\\>, array\\<string, true\\> given\\.$#"
			count: 4
			path: lib/Doctrine/ORM/Persisters/Entity/BasicEntityPersister.php

		-
			message: "#^Strict comparison using \\=\\=\\= between string and null will always evaluate to false\\.$#"
			count: 1
			path: lib/Doctrine/ORM/Persisters/Entity/BasicEntityPersister.php

		-
			message: "#^Access to an undefined property Doctrine\\\\Persistence\\\\Mapping\\\\ClassMetadata\\:\\:\\$isEmbeddedClass\\.$#"
			count: 1
			path: lib/Doctrine/ORM/Proxy/ProxyFactory.php

		-
			message: "#^Access to an undefined property Doctrine\\\\Persistence\\\\Mapping\\\\ClassMetadata\\:\\:\\$isMappedSuperclass\\.$#"
			count: 1
			path: lib/Doctrine/ORM/Proxy/ProxyFactory.php

		-
			message: "#^Access to an undefined property Doctrine\\\\Persistence\\\\Proxy\\:\\:\\$__isCloning\\.$#"
			count: 1
			path: lib/Doctrine/ORM/Proxy/ProxyFactory.php

		-
			message: "#^Call to an undefined method Doctrine\\\\Common\\\\Proxy\\\\Proxy\\:\\:__wakeup\\(\\)\\.$#"
			count: 1
			path: lib/Doctrine/ORM/Proxy/ProxyFactory.php

		-
			message: "#^Parameter \\#1 \\$class of method Doctrine\\\\ORM\\\\Utility\\\\IdentifierFlattener\\:\\:flattenIdentifier\\(\\) expects Doctrine\\\\ORM\\\\Mapping\\\\ClassMetadata, Doctrine\\\\Persistence\\\\Mapping\\\\ClassMetadata given\\.$#"
			count: 3
			path: lib/Doctrine/ORM/Proxy/ProxyFactory.php

		-
			message: "#^Parameter \\#2 \\$sqlParams of method Doctrine\\\\ORM\\\\Query\\:\\:evictResultSetCache\\(\\) expects array\\<string, mixed\\>, array\\<int, mixed\\> given\\.$#"
			count: 1
			path: lib/Doctrine/ORM/Query.php

		-
			message: "#^Access to an undefined property Doctrine\\\\ORM\\\\Query\\\\AST\\\\Node\\:\\:\\$value\\.$#"
			count: 1
			path: lib/Doctrine/ORM/Query/AST/Functions/DateAddFunction.php

		-
			message: "#^Access to an undefined property Doctrine\\\\ORM\\\\Query\\\\AST\\\\Node\\:\\:\\$value\\.$#"
			count: 1
			path: lib/Doctrine/ORM/Query/AST/Functions/DateSubFunction.php

		-
			message: "#^Call to an undefined method Doctrine\\\\ORM\\\\Query\\\\SqlWalker\\:\\:walkJoinPathExpression\\(\\)\\.$#"
			count: 1
			path: lib/Doctrine/ORM/Query/AST/JoinClassPathExpression.php

		-
			message: "#^Call to an undefined method Doctrine\\\\ORM\\\\Query\\\\SqlWalker\\:\\:walkJoinVariableDeclaration\\(\\)\\.$#"
			count: 1
			path: lib/Doctrine/ORM/Query/AST/JoinVariableDeclaration.php

		-
			message: "#^Call to an undefined method Doctrine\\\\ORM\\\\Query\\\\SqlWalker\\:\\:walkWhenClauseExpression\\(\\)\\.$#"
			count: 1
			path: lib/Doctrine/ORM/Query/AST/SimpleWhenClause.php

		-
			message: "#^Call to an undefined method Doctrine\\\\ORM\\\\Query\\\\SqlWalker\\:\\:walkWhenClauseExpression\\(\\)\\.$#"
			count: 1
			path: lib/Doctrine/ORM/Query/AST/WhenClause.php

		-
			message: "#^PHPDoc type array\\<string\\> of property Doctrine\\\\ORM\\\\Query\\\\Expr\\\\Andx\\:\\:\\$allowedClasses is not covariant with PHPDoc type array\\<int, class\\-string\\> of overridden property Doctrine\\\\ORM\\\\Query\\\\Expr\\\\Base\\:\\:\\$allowedClasses\\.$#"
			count: 1
			path: lib/Doctrine/ORM/Query/Expr/Andx.php

		-
			message: "#^PHPDoc type array\\<string\\> of property Doctrine\\\\ORM\\\\Query\\\\Expr\\\\Orx\\:\\:\\$allowedClasses is not covariant with PHPDoc type array\\<int, class\\-string\\> of overridden property Doctrine\\\\ORM\\\\Query\\\\Expr\\\\Base\\:\\:\\$allowedClasses\\.$#"
			count: 1
			path: lib/Doctrine/ORM/Query/Expr/Orx.php

		-
			message: "#^PHPDoc type array\\<string\\> of property Doctrine\\\\ORM\\\\Query\\\\Expr\\\\Select\\:\\:\\$allowedClasses is not covariant with PHPDoc type array\\<int, class\\-string\\> of overridden property Doctrine\\\\ORM\\\\Query\\\\Expr\\\\Base\\:\\:\\$allowedClasses\\.$#"
			count: 1
			path: lib/Doctrine/ORM/Query/Expr/Select.php

		-
			message: "#^Parameter \\#2 \\$stringPattern of class Doctrine\\\\ORM\\\\Query\\\\AST\\\\LikeExpression constructor expects Doctrine\\\\ORM\\\\Query\\\\AST\\\\Functions\\\\FunctionNode\\|Doctrine\\\\ORM\\\\Query\\\\AST\\\\InputParameter\\|Doctrine\\\\ORM\\\\Query\\\\AST\\\\Literal\\|Doctrine\\\\ORM\\\\Query\\\\AST\\\\PathExpression, Doctrine\\\\ORM\\\\Query\\\\AST\\\\Node given\\.$#"
			count: 1
			path: lib/Doctrine/ORM/Query/Parser.php

		-
			message: "#^Unreachable statement \\- code above always terminates\\.$#"
			count: 2
			path: lib/Doctrine/ORM/Query/Parser.php

		-
			message: "#^Match arm is unreachable because previous comparison is always true\\.$#"
			count: 2
			path: lib/Doctrine/ORM/Query/SqlWalker.php

		-
			message: "#^Parameter \\#3 \\$condExpr of method Doctrine\\\\ORM\\\\Query\\\\SqlWalker\\:\\:walkJoinAssociationDeclaration\\(\\) expects Doctrine\\\\ORM\\\\Query\\\\AST\\\\ConditionalPrimary\\|null, Doctrine\\\\ORM\\\\Query\\\\AST\\\\ConditionalExpression\\|null given\\.$#"
			count: 1
			path: lib/Doctrine/ORM/Query/SqlWalker.php

		-
			message: "#^Parameter \\#2 \\$dqlPart of method Doctrine\\\\ORM\\\\QueryBuilder\\:\\:add\\(\\) expects array\\<'join'\\|int, array\\<int\\|string, object\\>\\|string\\>\\|object\\|string, non\\-empty\\-array\\<string, Doctrine\\\\ORM\\\\Query\\\\Expr\\\\Join\\> given\\.$#"
			count: 2
			path: lib/Doctrine/ORM/QueryBuilder.php

		-
			message: "#^Access to an undefined property Doctrine\\\\Persistence\\\\Mapping\\\\ClassMetadata\\:\\:\\$name\\.$#"
			count: 1
			path: lib/Doctrine/ORM/Tools/Console/Command/GenerateProxiesCommand.php

		-
			message: "#^Parameter \\#1 \\$entityListeners of method Doctrine\\\\ORM\\\\Tools\\\\Console\\\\Command\\\\MappingDescribeCommand\\:\\:formatEntityListeners\\(\\) expects array\\<int, object\\>, array\\<string, array\\<int, array\\<string, string\\>\\>\\> given\\.$#"
			count: 1
			path: lib/Doctrine/ORM/Tools/Console/Command/MappingDescribeCommand.php

		-
			message: "#^Instanceof between \\*NEVER\\* and Doctrine\\\\ORM\\\\Query\\\\AST\\\\ConditionalFactor will always evaluate to false\\.$#"
			count: 1
			path: lib/Doctrine/ORM/Tools/Pagination/WhereInWalker.php

		-
			message: "#^Instanceof between Doctrine\\\\ORM\\\\Query\\\\AST\\\\ConditionalExpression and Doctrine\\\\ORM\\\\Query\\\\AST\\\\ConditionalPrimary will always evaluate to false\\.$#"
			count: 1
			path: lib/Doctrine/ORM/Tools/Pagination/WhereInWalker.php

		-
			message: "#^Result of \\|\\| is always true\\.$#"
			count: 1
			path: lib/Doctrine/ORM/Tools/Pagination/WhereInWalker.php

		-
			message: "#^Else branch is unreachable because ternary operator condition is always true\\.$#"
			count: 1
			path: lib/Doctrine/ORM/Tools/SchemaTool.php

		-
			message: "#^Negated boolean expression is always false\\.$#"
			count: 1
			path: lib/Doctrine/ORM/Tools/SchemaTool.php

		-
			message: "#^Parameter \\#3 \\$changeSet of class Doctrine\\\\ORM\\\\Event\\\\PreUpdateEventArgs constructor is passed by reference, so it expects variables only$#"
			count: 1
			path: lib/Doctrine/ORM/UnitOfWork.php

		-
			message: "#^Access to an undefined property Doctrine\\\\Persistence\\\\Mapping\\\\ClassMetadata\\:\\:\\$name\\.$#"
			count: 1
			path: lib/Doctrine/ORM/Utility/HierarchyDiscriminatorResolver.php

		-
			message: "#^Access to an undefined property Doctrine\\\\Persistence\\\\Mapping\\\\ClassMetadata\\:\\:\\$subClasses\\.$#"
			count: 1
			path: lib/Doctrine/ORM/Utility/HierarchyDiscriminatorResolver.php<|MERGE_RESOLUTION|>--- conflicted
+++ resolved
@@ -126,84 +126,21 @@
 			path: lib/Doctrine/ORM/EntityRepository.php
 
 		-
-			message: "#^Method Doctrine\\\\ORM\\\\Mapping\\\\ClassMetadata\\:\\:_validateAndCompleteManyToManyMapping\\(\\) should return array\\{mappedBy\\: mixed, inversedBy\\: mixed, isOwningSide\\: bool, sourceEntity\\: class\\-string, targetEntity\\: string, fieldName\\: mixed, fetch\\: mixed, cascade\\: array\\<string\\>, \\.\\.\\.\\} but returns array\\{cache\\?\\: array, cascade\\: array\\<string\\>, declared\\?\\: class\\-string, fetch\\: mixed, fieldName\\: string, id\\?\\: bool, inherited\\?\\: class\\-string, indexBy\\?\\: string, \\.\\.\\.\\}\\.$#"
+			message: "#^Method Doctrine\\\\ORM\\\\Mapping\\\\ClassMetadata\\:\\:fullyQualifiedClassName\\(\\) should return class\\-string\\|null but returns string\\|null\\.$#"
 			count: 1
 			path: lib/Doctrine/ORM/Mapping/ClassMetadata.php
 
 		-
-			message: "#^Method Doctrine\\\\ORM\\\\Mapping\\\\ClassMetadata\\:\\:fullyQualifiedClassName\\(\\) should return class\\-string\\|null but returns string\\|null\\.$#"
+			message: "#^Negated boolean expression is always false\\.$#"
 			count: 1
 			path: lib/Doctrine/ORM/Mapping/ClassMetadata.php
 
 		-
-			message: "#^Negated boolean expression is always false\\.$#"
-			count: 1
-			path: lib/Doctrine/ORM/Mapping/ClassMetadata.php
-
-		-
 			message: "#^If condition is always true\\.$#"
 			count: 2
 			path: lib/Doctrine/ORM/Mapping/ClassMetadataFactory.php
 
 		-
-<<<<<<< HEAD
-=======
-			message: "#^Parameter \\#2 \\$class of method Doctrine\\\\ORM\\\\Mapping\\\\QuoteStrategy\\:\\:getSequenceName\\(\\) expects Doctrine\\\\ORM\\\\Mapping\\\\ClassMetadata, Doctrine\\\\ORM\\\\Mapping\\\\ClassMetadataInfo given\\.$#"
-			count: 2
-			path: lib/Doctrine/ORM/Mapping/ClassMetadataFactory.php
-
-		-
-			message: "#^Method Doctrine\\\\ORM\\\\Mapping\\\\ClassMetadataInfo\\:\\:fullyQualifiedClassName\\(\\) should return class\\-string\\|null but returns string\\|null\\.$#"
-			count: 1
-			path: lib/Doctrine/ORM/Mapping/ClassMetadataInfo.php
-
-		-
-			message: "#^Method Doctrine\\\\ORM\\\\Mapping\\\\NamingStrategy\\:\\:joinColumnName\\(\\) invoked with 2 parameters, 1 required\\.$#"
-			count: 2
-			path: lib/Doctrine/ORM/Mapping/ClassMetadataInfo.php
-
-		-
-			message: "#^Negated boolean expression is always false\\.$#"
-			count: 1
-			path: lib/Doctrine/ORM/Mapping/ClassMetadataInfo.php
-
-		-
-			message: "#^Call to an undefined method Doctrine\\\\Persistence\\\\Mapping\\\\ClassMetadata\\:\\:mapEmbedded\\(\\)\\.$#"
-			count: 1
-			path: lib/Doctrine/ORM/Mapping/Driver/AnnotationDriver.php
-
-		-
-			message: "#^Call to an undefined method Doctrine\\\\Persistence\\\\Mapping\\\\ClassMetadata\\:\\:mapManyToMany\\(\\)\\.$#"
-			count: 1
-			path: lib/Doctrine/ORM/Mapping/Driver/AnnotationDriver.php
-
-		-
-			message: "#^Call to an undefined method Doctrine\\\\Persistence\\\\Mapping\\\\ClassMetadata\\:\\:mapManyToOne\\(\\)\\.$#"
-			count: 1
-			path: lib/Doctrine/ORM/Mapping/Driver/AnnotationDriver.php
-
-		-
-			message: "#^Call to an undefined method Doctrine\\\\Persistence\\\\Mapping\\\\ClassMetadata\\:\\:mapOneToMany\\(\\)\\.$#"
-			count: 1
-			path: lib/Doctrine/ORM/Mapping/Driver/AnnotationDriver.php
-
-		-
-			message: "#^Call to an undefined method Doctrine\\\\Persistence\\\\Mapping\\\\ClassMetadata\\:\\:mapOneToOne\\(\\)\\.$#"
-			count: 1
-			path: lib/Doctrine/ORM/Mapping/Driver/AnnotationDriver.php
-
-		-
-			message: "#^Expression on left side of \\?\\? is not nullable\\.$#"
-			count: 1
-			path: lib/Doctrine/ORM/Mapping/Driver/AnnotationDriver.php
-
-		-
-			message: "#^Expression on left side of \\?\\? is not nullable\\.$#"
-			count: 1
-			path: lib/Doctrine/ORM/Mapping/Driver/AttributeDriver.php
-
-		-
->>>>>>> 979b3dcb
 			message: "#^Empty array passed to foreach\\.$#"
 			count: 1
 			path: lib/Doctrine/ORM/Mapping/Driver/XmlDriver.php
