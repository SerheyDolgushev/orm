--- conflicted
+++ resolved
@@ -129,32 +129,6 @@
 			message: "#^Method Doctrine\\\\ORM\\\\EntityRepository\\:\\:matching\\(\\) should return Doctrine\\\\Common\\\\Collections\\\\AbstractLazyCollection\\<int, T of object\\>&Doctrine\\\\Common\\\\Collections\\\\Selectable\\<int, T of object\\> but returns Doctrine\\\\ORM\\\\LazyCriteriaCollection\\<\\(int\\|string\\), object\\>\\.$#"
 			count: 1
 			path: lib/Doctrine/ORM/EntityRepository.php
-
-		-
-<<<<<<< HEAD
-			message: "#^Offset 'indexes' on array\\{name\\: string, schema\\: string, indexes\\: array, uniqueConstraints\\: array, options\\: array\\<string, mixed\\>, quoted\\?\\: bool\\} in isset\\(\\) always exists and is not nullable\\.$#"
-			count: 1
-			path: lib/Doctrine/ORM/Mapping/Builder/ClassMetadataBuilder.php
-
-		-
-			message: "#^Offset 'uniqueConstraints' on array\\{name\\: string, schema\\: string, indexes\\: array, uniqueConstraints\\: array, options\\: array\\<string, mixed\\>, quoted\\?\\: bool\\} in isset\\(\\) always exists and is not nullable\\.$#"
-			count: 1
-			path: lib/Doctrine/ORM/Mapping/Builder/ClassMetadataBuilder.php
-=======
-			message: "#^Method Doctrine\\\\Persistence\\\\ObjectManager\\:\\:find\\(\\) invoked with 4 parameters, 2 required\\.$#"
-			count: 1
-			path: lib/Doctrine/ORM/EntityRepository.php
-
-		-
-			message: "#^Call to an undefined method Doctrine\\\\DBAL\\\\Platforms\\\\AbstractPlatform\\:\\:getTableHiLoCurrentValSql\\(\\)\\.$#"
-			count: 1
-			path: lib/Doctrine/ORM/Id/TableGenerator.php
-
-		-
-			message: "#^Call to an undefined method Doctrine\\\\DBAL\\\\Platforms\\\\AbstractPlatform\\:\\:getTableHiLoUpdateNextValSql\\(\\)\\.$#"
-			count: 1
-			path: lib/Doctrine/ORM/Id/TableGenerator.php
->>>>>>> 10cbb246
 
 		-
 			message: "#^If condition is always true\\.$#"
@@ -1007,104 +981,6 @@
 			path: lib/Doctrine/ORM/Tools/Console/Command/MappingDescribeCommand.php
 
 		-
-<<<<<<< HEAD
-=======
-			message: "#^If condition is always true\\.$#"
-			count: 1
-			path: lib/Doctrine/ORM/Tools/EntityGenerator.php
-
-		-
-			message: "#^Offset 'allocationSize' on array\\{sequenceName\\: string, allocationSize\\: string, initialValue\\: string, quoted\\?\\: mixed\\} in isset\\(\\) always exists and is not nullable\\.$#"
-			count: 1
-			path: lib/Doctrine/ORM/Tools/EntityGenerator.php
-
-		-
-			message: "#^Offset 'initialValue' on array\\{sequenceName\\: string, allocationSize\\: string, initialValue\\: string, quoted\\?\\: mixed\\} in isset\\(\\) always exists and is not nullable\\.$#"
-			count: 1
-			path: lib/Doctrine/ORM/Tools/EntityGenerator.php
-
-		-
-			message: "#^Offset 'name' on array\\{name\\: string, schema\\?\\: string, indexes\\?\\: array, uniqueConstraints\\?\\: array, options\\?\\: array\\<string, mixed\\>, quoted\\?\\: bool\\} in isset\\(\\) always exists and is not nullable\\.$#"
-			count: 1
-			path: lib/Doctrine/ORM/Tools/EntityGenerator.php
-
-		-
-			message: "#^Offset 'sequenceName' on array\\{sequenceName\\: string, allocationSize\\: string, initialValue\\: string, quoted\\?\\: mixed\\} in isset\\(\\) always exists and is not nullable\\.$#"
-			count: 1
-			path: lib/Doctrine/ORM/Tools/EntityGenerator.php
-
-		-
-			message: "#^Property Doctrine\\\\ORM\\\\Mapping\\\\ClassMetadataInfo\\<object\\>\\:\\:\\$lifecycleCallbacks \\(array\\<string, array\\<int, string\\>\\>\\) in isset\\(\\) is not nullable\\.$#"
-			count: 1
-			path: lib/Doctrine/ORM/Tools/EntityGenerator.php
-
-		-
-			message: "#^Method Doctrine\\\\ORM\\\\Tools\\\\Export\\\\Driver\\\\AbstractExporter\\:\\:_getChangeTrackingPolicyString\\(\\) should return string but return statement is missing\\.$#"
-			count: 1
-			path: lib/Doctrine/ORM/Tools/Export/Driver/AbstractExporter.php
-
-		-
-			message: "#^Method Doctrine\\\\ORM\\\\Tools\\\\Export\\\\Driver\\\\AbstractExporter\\:\\:_getFetchModeString\\(\\) should return string but return statement is missing\\.$#"
-			count: 1
-			path: lib/Doctrine/ORM/Tools/Export/Driver/AbstractExporter.php
-
-		-
-			message: "#^Method Doctrine\\\\ORM\\\\Tools\\\\Export\\\\Driver\\\\AbstractExporter\\:\\:_getIdGeneratorTypeString\\(\\) should return string but return statement is missing\\.$#"
-			count: 1
-			path: lib/Doctrine/ORM/Tools/Export/Driver/AbstractExporter.php
-
-		-
-			message: "#^Method Doctrine\\\\ORM\\\\Tools\\\\Export\\\\Driver\\\\AbstractExporter\\:\\:_getInheritanceTypeString\\(\\) should return string but return statement is missing\\.$#"
-			count: 1
-			path: lib/Doctrine/ORM/Tools/Export/Driver/AbstractExporter.php
-
-		-
-			message: "#^If condition is always true\\.$#"
-			count: 2
-			path: lib/Doctrine/ORM/Tools/Export/Driver/PhpExporter.php
-
-		-
-			message: "#^Left side of && is always true\\.$#"
-			count: 1
-			path: lib/Doctrine/ORM/Tools/Export/Driver/XmlExporter.php
-
-		-
-			message: "#^Offset 'name' on array\\{name\\: string, schema\\?\\: string, indexes\\?\\: array, uniqueConstraints\\?\\: array, options\\?\\: array\\<string, mixed\\>, quoted\\?\\: bool\\} in isset\\(\\) always exists and is not nullable\\.$#"
-			count: 1
-			path: lib/Doctrine/ORM/Tools/Export/Driver/XmlExporter.php
-
-		-
-			message: "#^Offset 'version' on array\\{type\\: string, fieldName\\: string, columnName\\: string, length\\?\\: int, id\\?\\: bool, nullable\\?\\: bool, notInsertable\\?\\: bool, notUpdatable\\?\\: bool, \\.\\.\\.\\} in isset\\(\\) does not exist\\.$#"
-			count: 1
-			path: lib/Doctrine/ORM/Tools/Export/Driver/XmlExporter.php
-
-		-
-			message: "#^Parameter \\#1 \\$policy of method Doctrine\\\\ORM\\\\Tools\\\\Export\\\\Driver\\\\AbstractExporter\\:\\:_getChangeTrackingPolicyString\\(\\) expects 1\\|2\\|3, int given\\.$#"
-			count: 1
-			path: lib/Doctrine/ORM/Tools/Export/Driver/XmlExporter.php
-
-		-
-			message: "#^Property Doctrine\\\\ORM\\\\Mapping\\\\ClassMetadataInfo\\<object\\>\\:\\:\\$lifecycleCallbacks \\(array\\<string, array\\<int, string\\>\\>\\) in isset\\(\\) is not nullable\\.$#"
-			count: 1
-			path: lib/Doctrine/ORM/Tools/Export/Driver/XmlExporter.php
-
-		-
-			message: "#^Right side of && is always true\\.$#"
-			count: 2
-			path: lib/Doctrine/ORM/Tools/Export/Driver/XmlExporter.php
-
-		-
-			message: "#^Property Doctrine\\\\ORM\\\\Mapping\\\\ClassMetadataInfo\\<object\\>\\:\\:\\$lifecycleCallbacks \\(array\\<string, array\\<int, string\\>\\>\\) in isset\\(\\) is not nullable\\.$#"
-			count: 1
-			path: lib/Doctrine/ORM/Tools/Export/Driver/YamlExporter.php
-
-		-
-			message: "#^Property Doctrine\\\\ORM\\\\Mapping\\\\ClassMetadataInfo\\<object\\>\\:\\:\\$table \\(array\\<string, array\\|bool\\|string\\>\\) on left side of \\?\\? is not nullable\\.$#"
-			count: 1
-			path: lib/Doctrine/ORM/Tools/Export/Driver/YamlExporter.php
-
-		-
->>>>>>> 10cbb246
 			message: "#^Return type \\(void\\) of method Doctrine\\\\ORM\\\\Tools\\\\Pagination\\\\CountWalker\\:\\:walkSelectStatement\\(\\) should be compatible with return type \\(string\\) of method Doctrine\\\\ORM\\\\Query\\\\TreeWalker\\:\\:walkSelectStatement\\(\\)$#"
 			count: 1
 			path: lib/Doctrine/ORM/Tools/Pagination/CountWalker.php
@@ -1145,52 +1021,31 @@
 			path: lib/Doctrine/ORM/Tools/SchemaTool.php
 
 		-
-<<<<<<< HEAD
-			message: "#^Offset 'indexes' on array\\{name\\: string, schema\\: string, indexes\\: array, uniqueConstraints\\: array, options\\: array\\<string, mixed\\>, quoted\\?\\: bool\\} in isset\\(\\) always exists and is not nullable\\.$#"
-			count: 1
-			path: lib/Doctrine/ORM/Tools/SchemaTool.php
-
-		-
-			message: "#^Offset 'options' on array\\{name\\: string, schema\\: string, indexes\\: array, uniqueConstraints\\: array, options\\: array\\<string, mixed\\>, quoted\\?\\: bool\\} in isset\\(\\) always exists and is not nullable\\.$#"
-			count: 1
-			path: lib/Doctrine/ORM/Tools/SchemaTool.php
-
-		-
-			message: "#^Offset 'uniqueConstraints' on array\\{name\\: string, schema\\: string, indexes\\: array, uniqueConstraints\\: array, options\\: array\\<string, mixed\\>, quoted\\?\\: bool\\} in isset\\(\\) always exists and is not nullable\\.$#"
-			count: 1
-			path: lib/Doctrine/ORM/Tools/SchemaTool.php
-=======
-			message: "#^Binary operation \"&\" between string and 3 results in an error\\.$#"
-			count: 1
+			message: "#^Call to an undefined method Doctrine\\\\Common\\\\Collections\\\\Collection\\<\\(int\\|string\\), object\\>\\:\\:getMapping\\(\\)\\.$#"
+			count: 2
 			path: lib/Doctrine/ORM/UnitOfWork.php
->>>>>>> 10cbb246
-
-		-
-			message: "#^Call to an undefined method Doctrine\\\\Common\\\\Collections\\\\Collection\\<\\(int\\|string\\), object\\>\\:\\:getMapping\\(\\)\\.$#"
-			count: 2
+
+		-
+			message: "#^Call to an undefined method Doctrine\\\\Common\\\\Collections\\\\Collection\\<\\(int\\|string\\), object\\>\\:\\:takeSnapshot\\(\\)\\.$#"
+			count: 1
 			path: lib/Doctrine/ORM/UnitOfWork.php
 
 		-
-			message: "#^Call to an undefined method Doctrine\\\\Common\\\\Collections\\\\Collection\\<\\(int\\|string\\), object\\>\\:\\:takeSnapshot\\(\\)\\.$#"
+			message: "#^Parameter \\#1 \\$collection of method Doctrine\\\\ORM\\\\Persisters\\\\Collection\\\\CollectionPersister\\:\\:delete\\(\\) expects Doctrine\\\\ORM\\\\PersistentCollection, Doctrine\\\\Common\\\\Collections\\\\Collection\\<\\(int\\|string\\), object\\> given\\.$#"
 			count: 1
 			path: lib/Doctrine/ORM/UnitOfWork.php
 
 		-
-			message: "#^Parameter \\#1 \\$collection of method Doctrine\\\\ORM\\\\Persisters\\\\Collection\\\\CollectionPersister\\:\\:delete\\(\\) expects Doctrine\\\\ORM\\\\PersistentCollection, Doctrine\\\\Common\\\\Collections\\\\Collection\\<\\(int\\|string\\), object\\> given\\.$#"
+			message: "#^Parameter \\#1 \\$collection of method Doctrine\\\\ORM\\\\Persisters\\\\Collection\\\\CollectionPersister\\:\\:update\\(\\) expects Doctrine\\\\ORM\\\\PersistentCollection, Doctrine\\\\Common\\\\Collections\\\\Collection\\<\\(int\\|string\\), object\\> given\\.$#"
 			count: 1
 			path: lib/Doctrine/ORM/UnitOfWork.php
 
 		-
-			message: "#^Parameter \\#1 \\$collection of method Doctrine\\\\ORM\\\\Persisters\\\\Collection\\\\CollectionPersister\\:\\:update\\(\\) expects Doctrine\\\\ORM\\\\PersistentCollection, Doctrine\\\\Common\\\\Collections\\\\Collection\\<\\(int\\|string\\), object\\> given\\.$#"
+			message: "#^Parameter \\#3 \\$changeSet of class Doctrine\\\\ORM\\\\Event\\\\PreUpdateEventArgs constructor is passed by reference, so it expects variables only$#"
 			count: 1
 			path: lib/Doctrine/ORM/UnitOfWork.php
 
 		-
-			message: "#^Parameter \\#3 \\$changeSet of class Doctrine\\\\ORM\\\\Event\\\\PreUpdateEventArgs constructor is passed by reference, so it expects variables only$#"
-			count: 1
-			path: lib/Doctrine/ORM/UnitOfWork.php
-
-		-
 			message: "#^Access to an undefined property Doctrine\\\\Persistence\\\\Mapping\\\\ClassMetadata\\:\\:\\$name\\.$#"
 			count: 1
 			path: lib/Doctrine/ORM/Utility/HierarchyDiscriminatorResolver.php
