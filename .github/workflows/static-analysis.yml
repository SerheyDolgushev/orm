name: Static Analysis

on:
  pull_request:
    branches:
      - "*.x"
  push:
    branches:
      - "*.x"

jobs:
  static-analysis-phpstan:
    name: Static Analysis with PHPStan
    runs-on: ubuntu-22.04

    strategy:
      matrix:
        include:
        - dbal-version: default
          config: phpstan.neon
        - dbal-version: 4@dev
          config: phpstan-dbal4.neon

    steps:
<<<<<<< HEAD
      - name: Checkout code
        uses: actions/checkout@v2
=======
      - name: "Checkout code"
        uses: "actions/checkout@v3"
>>>>>>> 0e65b0c3

      - name: Install PHP
        uses: shivammathur/setup-php@v2
        with:
          coverage: none
          php-version: "8.1"
          tools: cs2pr

      - name: Require specific DBAL version
        run: "composer require doctrine/dbal ^${{ matrix.dbal-version }} --no-update"
        if: "${{ matrix.dbal-version != 'default' }}"

<<<<<<< HEAD
      - name: Install dependencies with Composer
        uses: ramsey/composer-install@v1
=======
      - name: "Require specific persistence version"
        run: "composer require doctrine/persistence ^${{ matrix.persistence-version }} --no-update"
        if: "${{ matrix.persistence-version != 'default' }}"

      - name: "Install dependencies with Composer"
        uses: "ramsey/composer-install@v2"
        with:
          dependency-versions: "highest"

      - name: "Run a static analysis with phpstan/phpstan"
        run: "vendor/bin/phpstan analyse"
        if: "${{ matrix.dbal-version == 'default' && matrix.persistence-version == 'default'}}"

      - name: "Run a static analysis with phpstan/phpstan"
        run: "vendor/bin/phpstan analyse -c phpstan-dbal2.neon"
        if: "${{ matrix.dbal-version == '2.13' }}"
>>>>>>> 0e65b0c3

      - name: Run static analysis with phpstan/phpstan
        run: "vendor/bin/phpstan analyse -c ${{ matrix.config }} --error-format=checkstyle | cs2pr"

  static-analysis-psalm:
    name: Static Analysis with Psalm
    runs-on: ubuntu-22.04

    strategy:
      matrix:
        dbal-version:
        - default
        - 4@dev

    steps:
<<<<<<< HEAD
      - name: Checkout code
        uses: actions/checkout@v2
=======
      - name: "Checkout code"
        uses: "actions/checkout@v3"
>>>>>>> 0e65b0c3

      - name: Install PHP
        uses: shivammathur/setup-php@v2
        with:
          coverage: none
          php-version: "8.1"
          tools: cs2pr

<<<<<<< HEAD
      - name: Require specific DBAL version
        run: "composer require doctrine/dbal ^${{ matrix.dbal-version }} --no-update"
        if: "${{ matrix.dbal-version != 'default' }}"

      - name: Install dependencies with Composer
        uses: ramsey/composer-install@v1
=======
      - name: "Install dependencies with Composer"
        uses: "ramsey/composer-install@v2"
        with:
          dependency-versions: "highest"
>>>>>>> 0e65b0c3

      - name: Run static analysis with Vimeo Psalm
        run: vendor/bin/psalm --shepherd<|MERGE_RESOLUTION|>--- conflicted
+++ resolved
@@ -22,13 +22,8 @@
           config: phpstan-dbal4.neon
 
     steps:
-<<<<<<< HEAD
       - name: Checkout code
-        uses: actions/checkout@v2
-=======
-      - name: "Checkout code"
-        uses: "actions/checkout@v3"
->>>>>>> 0e65b0c3
+        uses: actions/checkout@v3
 
       - name: Install PHP
         uses: shivammathur/setup-php@v2
@@ -41,27 +36,8 @@
         run: "composer require doctrine/dbal ^${{ matrix.dbal-version }} --no-update"
         if: "${{ matrix.dbal-version != 'default' }}"
 
-<<<<<<< HEAD
       - name: Install dependencies with Composer
-        uses: ramsey/composer-install@v1
-=======
-      - name: "Require specific persistence version"
-        run: "composer require doctrine/persistence ^${{ matrix.persistence-version }} --no-update"
-        if: "${{ matrix.persistence-version != 'default' }}"
-
-      - name: "Install dependencies with Composer"
-        uses: "ramsey/composer-install@v2"
-        with:
-          dependency-versions: "highest"
-
-      - name: "Run a static analysis with phpstan/phpstan"
-        run: "vendor/bin/phpstan analyse"
-        if: "${{ matrix.dbal-version == 'default' && matrix.persistence-version == 'default'}}"
-
-      - name: "Run a static analysis with phpstan/phpstan"
-        run: "vendor/bin/phpstan analyse -c phpstan-dbal2.neon"
-        if: "${{ matrix.dbal-version == '2.13' }}"
->>>>>>> 0e65b0c3
+        uses: ramsey/composer-install@v2
 
       - name: Run static analysis with phpstan/phpstan
         run: "vendor/bin/phpstan analyse -c ${{ matrix.config }} --error-format=checkstyle | cs2pr"
@@ -77,13 +53,8 @@
         - 4@dev
 
     steps:
-<<<<<<< HEAD
       - name: Checkout code
-        uses: actions/checkout@v2
-=======
-      - name: "Checkout code"
-        uses: "actions/checkout@v3"
->>>>>>> 0e65b0c3
+        uses: actions/checkout@v3
 
       - name: Install PHP
         uses: shivammathur/setup-php@v2
@@ -92,19 +63,12 @@
           php-version: "8.1"
           tools: cs2pr
 
-<<<<<<< HEAD
       - name: Require specific DBAL version
         run: "composer require doctrine/dbal ^${{ matrix.dbal-version }} --no-update"
         if: "${{ matrix.dbal-version != 'default' }}"
 
       - name: Install dependencies with Composer
-        uses: ramsey/composer-install@v1
-=======
-      - name: "Install dependencies with Composer"
-        uses: "ramsey/composer-install@v2"
-        with:
-          dependency-versions: "highest"
->>>>>>> 0e65b0c3
+        uses: ramsey/composer-install@v2
 
       - name: Run static analysis with Vimeo Psalm
         run: vendor/bin/psalm --shepherd