--- conflicted
+++ resolved
@@ -19,20 +19,14 @@
           - "7.3"
           - "7.4"
           - "8.0"
-<<<<<<< HEAD
+          - "8.1"
         dbal-version:
           - "default"
         include:
           - php-version: "8.0"
             dbal-version: "2.13"
-          # To be merged with the previous job as soon as https://github.com/doctrine/dbal/pull/4818 is released.
-          - php-version: "8.1"
-            dbal-version: "2.13.4@dev"
           - php-version: "8.1"
             dbal-version: "3.2@dev"
-=======
-          - "8.1"
->>>>>>> 5f768742
 
     steps:
       - name: "Checkout"
